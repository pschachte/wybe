--- conflicted
+++ resolved
@@ -23,15 +23,9 @@
 pub def c_string(s:_, ?str:c_string) {
     if { s = buffer(_, ?c_string) :: ?str = c_string
        | else :: 
-<<<<<<< HEAD
-            ?len = length(s)
-            foreign lpvm alloc(len + 1, ?str)
-            foreign lpvm mutate(str, ?str, len + 1, true, 1, 0, 0:char)
-=======
             ?len = length(s) + 1
             foreign lpvm alloc(len, ?str)
             foreign lpvm mutate(str, ?str, len, true, 1, 0, '\0')
->>>>>>> 895b1938
             ?offset = 0
             pack(s, !str, !offset)
     }
