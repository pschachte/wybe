pragma no_standard_library

use wybe.int, wybe.c_string, wybe.range
use wybe.int, wybe.char, wybe.bool
use wybe.io, wybe.float, wybe.count
use wybe.comparison, wybe.phantom

constructor empty
          | buffer(len:int, raw:c_string) # must be first non-const ctor
          | concat(left:_, right:_)
          | slice(base:_, range:range)
          | singleton(c:char)

pub def string(str:c_string, ?s:_) {
    ?len = length(str)
    if { len = 0 :: ?s = empty 
       | len = 1 :: foreign lpvm access(str, 0, 1, 0, ?c); ?s = singleton(c) 
       | else :: ?s = buffer(len, str)
    }
}
pub def string(c:char):_ = singleton(c)
pub def c_string(s:_, ?str:c_string) {
    if { s = buffer(_, ?c_string) :: ?str = c_string
       | else :: 
            ?len = length(s)
            foreign lpvm alloc(len + 1, ?str)
            foreign lpvm mutate(str, ?str, len + 1, true, 1, 0, nullbyte)
            ?offset = 0
            pack(s, !str, !offset)
    }
}

pub def length(s:_):int = 
    if { s = buffer(?len, _) :: len
       | s = concat(?left, ?right) :: length(left) + length(right)
       | s = slice(?base, ?range) :: fixed_range_size(length(base), range)
       | s = singleton(_) :: 1
       | else :: 0
    }
pub def (x:_ ,, y:_):_ =
    if { x = empty :: y 
       | y = empty :: x
       | else :: concat(x, y)
    }


pub def (x:_ = y:_):bool  = cmp(x, y) = equal
pub def (x:_ ~= y:_):bool = cmp(x, y) ~= equal
pub def (x:_ < y:_):bool  = cmp(x, y) < equal
pub def (x:_ <= y:_):bool = cmp(x, y) <= equal
pub def (x:_ > y:_):bool  = cmp(x, y) > equal
pub def (x:_ >= y:_):bool = cmp(x, y) >= equal

pub def {test} `[|]`(?head:char, ?tail:_, s:_) {
    if { s = buffer(?len, ?str) :: 
            [?head | ?str] = str
            ?tail = if { len = 1 :: empty | else :: buffer(len - 1, str) }
       | s = concat(?left, ?right) :: 
            if { [?head | ?t] = left :: ?tail = concat(t, right)
               | else :: [?head | ?tail] = right
            }
       | s = slice(?base, ?range) :: 
            do { # this could be faster
                [?idx | ?range] = range
                if { ?head = base[idx] :: ?tail = slice(base, range); break }
            }
       | s = singleton(?head) :: ?tail = empty
       | else :: fail
    }
}

pub def empty_string:_ = empty
# pub def []:_ = empty
pub def {test} [](s:_, idx:int, ?c:char) {
    if { s = buffer(?len, ?str) :: 
            (0 <= idx)
            (idx < len)
            unsafe_c_string_index(str, idx, ?c)
       | s = concat(?left, ?right) :: 
            ?left_len = length(left)
            if { idx < left_len :: ?c = left[idx]
               | else :: ?c = right[idx - left_len]
            }
       | s = slice(?base, ?range) :: ?c = base[range[idx]]
       | s = singleton(?c) :: (idx = 0)
       | else :: fail
    }
}
pub def [](s:_, r:range):_ = slice(s, r)

pub def print_string(s:_) use !io {
    if { s = buffer(_, ?str) :: !print(str)
       | s = concat(?left, ?right) :: !print(left); !print(right)
       | s = slice(_, _) :: for ?c in s { !print(c:char) }
       | s = singleton(?c) :: !print(c)
    }
}

def pack(s:_, !mem:c_string, !offset:int) {
    if { s = buffer(_, ?str) :: 
            for ?c in str {
                foreign lpvm mutate(mem, ?mem, offset, true, 1, 0, c)
                incr(!offset)
            }
       | s = concat(?left, ?right) :: 
            pack(left, !mem, !offset)
            pack(right, !mem, !offset)
            incr(!offset)
       | s = slice(_, _) :: 
            for ?c in s {
                foreign lpvm mutate(mem, ?mem, offset, true, 1, 0, c)
                incr(!offset)
            }
       | s = singleton(?c) ::
            foreign lpvm mutate(mem, ?mem, offset, true, 1, 0, c)
            incr(!offset)
    }
}

<<<<<<< HEAD
pub def {test} `[|]`(?head:char, ?tail:string, str:string) {
    foreign lpvm access(str, 0, 0, 0, ?head)
    foreign llvm icmp_ne(head, 0:char, ?not_done:bool)
    (not_done = true)
    foreign llvm add(str, 1, ?tail)
=======
def cmp(x:_, y:_):comparison = c where {
    ?c = equal
    for ?cx in x; ?cy in y {
        if { cx < cy :: ?c = less; break
           | cx > cy :: ?c = greater; break 
        }
    }
    if { c = equal :: 
        ?lx = length(x)
        ?ly = length(y)
        if { lx < ly :: ?c = less | lx > ly :: ?c = greater } 
    }
>>>>>>> 12509eac
}

def fixed_range_size(hi:int, r:range, ?sz:int) {
    r = range(?start, ?stride, ?end)
    if { 0 <= stride :: 
            ?lo = max(start, start + -start / stride * stride); 
            ?hi = min(hi, end)
       | else :: 
            ?lo = max(-1, end); 
            ?hi = min(start, hi + stride + (start - hi - 1) % -stride + 1) 
            ?stride = -stride  
       }
    ?sz = if { hi <= lo :: 0 | else :: (hi - lo - 1) / stride + 1 }
}<|MERGE_RESOLUTION|>--- conflicted
+++ resolved
@@ -117,13 +117,6 @@
     }
 }
 
-<<<<<<< HEAD
-pub def {test} `[|]`(?head:char, ?tail:string, str:string) {
-    foreign lpvm access(str, 0, 0, 0, ?head)
-    foreign llvm icmp_ne(head, 0:char, ?not_done:bool)
-    (not_done = true)
-    foreign llvm add(str, 1, ?tail)
-=======
 def cmp(x:_, y:_):comparison = c where {
     ?c = equal
     for ?cx in x; ?cy in y {
@@ -136,7 +129,6 @@
         ?ly = length(y)
         if { lx < ly :: ?c = less | lx > ly :: ?c = greater } 
     }
->>>>>>> 12509eac
 }
 
 def fixed_range_size(hi:int, r:range, ?sz:int) {
