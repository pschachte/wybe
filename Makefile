#  File     : Makefile
#  Author   : Peter Schachte
#  Purpose  : Build and install the Wybe compiler


# Configure these to your preferred installation locations
INSTALLBIN=/usr/local/bin
INSTALLLIB=/usr/local/lib/wybe


# You shouldn't need to edit anything below here
VERSION = 0.1
SRCDIR = src
LIBDIR = wybelibs
WYBELIBS = wybe.o command_line.o logging.o
CLIBS = wybe/cbits.o
LIBS = $(WYBELIBS) $(CLIBS)
SHELL := /bin/bash


ifeq ($(shell uname), Darwin)
    ISSYSROOT = -isysroot `xcrun --show-sdk-path`
    # On Mac OS X, gtimeout is in homebrew coreutils package
	TIMEOUT = gtimeout
endif

ifeq ($(shell uname), Linux)
    ISSYSROOT =
	TIMEOUT = timeout
endif


all:	wybemk libs

install:	wybemk
	cp wybemk "$(INSTALLBIN)"
	rm -rf "$(INSTALLLIB)"
	mkdir -p "$(INSTALLLIB)"
	cp -r "$(LIBDIR)/." "$(INSTALLLIB)"
	"$(INSTALLBIN)/wybemk" --force-all $(addsuffix ", $(addprefix "$(INSTALLLIB)/,$(WYBELIBS)))


wybemk:	$(SRCDIR)/*.hs $(SRCDIR)/Version.lhs
	stack -j3 build && cp "`stack path --local-install-root`/bin/$@" "$@"

libs:	$(addprefix $(LIBDIR)/,$(LIBS))

$(LIBDIR)/%.o:	$(LIBDIR)/%.wybe wybemk
	./wybemk --force-all -L $(LIBDIR) $@

$(LIBDIR)/wybe.o:	wybemk $(LIBDIR)/wybe/*.wybe
	./wybemk --force-all -L $(LIBDIR) $@


$(LIBDIR)/wybe/cbits.o: $(LIBDIR)/wybe/cbits.c
	clang $(ISSYSROOT) -I /usr/local/include -c "$<" -o "$@"


$(SRCDIR)/Version.lhs:	$(addprefix $(SRCDIR)/,*.hs)
	@echo -e "Generating Version.lhs for version $(VERSION)"
	@rm -f "$@"
	@printf "Version.lhs automatically generated:  DO NOT EDIT\n" > "$@"
	@printf "\n" >> "$@"
	@printf "> module Version (version,gitHash,buildDate,libDir) where\n\n" >> "$@"
	@printf "> version :: String\n> version = \"%s\"\n\n" "$(VERSION)" >> "$@"
	@printf "> gitHash :: String\n> gitHash = \"%s\"\n\n" "`git rev-parse --short HEAD`" >> "$@"
	@printf "> buildDate :: String\n> buildDate = \"%s\"\n\n" "`date`" >> "$@"
	@printf "> libDir :: String\n> libDir = \"%s\"\n\n" "$(INSTALLLIB)" >> "$@"

.PHONY:	doc
doc:	src/README.md


# Assemble README markdown source file automatically
src/README.md: src/*.hs Makefile src/README.md.intro src/README.md.outro
	cat src/README.md.intro > "$@"

	printf "The source files in this directory and their purposes are:\n\n" >> "$@"
	printf "| File                         " >> "$@"
	printf "| Purpose                                                  |\n" >> "$@"
	printf "| ---------------------------- " >> "$@"
	printf "| -------------------------------------------------------- |\n" >> "$@"
	for f in src/*.hs ; do \
      b=`basename $$f` ; \
      m=`basename $$f .hs` ; \
	    printf "| `printf '%-29s' [$$b]\(#$$m\)`| " ; \
	    sed -n "s/^-- *Purpose *: *\(.*\)/\1/p" $$f | tr -d '\n' ; \
	    printf " |\n" ; \
	done >> "$@"
	printf "\n\n# Modules in more detail\n\n" >> "$@"

	for f in src/*.hs ; do \
      m=`basename $$f .hs` ; \
	    echo -e ; \
	    sed -E -e '/^-- *Purpose *:/{s/^-- *Purpose *:/## '"$$m -- "'/; G; p;}' -e '/BEGIN MAJOR DOC/,/END MAJOR DOC/{//d ; s/^-- ? ?//p;}' -e 'd' <$$f ; \
	done >> "$@"

	printf "\n\n" >> "$@"
	cat src/README.md.outro >> "$@"


test:	wybemk
	@rm -f ERRS ; touch ERRS
	@rm -f $(LIBDIR)/*.o $(LIBDIR)/wybe/*.o
	@echo -e "Building $(LIBDIR)/wybe/cbits.o"
	@make $(LIBDIR)/wybe/cbits.o
	@printf "Testing building wybe library ("
<<<<<<< HEAD
	@$(TIMEOUT) 500 $(MAKE) libs
=======
	@$(TIMEOUT) 10 $(MAKE) libs
>>>>>>> 0c1c49e2
	@printf ") done.\n"
	@time ( cd test-cases/ && ./run-all-test.sh )

clean:
	stack clean
	rm -f $(SRCDIR)/*.o $(SRCDIR)/*.hi $(SRCDIR)/Version.lhs documentation/*.pdf publications/*.pdf $(LIBDIR)/*.o $(LIBDIR)/wybe/*.o test-cases/*.o<|MERGE_RESOLUTION|>--- conflicted
+++ resolved
@@ -105,11 +105,7 @@
 	@echo -e "Building $(LIBDIR)/wybe/cbits.o"
 	@make $(LIBDIR)/wybe/cbits.o
 	@printf "Testing building wybe library ("
-<<<<<<< HEAD
-	@$(TIMEOUT) 500 $(MAKE) libs
-=======
 	@$(TIMEOUT) 10 $(MAKE) libs
->>>>>>> 0c1c49e2
 	@printf ") done.\n"
 	@time ( cd test-cases/ && ./run-all-test.sh )
 
