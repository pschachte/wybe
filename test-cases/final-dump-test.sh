--- conflicted
+++ resolved
@@ -17,11 +17,7 @@
 	out=`echo -e "$f" | sed 's/.wybe$/.out/'`
 	exp=`echo -e "$f" | sed 's/.wybe$/.exp/'`
 	targ=`echo -e "$f" | sed 's/.wybe$/.o/'`
-<<<<<<< HEAD
-	$TIMEOUT 10 ../wybemk --log=FinalDump --force-all -L $LIBDIR $targ 2>&1 \
-=======
 	$TIMEOUT 15 ../wybemk --log=FinalDump --force-all -L $LIBDIR $targ 2>&1 \
->>>>>>> 520bff07
 	    | sed -e 's/@\([a-z_]*\):[0-9:]*/@\1:nn:nn/g' \
             -e "s|`pwd`|!ROOT!|g" \
             -e 's/\[[0-9][0-9]* x i8\]/[?? x i8]/g' \
