--- conflicted
+++ resolved
@@ -19,15 +19,9 @@
 pub type map { pub empty | node(left:map, key:int, value:int, right:map) }
 
 pub def {test} lookup(key:int, map:map, ?result:int) {
-<<<<<<< HEAD
     if{ key = map^map.key:: ?result = map^value
     |   key < map^map.key:: lookup(key, map^left, ?result)
-    |   otherwise        :: lookup(key, map^right, ?result)
-=======
-    if{ key = map^key:: ?result = map^value
-    |   key < map^key:: lookup(key, map^left, ?result)
-    |   else         :: lookup(key, map^right, ?result)
->>>>>>> d71f1c87
+    |   else             :: lookup(key, map^right, ?result)
     }
 }
 
