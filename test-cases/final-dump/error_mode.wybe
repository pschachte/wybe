--- conflicted
+++ resolved
@@ -4,14 +4,8 @@
 
 pub def lookup(key:int, tree:tree, ?result:bool) {
     if { tree = empty:: ?result = false
-<<<<<<< HEAD
        |  key = tree^tree.key:: ?result = true
        |  key < tree^tree.key:: lookup(key, tree^left, ?result) # mode error
-       |  otherwise:: lookup(key, tree^right, ?result)          # mode error
-=======
-       |  key = tree^key:: ?result = true
-       |  key < tree^key:: lookup(key, tree^left, ?result) # mode error
        |  else:: lookup(key, tree^right, ?result)          # mode error
->>>>>>> d71f1c87
     }
 }