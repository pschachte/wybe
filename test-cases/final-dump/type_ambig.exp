Error detected during type checking of module(s) type_ambig
[91mfinal-dump/type_ambig.wybe:1:25: Ambiguous overloading: call could refer to:
<<<<<<< HEAD
    wybe.list.print<1>
    wybe.list.print<0>
    wybe.io.print<6>
    wybe.io.print<5>
    wybe.io.print<4>
    wybe.io.print<3>
    wybe.io.print<2>
    wybe.io.print<1>
    wybe.io.print<0>
=======
    wybe.string.print<0>
    wybe.int.print<0>
    wybe.float.print<0>
    wybe.count.print<0>
    wybe.char.print<0>
    wybe.c_string.print<0>
    wybe.bool.print<0>
>>>>>>> f26248ec
[0m<|MERGE_RESOLUTION|>--- conflicted
+++ resolved
@@ -1,16 +1,5 @@
 Error detected during type checking of module(s) type_ambig
 [91mfinal-dump/type_ambig.wybe:1:25: Ambiguous overloading: call could refer to:
-<<<<<<< HEAD
-    wybe.list.print<1>
-    wybe.list.print<0>
-    wybe.io.print<6>
-    wybe.io.print<5>
-    wybe.io.print<4>
-    wybe.io.print<3>
-    wybe.io.print<2>
-    wybe.io.print<1>
-    wybe.io.print<0>
-=======
     wybe.string.print<0>
     wybe.int.print<0>
     wybe.float.print<0>
@@ -18,5 +7,4 @@
     wybe.char.print<0>
     wybe.c_string.print<0>
     wybe.bool.print<0>
->>>>>>> f26248ec
 [0m