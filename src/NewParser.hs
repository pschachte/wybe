--- conflicted
+++ resolved
@@ -328,12 +328,8 @@
 stmtParser :: Parser (Placed Stmt)
 stmtParser =
           doStmt
-<<<<<<< HEAD
           <|> forStmt
-=======
-          -- <|> forStmt
           <|> nopStmt
->>>>>>> 9bfffb12
           <|> whileStmt
           <|> untilStmt
           <|> unlessStmt
