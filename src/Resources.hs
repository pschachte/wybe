--- conflicted
+++ resolved
@@ -235,19 +235,19 @@
 transformStmt (Or (stmt:stmts) vars) pos = do
     stmt'  <- placedApplyM transformStmt stmt
     stmt'' <- transformStmt (Or stmts vars) pos
-    vars' <- forM vars fixVarDict
+    vars' <- fixVarDict True vars
     return [maybePlace (Or [seqToStmt stmt',seqToStmt stmt''] vars') pos]
 transformStmt (Not stmt) pos = do
     stmt' <- placedApplyM transformStmt stmt
     return [maybePlace (Not $ seqToStmt stmt') pos]
-transformStmt (Cond test thn els condVars defVars) pos = do
+transformStmt (Cond test thn els condVars exitVars) pos = do
     test' <- placedApplyM transformStmt test
     thn' <- transformStmts thn
     els' <- transformStmts els
-    condVars' <- forM condVars fixVarDict
-    defVars' <- forM defVars fixVarDict
-    return [maybePlace (Cond (Unplaced $ And test')
-            thn' els' condVars' defVars') pos]
+    condVars' <- fixVarDict True condVars
+    exitVars' <- fixVarDict True exitVars
+    return [maybePlace (Cond (seqToStmt test')
+            thn' els' condVars' exitVars') pos]
 transformStmt (Case exp cases deflt) pos = do
     exp' <- placedApply transformExp exp
     cases' <- transformCases cases
@@ -255,12 +255,11 @@
     return [maybePlace (Case exp' cases' deflt') pos]
 transformStmt (Loop body vars) pos = do
     body' <- transformStmts body
-    vars' <- forM vars fixVarDict
+    vars' <- fixVarDict True vars
     return [maybePlace (Loop body' vars') pos]
 transformStmt (For generators body) pos = do
     body' <- transformStmts body
     return [maybePlace (For generators body') pos]
-<<<<<<< HEAD
 transformStmt (UseResources res beforeVars afterVars body) pos = do
     resMbTypes <- lift $ mapM (canonicaliseResourceSpec pos "use statement")
                               res
@@ -269,7 +268,7 @@
     s@ResourceState{resResources=oldResTypes,
                     resTmpVars=oldTmp} <- get
     let (saving, postponing) = List.partition (`Set.member` oldResTypes) resTys
-    (saves, restores, tmpVars) <- saveRestoreResourcesTmp saving
+    (saves, restores, tmpVars) <- saveRestoreResourcesTmp pos saving
     modify $ \s -> s{resTmpVars=Map.union tmpVars oldTmp,
                      resResources=oldResTypes `Set.union` Set.fromList saving}
     body' <- transformStmts body
@@ -309,49 +308,12 @@
     body' <- transformStmts body
     res <- Set.map (mapFst (`ResourceFlowSpec` ParamInOut)) <$> gets resResources
     let (params', res') = if modifierResourceful mods == Resourceful
-                  then (params ++ (resourceParams <$> Set.toList res), 
+                  then (params ++ (resourceParams <$> Set.toList res),
                         Set.map fst res)
                   else (params, Set.empty)
-    return $ AnonProc mods params' body' clsd (Just res') 
+    return $ AnonProc mods params' body' clsd (Just res')
                 `maybePlace` pos
 transformExp exp pos = return $ maybePlace exp pos
-=======
-transformStmt (UseResources allRes oldRes body) pos = do
-    let resVars = trustFromJust "use stmt without var list after type check"
-                  oldRes
-    resTypes <- List.filter ((`elem` resVars) . resourceName . fst)
-            <$> lift (mapM (canonicaliseResourceSpec pos "use statement") allRes)
-    toSave <- mapM (resourceVar . fst) resTypes
-    tmp <- gets resTmpCtr
-    let types = fromJust . snd <$> resTypes
-    let tmpNames = mkTempName <$> [tmp..]
-    let ress = zip3 toSave tmpNames types
-    let get v ty = varGet v `withType` ty
-    let set v ty = varSet v `withType` ty
-    let saves = (\(r,t,ty) -> rePlace pos (move (get r ty) (set t ty))) <$> ress
-    let restores = (\(r,t,ty) -> rePlace pos (move (get t ty) (set r ty)))
-                   <$> ress
-    let tmpVars = Map.fromList $ zip tmpNames types
-    body' <- transformWithTmpVars (tmp + length toSave) tmpVars
-           $ transformStmts body
-    return $ saves ++ body' ++ restores
-transformStmt Break pos =
-    return [maybePlace Break pos]
-transformStmt Next pos =
-    return [maybePlace Next pos]
-
-
--- | Perform some action with additional tmp vars for resources.
--- This modifies the tmpCtr, but leaves the old tmp vars in tact. 
-transformWithTmpVars :: Int -> VarDict -> Resourcer a -> Resourcer a
-transformWithTmpVars tmp newVars action = do
-    oldVars <- gets resTmpVars
-    modify $ \s -> s{ resTmpCtr = tmp,
-                      resTmpVars = Map.union newVars oldVars }
-    result <- action
-    modify $ \s -> s{ resTmpVars = oldVars }
-    return result
->>>>>>> 9cfafd62
 
 
 -- Transform a list of cases, transforming resources into arguments
@@ -393,7 +355,7 @@
     let res = procProtoResources proto
     let ProcDefSrc body = procImpln pd
     (params', body', tmp') <- evalStateT
-                                (globaliseProc (Just name) detism params res body)
+                                (globaliseProc pos (Just name) detism params res body)
                                 $ initResourceState (Just False) tmp
     let proto' = proto { procProtoParams=params' }
     let pd' = pd { procProto=proto', procTmpCount=tmp',
@@ -422,9 +384,9 @@
 eitherResourceExp exp pos = Right $ exp `maybePlace` pos
 
 
-globaliseProc :: Maybe ProcName -> Determinism -> [Param] -> Set ResourceFlowSpec
+globaliseProc :: OptPos -> Maybe ProcName -> Determinism -> [Param] -> Set ResourceFlowSpec
               -> [Placed Stmt] -> Resourcer ([Param], [Placed Stmt], Int)
-globaliseProc name detism params ress body = do
+globaliseProc pos name detism params ress body = do
     let hasHigherResources = any paramIsResourceful params
     let (resFlows, realParams) = partitionEithers $ eitherResourceParam <$> params
     let needsGlobalParam = hasHigherResources || not (List.null resFlows)
@@ -448,11 +410,12 @@
                      resTmpVars=oldTmpVars}
     mod <- lift getModuleSpec
     let (body'', params')
+           -- executable main gets special treatment
          = if List.null mod && name == Just ""
            then let inRes = List.filter (flowsIn . resourceFlowFlow . fst) resFlows
-                    -- executable main gets special treatment
-                    -- any initial loads, and subsequent stores are redundant
-                    body'' = (storeResource . mapFst resourceFlowRes <$> inRes)
+                    -- any initial loads, and subsequent stores are redundant,
+                    -- we remove them here
+                    body'' = (storeResource pos . mapFst resourceFlowRes <$> inRes)
                           ++ takeWhile (not . isGlobalStore . content)
                              (dropWhile (isGlobalLoad . content) body')
                 in (body'', params)
@@ -471,7 +434,7 @@
     let hasResfulHigherArgs = any isResourcefulHigherOrder argTys
     let globals = not (List.null res) || hasResfulHigherArgs
     let args''' = if globals then args'' ++ globalsGetSet else args''
-    return (loadStoreResources ins outs
+    return (loadStoreResources pos ins outs
                 [ProcCall fn d r args''' `maybePlace` pos],
             globals || not (Set.null ins) || not (Set.null outs))
 globaliseStmt (ProcCall (Higher fn) d r args) pos = do
@@ -481,27 +444,21 @@
                 modifierResourceful mods == Resourceful
             _ -> shouldnt "globalise untyped higher"
     let args'' = if globals then args' ++ globalsGetSet else args'
-    return (loadStoreResources ins outs
+    return (loadStoreResources pos ins outs
                 [ProcCall (Higher fn) d r args'' `maybePlace` pos],
             globals)
 globaliseStmt (ForeignCall lang name flags args) pos = do
     (args', ins, outs) <- globaliseExps args
-    return (loadStoreResources ins outs
+    return (loadStoreResources pos ins outs
                 [ForeignCall lang name flags args' `maybePlace` pos],
             not $ Set.null outs)
 globaliseStmt (Cond tst thn els condVars exitVars) pos = do
     (tst', tstGlobals) <- placedApply globaliseStmt tst
     (thn', thnGlobals) <- globaliseStmts thn
     (els', elsGlobals) <- globaliseStmts els
-    (saves, restores)
-        <- if tstGlobals
-            then do
-                res <- gets resResources
-                (saves, restores, _) <- saveRestoreResourcesTmp $ Set.toList res
-                return (saves, restores)
-            else return ([], [])
-    condVars' <- forM condVars fixVarDict
-    exitVars' <- forM exitVars fixVarDict
+    (saves, restores) <- loadStoreResourcesIf pos tstGlobals
+    condVars' <- fixVarDict True condVars
+    exitVars' <- fixVarDict True exitVars
     return (saves ++ [Cond (seqToStmt tst') thn' (restores ++ els')
                                     condVars' exitVars' `maybePlace` pos],
             thnGlobals || elsGlobals)
@@ -510,18 +467,13 @@
     return ([And stmts' `maybePlace` pos], globals)
 globaliseStmt (Or disjs vars) pos = do
     (disjs', globals) <- unzip <$> mapM (placedApply globaliseStmt) disjs
-    let globals' = or $ init globals
-    (saves, restores)
-        <- if globals'
-            then do
-                res <- gets resResources
-                (saves, restores, _) <- saveRestoreResourcesTmp $ Set.toList res
-                return (saves, restores)
-            else return ([], [])
-    -- only need to restore globals in tail of disjs'
+    -- we only need to save resources, and restore before each disj if 
+    -- any of the init use globals
+    -- the last's restoration is handled implicity
+    (saves, restores) <- loadStoreResourcesIf pos $ or $ init globals
     let disjs'' = seqToStmt (head disjs')
                 : (seqToStmt . (restores ++) <$> tail disjs')
-    vars' <- forM vars fixVarDict
+    vars' <- fixVarDict True vars
     return (saves ++ [Or disjs'' vars' `maybePlace` pos],
             or globals)
 globaliseStmt (Not stmt) pos = do
@@ -530,13 +482,12 @@
 globaliseStmt (TestBool exp) pos = do
     ([exp'], ins, outs) <- globaliseExps [exp `maybePlace` pos]
     -- TestBool cannot modify a resource 
-    unless (Set.null outs)
-        $ shouldnt "globalise TestBool with out flowing resource"
-    return (loadStoreResources ins outs [TestBool (content exp') `maybePlace` pos],
+    unless (Set.null outs) $ shouldnt "globalise TestBool with out flowing resource"
+    return (loadStoreResources pos ins outs [TestBool (content exp') `maybePlace` pos],
             False)
 globaliseStmt (Loop stmts vars) pos = do
     (stmts',usesGlobals) <- globaliseStmts stmts
-    vars' <- forM vars fixVarDict
+    vars' <- fixVarDict True vars
     return ([Loop stmts' vars' `maybePlace` pos], usesGlobals)
 globaliseStmt (UseResources newRes beforeVars afterVars stmts) pos = do
     -- this handles the reosurces that were previously out-of-scope
@@ -549,7 +500,7 @@
                         resResources=resources,
                         resTmpVars=tmpVars} <- get
     let haveGlobals' = trustFromJust "use resources with Nothing" haveGlobals
-    (loads, stores, newVars) <- saveRestoreResourcesTmp newResTypes'
+    (loads, stores, newVars) <- saveRestoreResourcesTmp pos newResTypes'
     modify $ \s -> s {resHaveGlobals=Just True,
                       resResources=resources `Set.union` newResTypesSet,
                       resTmpVars=tmpVars `Map.union` newVars}
@@ -557,26 +508,26 @@
     modify $ \s -> s {resHaveGlobals=haveGlobals,
                       resResources=resources,
                       resTmpVars=tmpVars}
-    return  -- initialise a "new" global variable, if we need to
+    return -- initialise a "new" global variable, if we need to
             ([move (iVal 0 `withType` phantomType)
                    (varSet globalsName `withType` phantomType)
              | not haveGlobals' ]
-             -- load the old values of the resources
+            -- load the old values of the resources
           ++ loads
-             -- store the values of the new resources, 
-             -- if theyve been assigned before the use block
-          ++ [storeResource (res,ty)
+            -- store the values of the new resources, 
+            -- if theyve been assigned before the use block
+          ++ [storeResource pos (res,ty)
              | (res, ty) <- newResTypes'
              , resourceVar res `Map.member` beforeVars' ]
           ++ stmts'
-             -- load the new values of the new resources, 
-             -- if theyve been assigned in or before the use block
-          ++ [loadResource (res,ty)
+            -- load the new values of the new resources, 
+            -- if theyve been assigned in or before the use block
+          ++ [loadResource pos (res,ty)
              | (res, ty) <- newResTypes'
              , resourceVar res `Map.member` afterVars' ]
-             -- store the old values of the resources
+            -- store the old values of the resources
           ++ stores
-             -- ensure the "new" global (if any) cannot get optimised away
+            -- ensure the "new" global (if any) cannot get optimised away
           ++ [lpvmVoid [varGet globalsName `withType` phantomType `maybePlace` pos]
              | not haveGlobals' ],
             True)
@@ -584,8 +535,15 @@
 globaliseStmt Fail pos = return ([Fail `maybePlace` pos], False)
 globaliseStmt Break pos = return ([Break `maybePlace` pos], False)
 globaliseStmt Next pos = return ([Next `maybePlace` pos], False)
-globaliseStmt (Case _ _ _) _ = shouldnt "case in globalise"
-globaliseStmt (For _ _) _ = shouldnt "for in globalise"
+globaliseStmt Case{} _ = shouldnt "case in globalise"
+globaliseStmt For{} _ = shouldnt "for in globalise"
+
+loadStoreResourcesIf :: OptPos -> Bool -> Resourcer ([Placed Stmt],[Placed Stmt])
+loadStoreResourcesIf pos False = return ([], [])
+loadStoreResourcesIf pos True = do
+    res <- gets resResources
+    (saves, restores, _) <- saveRestoreResourcesTmp pos $ Set.toList res
+    return (saves, restores)
 
 
 globaliseExps :: [Placed Exp]
@@ -611,13 +569,12 @@
 globaliseExp _ (ProcRef pspec exps) pos = do
     exps' <- globaliseExps' exps
     return $ ProcRef pspec exps' `maybePlace` pos
-globaliseExp _ (AnonProc mods@(ProcModifiers detism _ _ resful _ _)
+globaliseExp _ (AnonProc mods@(ProcModifiers detism _ _ _ resful _ _)
                 params body clsd res) pos = do
-    (params', body', _) <- globaliseProc Nothing detism params Set.empty body
-    clsd' <- if resful == Resourceful
-             then forM clsd fixVarDict
-             else do
-                 return clsd
+    (params', body', _) <- globaliseProc pos Nothing detism params Set.empty body
+    when (resful == Resourceless)
+        $ forM_ clsd $ mapM_ (uncurry $ addResourceInOuts ParamIn) . Map.toList
+    clsd' <- fixVarDict False clsd
     return $ AnonProc mods params' body' clsd res `maybePlace` pos
 globaliseExp _ exp pos = return $ exp `maybePlace` pos
 
@@ -626,22 +583,23 @@
 addResourceInOuts fl nm ty = do
     ress <- resourceNameMap <$> gets resResources
     forM_ (Map.lookup nm ress)
-        $ \res -> modify (\s -> s{resIn=resIn s `Set.union` 
+        $ \res -> modify (\s -> s{resIn=resIn s `Set.union`
                                             Set.fromList [(res,ty) | flowsIn fl],
-                                  resOut=resOut s `Set.union` 
+                                  resOut=resOut s `Set.union`
                                             Set.fromList [(res,ty) | flowsOut fl]})
 
-fixVarDict :: VarDict -> Resourcer VarDict
-fixVarDict vars = do
+fixVarDict :: Bool -> Maybe VarDict -> Resourcer (Maybe VarDict)
+fixVarDict _ Nothing = return Nothing
+fixVarDict addGlobals (Just vars) = do
     ress <- resourceNameMap <$> gets resResources
     tmpVars <- gets resTmpVars
     haveGlobals <- gets resHaveGlobals
     let filter res _ = not $ res `Map.member` ress
-    if isJust haveGlobals
+    Just <$> if isJust haveGlobals
     then return $ Map.filterWithKey filter vars
                   `Map.union` tmpVars
                   `Map.union` Map.fromList [ (globalsName, phantomType)
-                                           | haveGlobals == Just True ]
+                                           | haveGlobals == Just True && addGlobals ]
     else return $ vars `Map.union` tmpVars
 
 ------------------------- General support code -------------------------
@@ -708,9 +666,9 @@
 
 
 -- | Save and restore the given resources in tmp variables
-saveRestoreResourcesTmp :: [ResType]
+saveRestoreResourcesTmp :: OptPos -> [ResType]
                         -> Resourcer ([Placed Stmt], [Placed Stmt], VarDict)
-saveRestoreResourcesTmp resTys = do
+saveRestoreResourcesTmp pos resTys = do
     tmp <- gets resTmpCtr
     modify $ \s -> s{resTmpCtr=tmp + length resTys}
     global <- isJust <$> gets resHaveGlobals
@@ -725,38 +683,38 @@
         (save, restore) = if global
                           then (globalSave, globalRestore)
                           else (localSave, localRestore)
-    return (save <$> ress, restore <$> ress,
+    return (rePlace pos . save <$> ress, rePlace pos . restore <$> ress,
             Map.fromList $ zip tmpVars (snd <$> resTys))
 
 
 -- | Store the given resource in globals
-storeResource :: ResType -> Placed Stmt
-storeResource rsTy@(rs,ty) =
-    globalStore rs ty (getResource (resourceName rs) rsTy)
+storeResource :: OptPos -> ResType -> Placed Stmt
+storeResource pos rsTy@(rs,ty) =
+    rePlace pos $ globalStore rs ty (getResource (resourceName rs) rsTy)
 
 
 -- | Store the given resource in globals
-storeResources :: Set ResType -> [Placed Stmt]
-storeResources = (storeResource <$>) . Set.toList
+storeResources :: OptPos -> Set ResType -> [Placed Stmt]
+storeResources pos = (storeResource pos <$>) . Set.toList
 
 
 -- | Load the given resource from globals
-loadResource :: ResType -> Placed Stmt
-loadResource rsTy@(rs,ty) =
-    globalLoad rs ty (setResource (resourceName rs) rsTy)
+loadResource :: OptPos -> ResType -> Placed Stmt
+loadResource pos rsTy@(rs,ty) =
+    rePlace pos $ globalLoad rs ty (setResource (resourceName rs) rsTy)
 
 
 -- | Load the given resource from globals
-loadResources :: Set ResType -> [Placed Stmt]
-loadResources = (loadResource <$>) . Set.toList
+loadResources :: OptPos -> Set ResType -> [Placed Stmt]
+loadResources pos = (loadResource pos <$>) . Set.toList
 
 
 -- | Surround a given list of statements with loads/stores to the given 
 -- resourcces 
-loadStoreResources :: Set ResType -> Set ResType
+loadStoreResources :: OptPos -> Set ResType -> Set ResType
                    -> [Placed Stmt] -> [Placed Stmt]
-loadStoreResources inRes outRes stmts =
-    loadResources inRes ++ stmts ++ storeResources outRes
+loadStoreResources pos inRes outRes stmts =
+    loadResources pos inRes ++ stmts ++ storeResources pos outRes
 
 
 resourceNameMap :: Set ResType -> Map VarName ResourceSpec
