--  File     : Resources.hs
--  Author   : Peter Schachte
--  Purpose  : Resource checker for Wybe
--  Copyright: (c) 2012 Peter Schachte.  All rights reserved.
--  License  : Licensed under terms of the MIT license.  See the file
--           : LICENSE in the root directory of this project.


module Resources (resourceCheckMod, canonicaliseProcResources, 
                  canonicaliseResourceSpec, transformProcResources, 
                  storeResource, loadResource, 
                  specialResourcesSet) where

import           AST
import           Control.Monad
import           Control.Monad.Trans
import           Control.Monad.Trans.State
import           Data.Tuple.HT (mapFst)
import           Data.Graph
import           Data.List                 as List
import           Data.Map                  as Map
import           Data.Maybe
import           Data.Set                  as Set
import           Data.Tuple.HT             (mapFst, mapSnd)
import           Options                   (LogSelection (Resources))
import           Snippets
import           Util
import Debug.Trace (traceShowId)


------------------------- Checking resource decls -------------------------

-- |Check a module's resource declarations.
resourceCheckMod :: [ModSpec] -> ModSpec -> Compiler (Bool,[(String,OptPos)])
resourceCheckMod _ thisMod = do
    logResources $ "**** resource checking module " ++ showModSpec thisMod
    reenterModule thisMod
    resources <- getModuleImplementationField (Map.toAscList . modResources)
    (chg,errs,resources') <-
        fmap unzip3 $ mapM (uncurry checkResourceDef) resources
    updateModImplementation (\imp -> imp { modResources =
                                              Map.fromAscList resources'})
    reexitModule
    logResources $ "**** finished resource checking module "
                   ++ showModSpec thisMod
    return (or chg,concat errs)


checkResourceDef :: Ident -> ResourceDef ->
                    Compiler (Bool,[(String,OptPos)],(Ident,ResourceDef))
checkResourceDef name def = do
    (chg,errs,m) <-
        fmap unzip3 $ mapM (uncurry checkOneResource) $ Map.toList def
    return (or chg, concat errs, (name,Map.fromList m))


checkOneResource :: ResourceSpec -> ResourceImpln ->
                    Compiler (Bool,[(String,OptPos)],
                              (ResourceSpec,ResourceImpln))
checkOneResource rspec impln@(SimpleResource ty init pos) = do
    logResources $ "Check resource " ++ show rspec ++
           " with implementation " ++ show impln
    ty' <- lookupType "resource declaration" pos ty
    logResources $ "Actual type is " ++ show ty'
    -- let errs = [("Higher-order resource cannot have '" 
    --              ++ resourcefulName Resourceful++ "' modifier", pos)
    --            | isResourcefulHigherOrder ty']
    return (ty' /= ty,[],(rspec,SimpleResource ty' init pos))
-- checkOneResource rspec Nothing = do
--     -- XXX don't currently handle compound resources
--     nyi "compound resources"


------------- Canonicalising resources in proc definitions ---------

-- |Make sure all resource for the specified proc are module qualified,
--  making them canonical.
canonicaliseProcResources :: ProcDef -> Int -> Compiler ProcDef
canonicaliseProcResources pd _ = do
    logResources $ "Canonicalising resources used by proc " ++ procName pd
    let proto = procProto pd
    let pos = procPos pd
    let lst = Set.elems $ procProtoResources proto
    resourceFlows <- Set.fromList <$>
                     mapM (canonicaliseResourceFlow pos) lst
    logResources $ "Available resources: " ++ show resourceFlows
    let proto' = proto {procProtoResources = resourceFlows}
    let pd' = pd {procProto = proto'}
    logResources $ "Canonicalising resources results in:"
                   ++ showProcDef 4 pd'
    return pd'


canonicaliseResourceFlow :: OptPos -> ResourceFlowSpec
                         -> Compiler ResourceFlowSpec
canonicaliseResourceFlow pos spec = do
    resTy <- canonicaliseResourceSpec pos "proc declaration"
             $ resourceFlowRes spec
    return $ spec { resourceFlowRes = fst resTy}


--------- Transform resources into variables and parameters ---------

-- |Transform resources into ordinary variables in a single procedure
--  definition.  Also check that calls to procs that use resources are
--  annotated with a ! to indicate resource usage.  This transformation
--  just blindly transforms resources into variables and parameters,
--  counting on the later variable use/def analysis to ensure that
--  resources are defined before they're used or returned.
--
-- Note that type checking of all called procedures must have been completed
-- before this can be done, because called procs are only resolved when this
-- proc is type checked.
transformProcResources :: ProcDef -> Int -> Compiler ProcDef
transformProcResources pd _ = do
    logResources $ "--------------------------------------\n"
    logResources $ "Adding resources to:" ++ showProcDef 4 pd
    let proto = procProto pd
    let pos = procPos pd
    let tmp = procTmpCount pd
    let resourceFlows = procProtoResources proto
    let params = procProtoParams proto
    let (ProcDefSrc body) = procImpln pd
    resFlows <- concat <$> mapM (simpleResourceFlows pos)
                           (Set.elems resourceFlows)
    logResources $ "Declared resources: " ++ show resFlows
    (body',tmp') <- transformBody tmp resFlows body
    resParams <- concat <$> mapM (resourceParams pos) resFlows
    let proto' = proto { procProtoParams = params ++ resParams}
    let pd' = pd { procProto = proto', procTmpCount = tmp',
                   procImpln = ProcDefSrc body' }
    logResources $ "Adding resources results in:" ++ showProcDef 4 pd'
    return pd'


resourceParams :: OptPos -> (ResourceFlowSpec,TypeSpec) -> Compiler [Param]
resourceParams pos (ResourceFlowSpec res flow, typ) = do
    varName <- resourceVar res
    let inParam  = [Param varName typ ParamIn (Resource res) | flowsIn flow]
    let outParam = [Param varName typ ParamOut (Resource res) | flowsOut flow]
    return $ inParam ++ outParam

-- | Transform a statement sequence, turning resources into arguments.
transformBody :: Int -> [(ResourceFlowSpec, TypeSpec)] -> [Placed Stmt]
              -> Compiler ([Placed Stmt],Int)
transformBody tmp _ [] = return ([],tmp)
transformBody tmp resources (stmt:stmts) = do
    (stmts1,tmp') <- placedApply (transformStmt tmp resources) stmt
    (stmts2,tmp'') <- transformBody tmp' resources stmts
    return (stmts1 ++ stmts2, tmp'')


-- | Transform a single statement, turning resources into arguments.
transformStmt :: Int -> [(ResourceFlowSpec, TypeSpec)] -> Stmt -> OptPos
              -> Compiler ([Placed Stmt], Int)
transformStmt tmp res stmt@(ProcCall func@(First m n id) detism resourceful args) pos = do
    let procID = trustFromJust "transformStmt" id
    callResFlows <-
        procProtoResources . procProto <$> getProcDef
                (ProcSpec m n procID generalVersion)
    let argTys = fromMaybe AnyType . maybeExpType . content <$> args
    let hasResfulHigherArgs = any isResourcefulHigherOrder argTys
    unless (resourceful || (Set.null callResFlows && not hasResfulHigherArgs))
      $ message Error
        ("Call to resourceful proc without ! resource marker: "
         ++ showStmt 4 stmt)
        pos
    logResources $ "Checking call to " ++ n ++ " using " ++ show callResFlows
    resArgs <- concat <$> mapM (resourceArgs pos) (Set.elems callResFlows)
    (args', tmp') <- transformExps tmp res args 
    let stmt' = [maybePlace (ProcCall func detism False (args' ++ resArgs)) pos]
    if hasResfulHigherArgs
    then 
        let callRess = Set.map resourceFlowRes callResFlows
            inRess = Set.map resourceFlowRes
                   $ Set.filter (flowsIn . resourceFlowFlow) callResFlows
            toStore = List.filter ((`Set.notMember` inRess) . resourceFlowRes . fst) res
            stores = storeResource . mapFst resourceFlowRes <$> toStore 
            toLoad = List.filter ((`Set.notMember` callRess) . resourceFlowRes . fst) res
            loads = loadResource . mapFst resourceFlowRes <$> toLoad
        in return (loads ++ stmt' ++ stores, tmp')
    else return (stmt', tmp')
transformStmt tmp res stmt@(ProcCall (Higher func) detism resourceful args) pos = do
    (func', tmp') <- placedApply (transformExp tmp res) func
    (args', tmp'') <- transformExps tmp' res args 
    let stmt' = [maybePlace (ProcCall (Higher func') detism False args') pos]
    case content func' of
        Typed _ (HigherOrderType ProcModifiers{modifierResourceful=Resourceful} _) _ -> do
            unless resourceful
                $ message Error
                    ("Resourceful higher order call without ! resource marker: "
                    ++ showStmt 4 stmt)
                    pos
            let resTys = mapFst resourceFlowRes <$> res
                stores = storeResource <$> resTys 
                loads = loadResource <$> resTys
            return (stores ++ stmt' ++ loads, tmp'')
        Typed _ (HigherOrderType _ _) _ ->
            return (stmt', tmp'')
        _ -> shouldnt $ "bad resource higher call type" ++ show stmt 
transformStmt tmp res (ForeignCall lang name flags args) pos = do
    (args', tmp') <- transformExps tmp res args
    return ([maybePlace (ForeignCall lang name flags args') pos], tmp')
transformStmt tmp res (TestBool var) pos = do
    (var', tmp') <- transformExp tmp res var Nothing
    return ([maybePlace (TestBool $ content var') pos], tmp)
transformStmt tmp res (And stmts) pos = do
    (stmts',tmp') <- transformBody tmp res stmts
    return ([maybePlace (And stmts') pos], tmp')
transformStmt tmp res (Or [] _) pos =
    return ([failTest], tmp)
transformStmt tmp res (Or [stmt] _) pos = do
    placedApplyM (transformStmt tmp res) stmt
transformStmt tmp res (Or (stmt:stmts) vars) pos = do
    (stmt',tmp')  <- placedApplyM (transformStmt tmp res) stmt
    (stmt'',tmp'') <- transformStmt tmp' res (Or stmts vars) pos
    return ([maybePlace (Or [makeSingleStmt stmt',makeSingleStmt stmt''] vars)
              pos], tmp'')
transformStmt tmp res (Not stmt) pos = do
    (stmt',tmp') <- placedApplyM (transformStmt tmp res) stmt
    return ([maybePlace (Not $ makeSingleStmt stmt') pos], tmp')
transformStmt tmp res Nop _ =
    return ([], tmp)
transformStmt tmp res Fail pos =
    return ([maybePlace Fail pos], tmp)
transformStmt tmp res (Cond test thn els condVars defVars) pos = do
    (test',tmp1) <- placedApplyM (transformStmt tmp res) test
    (thn',tmp2) <- transformBody tmp1 res thn
    (els',tmp3) <- transformBody tmp2 res els
    return ([maybePlace
             (Cond (Unplaced $ And test') thn' els' condVars defVars) pos],
            tmp3)
transformStmt tmp res (Case expr cases deflt) pos = do
    (cases',tmp1) <- transformCases tmp res cases
    (deflt',tmp2) <- case deflt of
        Nothing -> return (Nothing, tmp1)
        Just def -> mapFst Just <$> transformBody tmp1 res def
    return ([maybePlace
             (Case expr cases' deflt') pos],
            tmp2)
transformStmt tmp res (Loop body defVars) pos = do
    (body',tmp') <- transformBody tmp res body
    return ([maybePlace (Loop body' defVars) pos], tmp')
transformStmt tmp res (For generators body) pos = do
    (body', tmp') <- transformBody tmp res body
    return ([maybePlace (For generators body') pos], tmp')
transformStmt tmp res (UseResources allRes oldRes body) pos = do
    let resVars = trustFromJust "use stmt without var list after type check"
                  oldRes
    canonAllRes <- mapM ((mapSnd fromJust <$>) 
                         <$> canonicaliseResourceSpec pos "use statement") allRes
    let (resTypes,gResTypes) = List.partition ((`elem` resVars) . resourceName . fst) 
                                canonAllRes
    toSave <- mapM (resourceVar . fst) resTypes
<<<<<<< HEAD
    let (saves, restores, tmp') = saveRestoreResourcesTmp False tmp toSave resTypes
    resFlows <- concat <$> mapM (simpleResourceFlows pos) 
                                ((`ResourceFlowSpec` ParamInOut). fst <$> canonAllRes)
    (body',tmp'') <- transformBody tmp' (List.nub $ res ++ resFlows) body
    if foldStmts const ((. expIsResourceful) . (||)) False body
    then 
        let gToSave = makeGlobalResourceName . fst <$> gResTypes
            (gSaves, gRestores, tmp''') = saveRestoreResourcesTmp True tmp'' gToSave gResTypes
        in return (saves ++ gSaves ++ body' ++ restores ++ gRestores, tmp''')
    else return (saves ++ body' ++ restores, tmp'')
=======
    let types = fromJust . snd <$> resTypes
    let resCount = length toSave
    let tmp' = tmp + resCount
    let ress = zip3 toSave (mkTempName <$> [tmp..]) types
    let get v ty = varGet v `withType` ty
    let set v ty = varSet v `withType` ty
    let saves = (\(r,t,ty) -> move (get r ty) (set t ty)) <$> ress
    let restores = (\(r,t,ty) -> move (get t ty) (set r ty)) <$> ress
    (body',tmp'') <- transformBody tmp' res body
    return (saves ++ body' ++ restores, tmp'')
>>>>>>> d71f1c87
transformStmt tmp res Break pos =
    return ([maybePlace Break pos], tmp)
transformStmt tmp res Next pos =
    return ([maybePlace Next pos], tmp)

expIsResourceful :: Exp -> Bool
expIsResourceful = isResourcefulHigherOrder . fromMaybe AnyType . maybeExpType

getResource :: Ident -> (ResourceSpec, TypeSpec) -> Exp
getResource nm (rs, ty) = varGet nm `withType` ty `setExpFlowType` Resource rs

setResource :: Ident -> (ResourceSpec, TypeSpec) -> Exp
setResource nm (rs, ty) = varSet nm `withType` ty `setExpFlowType` Resource rs

saveRestoreResourcesTmp :: Bool -> Int -> [Ident] -> [(ResourceSpec, TypeSpec)] 
                     -> ([Placed Stmt], [Placed Stmt], Int)
saveRestoreResourcesTmp _ _ names resTys
  | not $ sameLength names resTys = shouldnt "saveRestoreResourcesTmp"
saveRestoreResourcesTmp global tmp names resTys =
    let ress = zip3 names (mkTempName <$> [tmp..]) resTys
        (saver,restorer) = if global
                           then (globalLoad, globalStore) 
                           else (move,move)
        saves = (\(nm,t,ty) -> saver (getResource nm ty) 
                                     (setResource t ty)) <$> ress
        restores = (\(nm,t,ty) -> restorer (getResource t ty)
                                           (setResource nm ty)) <$> ress
    in (saves, restores, tmp + length names)

storeResource :: (ResourceSpec, TypeSpec) -> Placed Stmt
storeResource rsTy@(rs,_) = 
    globalStore (setResource (makeGlobalResourceName rs) rsTy) 
                (getResource (resourceName rs) rsTy)

loadResource :: (ResourceSpec, TypeSpec) -> Placed Stmt
loadResource rsTy@(rs,_) = 
    globalLoad (setResource (resourceName rs) rsTy) 
               (getResource (makeGlobalResourceName rs) rsTy)

transformExps :: Int -> [(ResourceFlowSpec, TypeSpec)] -> [Placed Exp]
              -> Compiler ([Placed Exp],Int)
transformExps tmp _ [] = return ([],tmp)
transformExps tmp resources (exp:exps) = do
    (exp,tmp') <- placedApply (transformExp tmp resources) exp
    (exps,tmp'') <- transformExps tmp' resources exps
    return (exp:exps, tmp'')

transformExp :: Int -> [(ResourceFlowSpec, TypeSpec)] -> Exp -> OptPos 
             -> Compiler (Placed Exp, Int)
transformExp tmp res (Typed exp ty cast) pos = do
    (pexp', tmp') <- transformExp tmp res exp Nothing
    return (maybePlace (Typed (content pexp') ty cast) pos, tmp')
transformExp tmp res (AnonProc mods@ProcModifiers{modifierResourceful=Resourceful} params body) pos = do
    (body',tmp') <- transformBody tmp res body
    resParams <- concat <$> mapM (resourceParams pos) 
                                 (mapFst (\r -> r{resourceFlowFlow=ParamInOut}) <$> res)
    return (maybePlace (AnonProc mods{modifierResourceful=Resourceless}
                               (params ++ resParams) body') pos, tmp')
transformExp tmp _ (AnonProc mods params body) pos = do
    (body', tmp') <- transformBody tmp [] body
    return (maybePlace (AnonProc mods params body') pos, tmp')
transformExp tmp res exp@(Var name _ _) pos = do
    resNames <- mapM (resourceVar . resourceFlowRes . fst) res
    let resMap = Map.fromList $ zip resNames (resourceFlowRes . fst <$> res)
    case Map.lookup name resMap of
        Just spec -> return (maybePlace (setExpFlowType exp (Resource spec)) pos, tmp)
        Nothing -> return (maybePlace exp pos, tmp)
transformExp tmp _ exp pos = return (maybePlace exp pos, tmp)


transformCases :: Int -> Set ResourceSpec -> [(Placed Exp,[Placed Stmt])]
              -> Compiler ([(Placed Exp, [Placed Stmt])], Int)
transformCases tmp res [] = return ([], tmp)
transformCases tmp res ((guard,body):rest) = do
    (body1,tmp1) <- transformBody tmp res body
    (rest1,tmp2) <- transformCases tmp1 res rest
    return $ ((guard,body1):rest1, tmp2)


makeSingleStmt :: [Placed Stmt] -> Placed Stmt
makeSingleStmt []       = succeedTest
makeSingleStmt [single] = single
makeSingleStmt stmts    = Unplaced $ And stmts

-- |Returns the list of args corresponding to the specified resource
-- flow spec.  This produces up to two arguments for each simple
-- resource, multiplied by all the simple resources a single resource
-- flow spec might refer to.
resourceArgs ::  OptPos -> ResourceFlowSpec -> Compiler [Placed Exp]
resourceArgs pos rflow = do
    simpleSpecs <- simpleResourceFlows pos rflow
    -- XXX make separate exps for each direction
    concat <$>
         mapM (\(ResourceFlowSpec res flow,ty) -> do
                   var <- resourceVar res
                   let ftype = Resource res
                   let inExp = [Unplaced $
                                  Typed (Var var ParamIn ftype) ty Nothing
                               | flowsIn flow]
                   let outExp = [Unplaced $
                                 Typed (Var var ParamOut ftype) ty Nothing
                                | flowsOut flow]
                   return $ inExp ++ outExp)
         simpleSpecs


specialResourcesSet :: Set VarName
specialResourcesSet = keysSet specialResources


------------------------- General support code -------------------------

-- |Canonicalise a single resource spec, based on visible modules.  Report
-- unknown resource error in the specified context if resource or its type is
-- unknown.
canonicaliseResourceSpec :: OptPos -> String -> ResourceSpec
                         -> Compiler (ResourceSpec, Maybe TypeSpec)
canonicaliseResourceSpec pos context spec = do
    logResources $ "canonicalising resource " ++ show spec
    resDef <- lookupResource spec
    case resDef of
        Nothing -> do
            errmsg pos $ "Unknown resource " ++ show spec ++ " in " ++ context
            return (spec,Nothing)
        Just def ->
            case Map.assocs def of
                [(spec,impln)] -> do
                    let resType = resourceType impln
                    logResources $ "    to --> " ++ show resType
                    return (spec,Just resType)
                [] -> shouldnt $ "Empty resource " ++ show spec
                _ -> nyi $ "compound resource " ++ show spec


-- |Get a list of all the SimpleResources, and their types, referred
-- to by a ResourceFlowSpec.  This is necessary because a resource spec
-- may refer to a compound resource.
simpleResourceFlows :: OptPos -> ResourceFlowSpec ->
                       Compiler [(ResourceFlowSpec,TypeSpec)]
simpleResourceFlows pos (ResourceFlowSpec spec flow) = do
    resDef <- lookupResource spec
    case resDef of
        Nothing -> do
            errmsg pos $ "Unknown resource " ++ show spec
                         ++ " in called proc"
            return []
        Just def ->
            return [(ResourceFlowSpec spec flow,resourceType impln)
                    | (spec,impln) <- Map.toList def]

-- | The local variable name to use for a resource.  This assumes the resource
-- spec has already been canonicalised (fully module qualified).
resourceVar :: ResourceSpec -> Compiler Ident
resourceVar (ResourceSpec [] name) = return name
resourceVar (ResourceSpec mod name) = do
    -- Always use resource name as variable name, regardless of module
    -- XXX This could cause collisions!
    return name


-- |Log a message, if we are logging resource transformation activity.
logResources :: String -> Compiler ()
logResources s = logMsg Resources s<|MERGE_RESOLUTION|>--- conflicted
+++ resolved
@@ -252,7 +252,6 @@
     let (resTypes,gResTypes) = List.partition ((`elem` resVars) . resourceName . fst) 
                                 canonAllRes
     toSave <- mapM (resourceVar . fst) resTypes
-<<<<<<< HEAD
     let (saves, restores, tmp') = saveRestoreResourcesTmp False tmp toSave resTypes
     resFlows <- concat <$> mapM (simpleResourceFlows pos) 
                                 ((`ResourceFlowSpec` ParamInOut). fst <$> canonAllRes)
@@ -263,18 +262,6 @@
             (gSaves, gRestores, tmp''') = saveRestoreResourcesTmp True tmp'' gToSave gResTypes
         in return (saves ++ gSaves ++ body' ++ restores ++ gRestores, tmp''')
     else return (saves ++ body' ++ restores, tmp'')
-=======
-    let types = fromJust . snd <$> resTypes
-    let resCount = length toSave
-    let tmp' = tmp + resCount
-    let ress = zip3 toSave (mkTempName <$> [tmp..]) types
-    let get v ty = varGet v `withType` ty
-    let set v ty = varSet v `withType` ty
-    let saves = (\(r,t,ty) -> move (get r ty) (set t ty)) <$> ress
-    let restores = (\(r,t,ty) -> move (get t ty) (set r ty)) <$> ress
-    (body',tmp'') <- transformBody tmp' res body
-    return (saves ++ body' ++ restores, tmp'')
->>>>>>> d71f1c87
 transformStmt tmp res Break pos =
     return ([maybePlace Break pos], tmp)
 transformStmt tmp res Next pos =
@@ -345,7 +332,7 @@
 transformExp tmp _ exp pos = return (maybePlace exp pos, tmp)
 
 
-transformCases :: Int -> Set ResourceSpec -> [(Placed Exp,[Placed Stmt])]
+transformCases :: Int -> [(ResourceFlowSpec,TypeSpec)] -> [(Placed Exp,[Placed Stmt])]
               -> Compiler ([(Placed Exp, [Placed Stmt])], Int)
 transformCases tmp res [] = return ([], tmp)
 transformCases tmp res ((guard,body):rest) = do
