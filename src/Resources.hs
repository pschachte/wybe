--- conflicted
+++ resolved
@@ -327,7 +327,6 @@
          simpleSpecs
 
 
-<<<<<<< HEAD
 ------------------------- Globalisation --------------------------------
 
 -- | Transform a givn ProcDef, transforming resource usage into loads/stores of 
@@ -587,11 +586,6 @@
                                             Set.fromList [(res,ty) | flowsIn fl],
                                   resOut=resOut s `Set.union`
                                             Set.fromList [(res,ty) | flowsOut fl]})
-=======
--- | The set of VarNames that correspond to sepcial resources
-specialResourcesSet :: Set ResourceSpec
-specialResourcesSet = Set.map (ResourceSpec []) $ keysSet specialResources
->>>>>>> 8bbf7fcf
 
 
 ------------------------- General support code -------------------------
@@ -646,14 +640,13 @@
 
 
 -- | The set of VarNames that correspond to sepcial resources
-specialResourcesSet :: Set VarName
-specialResourcesSet = keysSet specialResources
+specialResourcesSet :: Set ResourceSpec
+specialResourcesSet = Set.map (ResourceSpec []) $ keysSet specialResources
 
 
 -- | Test if ResourceSpec refers to a special resource
 isSpecialResource :: ResourceSpec -> Bool
-isSpecialResource (ResourceSpec [] nm) = nm `Set.member` specialResourcesSet
-isSpecialResource _                    = False
+isSpecialResource res = res `Set.member` specialResourcesSet
 
 
 -- | Given a ResourceSpec and something, return Right of something if the
