--- conflicted
+++ resolved
@@ -194,14 +194,10 @@
             tmp3)
 transformStmt tmp (Loop body defVars) pos = do
     (body',tmp') <- transformBody tmp body
-<<<<<<< HEAD
-    return ([maybePlace (Loop body') pos], tmp')
+    return ([maybePlace (Loop body' defVars) pos], tmp')
 transformStmt tmp (For generators body) pos = do
     (body', tmp') <- transformBody tmp body
     return ([maybePlace (For generators body') pos], tmp')
-=======
-    return ([maybePlace (Loop body' defVars) pos], tmp')
->>>>>>> 8272e521
 transformStmt tmp (UseResources res body) pos = do
     scoped <- mapM (canonicaliseResourceSpec pos) res
     -- XXX what about resources with same name and different modules?
