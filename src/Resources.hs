--- conflicted
+++ resolved
@@ -5,21 +5,13 @@
 --  License  : Licensed under terms of the MIT license.  See the file
 --           : LICENSE in the root directory of this project.
 
-
-<<<<<<< HEAD
 {-# LANGUAGE TupleSections #-}
-
 
 module Resources (resourceCheckMod, canonicaliseProcResources,
                   canonicaliseResourceSpec,
                   transformProcResources, transformProcGlobals,
                   variantNeedsGlobalisation,
                   specialResourcesSet, isSpecialResource) where
-=======
-module Resources (resourceCheckMod, 
-                  canonicaliseProcResources, canonicaliseResourceSpec,
-                  transformProcResources, specialResourcesSet) where
->>>>>>> b2af67ae
 
 import           AST
 import           Control.Monad
@@ -263,24 +255,23 @@
 transformStmt (For generators body) pos = do
     body' <- transformStmts body
     return [maybePlace (For generators body') pos]
-transformStmt (UseResources res beforeVars afterVars body) pos = do
+transformStmt (UseResources res vars body) pos = do
+    let vars' = trustFromJust "globalise use with no vars" vars
     resMbTypes <- lift $ mapM (canonicaliseResourceSpec pos "use statement")
                               res
     let resTys = mapSnd (trustFromJust "transformStmt UseResources")
                <$> resMbTypes
+    let vars' = trustFromJust "globalise use with no before" vars
     s@ResourceState{resResources=oldResTypes,
                     resTmpVars=oldTmp} <- get
-    let (saving, postponing) = List.partition (`Set.member` oldResTypes) resTys
-    (saves, restores, tmpVars) <- saveRestoreResourcesTmp pos saving
-    modify $ \s -> s{resTmpVars=Map.union tmpVars oldTmp,
-                     resResources=oldResTypes `Set.union` Set.fromList saving}
+    (saves, restores, tmpVars) <- saveRestoreLocalsTmp pos $ Map.toList vars'
+    modify $ \s -> s{resTmpVars=tmpVars `Map.union` oldTmp,
+                     resResources=oldResTypes `Set.union` Set.fromList resTys}
     body' <- transformStmts body
     modify $ \s -> s{ resTmpVars=oldTmp }
-    let body'' = if List.null postponing
-                 then body'
-                 else [UseResources (fst <$> postponing) beforeVars afterVars body'
-                        `maybePlace` pos]
-    return $ saves ++ body'' ++ restores
+    return $ saves 
+          ++ [UseResources res vars body' `maybePlace` pos] 
+          ++ restores
 transformStmt Nop pos = return [maybePlace Nop pos]
 transformStmt Fail pos = return [maybePlace Fail pos]
 transformStmt Break pos = return [maybePlace Break pos]
@@ -386,10 +377,9 @@
     -- we must save and restore any in-flowing resources, as we cannot be
     -- sure theyre not mutated
     let ress' = [res | ResourceFlowSpec res flow <- Set.toList ress
-                    , not $ flowsOut flow
-                    , not $ isSpecialResource res ]
+                , not $ flowsOut flow
+                , not $ isSpecialResource res ]
     body' <- fst <$> globaliseStmts [UseResources ress'
-                                        (Just Map.empty)
                                         (Just Map.empty) body `maybePlace` pos]
     tmp' <- gets resTmpCtr
     modify $ \s -> s{resResources=oldResources,
@@ -404,7 +394,7 @@
                     -- we remove them here
                        body'' = (storeResource pos . mapFst resourceFlowRes <$> inRes)
                                 ++ takeWhile (not . isGlobalStore . content)
-                                (dropWhile (isGlobalLoad . content) body')
+                                (dropWhile ((isGlobalLoad ||| isMove) . content) body')
                 in (body'', params)
               else (body', realParams)
     return (params' ++ [globalsParam | needsGlobalParam], body'', tmp')
@@ -488,11 +478,10 @@
     (stmts',usesGlobals) <- globaliseStmts stmts
     vars' <- fixVarDict True vars
     return ([Loop stmts' vars' `maybePlace` pos], usesGlobals)
-globaliseStmt (UseResources [] _ _ stmts) pos = globaliseStmts stmts
-globaliseStmt (UseResources newRes beforeVars afterVars stmts) pos = do
+globaliseStmt (UseResources [] _ stmts) pos = globaliseStmts stmts
+globaliseStmt (UseResources newRes vars stmts) pos = do
     -- this handles the resources that were previously out-of-scope
-    let beforeVars' = trustFromJust "globalise use with no before" beforeVars
-    let afterVars' = trustFromJust "globalise use with no after" afterVars
+    let vars' = trustFromJust "globalise use with no vars" vars
     newResTypes <- lift $ mapM (canonicaliseResourceSpec pos "use block") newRes
     let newResTypes' = mapSnd (trustFromJust "globalise use") <$> newResTypes
     let newResTypesSet = Set.fromList newResTypes'
@@ -518,13 +507,8 @@
             -- if theyve been assigned before the use block
           ++ [storeResource pos (res,ty)
              | (res, ty) <- newResTypes'
-             , resourceVar res `Map.member` beforeVars' ]
+             , resourceVar res `Map.member` vars' ]
           ++ stmts'
-            -- load the new values of the new resources, 
-            -- if theyve been assigned in or before the use block
-          ++ [loadResource pos (res,ty)
-             | (res, ty) <- newResTypes'
-             , resourceVar res `Map.member` afterVars' ]
             -- store the old values of the resources
           ++ stores
             -- ensure the "new" global (if any) cannot get optimised away
@@ -742,6 +726,22 @@
             Map.fromList $ zip tmpVars (snd <$> resTys))
 
 
+-- | Save and restore the given local variables in tmp variables
+saveRestoreLocalsTmp :: OptPos -> [(VarName, TypeSpec)]
+                   -> Resourcer ([Placed Stmt], [Placed Stmt], VarDict)
+saveRestoreLocalsTmp pos varTys = do
+    tmp <- gets resTmpCtr
+    modify $ \s -> s{resTmpCtr=tmp + length varTys}
+    let tmpVars = mkTempName <$> [tmp..]
+        vars = zip tmpVars varTys
+        save (t,(v,ty)) = move (varGet v `withType` ty)
+                               (varSet t `withType` ty)
+        restore (t,(v,ty)) = move (varGet t `withType` ty)
+                                  (varSet v `withType` ty)
+    return (rePlace pos . save <$> vars, rePlace pos . restore <$> vars,
+            Map.fromList $ zip tmpVars (snd <$> varTys))
+
+
 -- | Store the given resource in globals
 storeResource :: OptPos -> (ResourceSpec, TypeSpec) -> Placed Stmt
 storeResource pos rsTy@(rs,ty) =
