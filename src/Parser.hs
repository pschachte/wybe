{-# LANGUAGE LambdaCase #-}
--  File     : Parser.hs
--  Author   : Peter Schachte <schachte@unimelb.edu.au>
--  Purpose  : Parser for the Wybe language using Parsec.
--  Copyright: (c) 2021 Peter Schachte
--  License  : Licensed under terms of the MIT license.  See the file
--           : LICENSE in the root directory of this project.

module Parser where


import AST hiding (option)
import Data.Set as Set
import Data.List as List
import Data.Maybe as Maybe
import Data.Bits
import Control.Monad.Identity (Identity)
import Scanner
import Util
import Snippets
import Config
import Text.Parsec
import Text.Parsec.Pos
import Data.Functor
import Control.Monad
import Debug.Trace
import GHC.IO.Unsafe (unsafePerformIO)


-----------------------------------------------------------------------------
-- Top level of the parser:  parsing Items                                 --
-----------------------------------------------------------------------------

-- | The parser monad.
type Parser a = Parsec [Token] () a


-- | Report a syntax error
syntaxError :: SourcePos -> String -> Either (SourcePos,String) a
syntaxError pos msg = Left (pos,msg)


-- | Get the currnt SourcePos of the Parser
sourcePos :: Parser SourcePos
sourcePos = statePos <$> getParserState


-- | Parse a Wybe module.
parseWybe :: [Token] -> FilePath -> Either ParseError [Item]
parseWybe toks file = parse (maybeSetPosition toks items <* eof) file toks


-- | Set the Parser position to the position of the head Token, if it exists
maybeSetPosition :: [Token] -> Parser a -> Parser a
maybeSetPosition toks parser = do
    maybe (return ()) (setPosition . tokenPosition) $ listToMaybe toks
    parser


-- | Parser entry for a Wybe program, items separated by some separator.
items :: Parser [Item]
items = item `sepBy` separator


-- | Parse a single items
item :: Parser Item
item = visibilityItem <|> privateItem <|> topLevelStmtItem


-- | Parse a top-level statement itme
topLevelStmtItem :: Parser Item
topLevelStmtItem = do
    st <- stmt <?> "top-level statement"
    return $ StmtDecl (content st) (place st)


-- | Parse 'Item's with the common 'Visibility' prefix.
visibilityItem :: Parser Item
visibilityItem = do
    v <- visibility
    procOrFuncItem v
        <|> moduleItem v
        <|> typeItem v
        <|> dataCtorItemParser v
        <|> resourceItem v
        <|> useItemParser v
        <|> fromUseItemParser v


-- | Parse module-local items (with no visibility prefix).
privateItem :: Parser Item
privateItem = typeRepItem <|> pragmaItem


-- | Parse a pragma item
pragmaItem :: Parser Item
pragmaItem = ident "pragma" *> (PragmaDecl <$> parsePragma)


-- TODO:  Should use the Term parser to parse the declaration body.
-- | Parse a Pragma, currently only "no_standard_library"
parsePragma :: Parser Pragma
parsePragma = ident "no_standard_library" $> NoStd


-- | Module item parser.
moduleItem :: Visibility -> Parser Item
moduleItem v = do
    pos <- tokenPosition <$> ident "module"
    modName <- moduleName
    body <- betweenB Brace items
    return $ ModuleDecl v modName body (Just pos)


-- | Type declaration item parser.
typeItem :: Visibility -> Parser Item
typeItem v = do
    pos <- tokenPosition <$> ident "type"
    proto <- TypeProto <$> moduleName <*> typeVarNames
    (imp,items) <- typeImpln <|> typeCtors
    return $ TypeDecl v proto imp items (Just pos)


-- | Module type representation declaration
typeRepItem :: Parser Item
typeRepItem = do
    keypos <- tokenPosition <$> ident "representation"
    params <- typeVarNames
    ident "is"
    rep <- typeRep
    return $ RepresentationDecl params rep $ Just keypos


-- | Module type representation declaration
dataCtorItemParser :: Visibility -> Parser Item
dataCtorItemParser v = do
    pos <- tokenPosition <$> (ident "constructor" <|> ident "constructors")
    params <- typeVarNames
    ctors <- ctorDecls
    return $ ConstructorDecl v params ctors $ Just pos


-- | Type declaration body where representation and items are given
typeImpln :: Parser (TypeImpln, [Item])
typeImpln = do
    impln <- TypeRepresentation <$> (ident "is" *> typeRep)
    items <- betweenB Brace items
    return (impln,items)


-- | Type declaration body where representation and items are given
typeRep :: Parser TypeRepresentation
typeRep = do
    ident "address" $> Address
    <|> do bits <- option wordSize
                   (fromIntegral . content <$> intLiteral <* ident "bit")
           ident "unsigned" $> Bits bits
            <|> ident "signed" $> Signed bits
            <|> ident "float" $> Floating bits


-- | Type declaration body where visibility, constructors, and items are given
typeCtors :: Parser (TypeImpln,[Item])
typeCtors = betweenB Brace $ do
    vis <- visibility
    ctors <- ctorDecls 
    items <- option [] (separator *> items)
    return (TypeCtors vis ctors,items)


-- | Parse a collection of Constructor declarations, separated by `|`s
ctorDecls :: Parser [Placed ProcProto]
ctorDecls = (term >>= parseWith termToCtorDecl) `sepBy1` symbol "|"


-- | Resource declaration parser.
resourceItem :: Visibility -> Parser Item
resourceItem v = do
    pos <- tokenPosition <$> ident "resource"
    let optInit = optionMaybe (symbol "=" *> expr)
    ResourceDecl v <$> identString <* symbol ":"
        <*> typeSpec <*> optInit <*> return (Just pos)


-- | Parse a "use" item. Either an import statement or a use-block
useItemParser :: Visibility -> Parser Item
useItemParser v = do
    pos <- Just . tokenPosition <$> ident "use"
    ident "foreign" *> foreignFileOrLib v pos
      <|> (moduleSpec `sepBy` comma >>= useBody v pos)

-- | Parse a foreign library or object import
foreignFileOrLib :: Visibility -> OptPos -> Parser Item
foreignFileOrLib v pos =
    ImportForeignLib
        <$> (ident "library" *> identString `sepBy` comma) <*> return pos
    <|> ImportForeign
            <$> (ident "object" *> identString `sepBy` comma) <*> return pos

-- | Parse a use-block body or an import statement
useBody :: Visibility -> OptPos -> [ModSpec] -> Parser Item
useBody v pos mods =
    (ident "in" *> do
        if v == Private
        then topLevelUseStmt pos (modSpecToResourceSpec <$> mods)
        else fail "inavlid use-block")
    <|> return (ImportMods v mods pos)

-- | Parse a top-level use statement with specified 
topLevelUseStmt :: OptPos -> [ResourceSpec] -> Parser Item
topLevelUseStmt pos ress = do
    body <- stmtSeq
    return $ StmtDecl (UseResources ress Nothing body) pos


-- | Convert a ModSpce to a ResourceSpec 
modSpecToResourceSpec :: ModSpec -> ResourceSpec
modSpecToResourceSpec modspec = ResourceSpec (init modspec) (last modspec)


-- | Parse a from-use item
fromUseItemParser :: Visibility -> Parser Item
fromUseItemParser v = do
    pos <- tokenPosition <$> ident "from"
    m <- moduleSpec <* ident "use"
    ids <- identString `sepBy` comma
    return $ ImportItems v m ids (Just pos)


-- | Parse a procedure or function, since both items share the same prefix of
-- 'visibility' 'determinism'.
procOrFuncItem :: Visibility -> Parser Item
procOrFuncItem vis = do
    pos <- Just . tokenPosition <$> ident "def"
    mods <- processProcModifiers <$> modifierList
    (proto, returnType) <- limitedTerm prototypePrecedence
                            >>= parseWith termToPrototype
    do
        body <- symbol "=" *> expr
        return $ FuncDecl vis mods proto returnType body pos
      <|> if returnType /= AnyType
          then fail "unexpected return type in proc declaration"
          else do
            rs <- option [] (ident "use" *> resourceFlowSpec `sepBy1` comma)
            let proto' = proto { procProtoResources = Set.fromList rs }
            body <- embracedTerm >>= parseWith termToBody
            return $ ProcDecl vis mods proto' body pos


-- | Parse a specification of a resource and its flow direction.
resourceFlowSpec :: Parser ResourceFlowSpec
resourceFlowSpec = do
    flow <- flowDirection
    res <- resourceSpec
    return $ ResourceFlowSpec res flow


-- | Parse a resource spec
resourceSpec :: Parser ResourceSpec
resourceSpec = moduleSpec <&> modSpecToResourceSpec


-- | Optional flow direction symbol prefix.
flowDirection :: Parser FlowDirection
flowDirection =
    option ParamIn $ symbol "?" $> ParamOut <|> symbol "!" $> ParamInOut


-----------------------------------------------------------------------------
-- Handling proc modifiers                                                 --
-----------------------------------------------------------------------------

-- | Extract a ProcModifiers from a list of identifiers.  If the Bool is False,
-- then don't report any errors in the modifiers.  The position is the source
-- location of the list of modifiers.
processProcModifiers :: [String] -> ProcModifiers
processProcModifiers = List.foldl (flip processProcModifier)
                        $ ProcModifiers Det MayInline Pure Resourceless [] []

-- | Update a collection of ProcModifiers
processProcModifier :: String -> ProcModifiers -> ProcModifiers
processProcModifier "test"     = updateModsDetism   "test" SemiDet
processProcModifier "partial"  = updateModsDetism   "partial" SemiDet
processProcModifier "failing"  = updateModsDetism   "failing" Failure
processProcModifier "terminal" = updateModsDetism   "terminal" Terminal
processProcModifier "inline"   = updateModsInlining "inline" Inline
processProcModifier "noinline" = updateModsInlining "noinline" NoInline
processProcModifier "pure"     = updateModsImpurity "pure" PromisedPure
processProcModifier "semipure" = updateModsImpurity "semipure" Semipure
processProcModifier "impure"   = updateModsImpurity "impure" Impure
processProcModifier "resource" = updateModsResource "resource" Resourceful
processProcModifier modName    =
    \ms -> ms {modifierUnknown=modName:modifierUnknown ms}



-- | Update the ProcModifiers to specify the given determinism, which was
-- specified with the given identifier.  Since Det is the default, and can't be
-- explicitly specified, it's alway OK to change from Det to something else.
updateModsDetism :: String -> Determinism -> ProcModifiers -> ProcModifiers
updateModsDetism _ detism mods@ProcModifiers{modifierDetism=Det} =
    mods {modifierDetism=detism}
updateModsDetism modName detism mods =
    mods {modifierConflict=modName:modifierConflict mods}


-- | Update the ProcModifiers to specify the given inlining, which was specified
-- with the given identifier.  Since MayInline is the default, and can't be
-- explicitly specified, it's alway OK to change from MayInline to something
-- else.
updateModsInlining :: String -> Inlining -> ProcModifiers -> ProcModifiers
updateModsInlining _ inlining mods@ProcModifiers{modifierInline=MayInline} =
    mods {modifierInline=inlining}
updateModsInlining modName inlining mods =
    mods {modifierConflict=modName:modifierConflict mods}


-- | Update the ProcModifiers to specify the given Impurity, which was specified
-- with the given identifier.  Since Pure is the default, and can't be
-- explicitly specified, it's alway OK to change from Pure to something
-- else.
updateModsImpurity :: String -> Impurity -> ProcModifiers -> ProcModifiers
updateModsImpurity _ impurity mods@ProcModifiers{modifierImpurity=Pure} =
    mods {modifierImpurity=impurity}
updateModsImpurity modName _ mods =
    mods {modifierConflict=modName:modifierConflict mods}

updateModsResource :: String -> Resourcefulness -> ProcModifiers -> ProcModifiers
updateModsResource _ resful mods@ProcModifiers{modifierResourceful=Resourceless} =
    mods {modifierResourceful=resful}
updateModsResource modName _ mods =
    mods {modifierConflict=modName:modifierConflict mods}


-----------------------------------------------------------------------------
-- Combined statement and expression parsing                               --
--
-- While parsing statements, sometimes it is not clear whether the part just
-- read will turn out to be a statement or expression.  For example, if the
-- first thing you see when trying to parse a statement is
--
--    foo(a,b)
--
-- the parser does not know whether this is the end of the statment, meaning
-- foo(a,b) is a statement, or whether it will be followed by
--
--    = bar
--
-- meaning the foo(a,b) part is an expression.  Therefore, we define a type that
-- does not distinguish between expression and statement to be used until the
-- whole statement has been read.  After that, its parts will be converted to
-- expressions and statements as appropriate.
-----------------------------------------------------------------------------

-- |Parse a body.
stmtSeq :: Parser [Placed Stmt]
stmtSeq = term >>= parseWith termToBody


-- |Parse a single Placed Stmt.
stmt :: Parser (Placed Stmt)
stmt = limitedTerm lowestStmtPrecedence >>= parseWith termToStmt


-- |Parse a placed Exp
expr :: Parser (Placed Exp)
expr = term >>= parseWith termToExp


-- | Parse a TypeSpec
typeSpec :: Parser TypeSpec
typeSpec = limitedTerm prototypePrecedence >>= parseWith termToTypeSpec


-- |Parse a term.
term :: Parser Term
term = limitedTerm lowestTermPrecedence


-- |A term with an operator precedence of limited looseness.
limitedTerm :: Int -> Parser Term
limitedTerm precedence = termFirst >>= termRest precedence


-- |The left argument to an infix operator.  This is a primaryTerm,
-- possibly preceded by a prefix operator or followed by an termSuffix.
-- Valid suffixes include parenthesised argument lists or square bracketed
-- indices.  If both prefix and suffix are present, the suffix binds tighter.
termFirst :: Parser Term
termFirst = (do
             op <- prefixOp
             termFirst >>= applyPrefixOp op)
         <|> (primaryTerm >>= termSuffix)


-- |Apply zero or more parenthesised or square bracketed suffixes to the
-- specified term. If multiple suffixes are present, they associate to the
-- left.
termSuffix :: Term -> Parser Term
termSuffix left =
    (try (termSuffix' left) >>= termSuffix) <|> return left


-- |Apply one parenthesised or square bracketed suffixes to the specified
-- term.
termSuffix' :: Term -> Parser Term
termSuffix' left =
    (argumentList Paren >>= applyArguments left)
    <|> (embracedTerm >>= applyEmbraced left)
    <|> (Call (termPos left) [] "[]" ParamIn . (left:)
         <$> argumentList Bracket)


-- |Comma-separated, non-empty argument list, surrounded by the specified
-- bracket type.
argumentList :: BracketStyle -> Parser [Term]
argumentList Brace = shouldnt "brace-enclosed argument list"
argumentList bracket = betweenB bracket (term `sepBy` comma)


-- |Supply arguments to function call we thought was something else.
applyArguments :: Term -> [Term] -> Parser Term
applyArguments term args =
    case term of
        call@Call{} ->
            return $ call {callArguments = callArguments call ++ args}
        embraced@Embraced{embracedArg=Nothing, embracedPos=pos} -> 
            return $ embraced{embracedArg=Just $ Embraced pos Paren args Nothing}
        other -> fail $ "unexpected argument list following expression "
                        ++ show other

applyEmbraced :: Term -> Term -> Parser Term
applyEmbraced expr@(Embraced _ Brace _ Nothing) arg = 
    return expr{embracedArg=Just arg}
applyEmbraced expr _ = fail $ "unexpected embraced expression following " ++ show expr


-- |Complete parsing an term of precedence no looser than specified, given
-- that we have already parsed the specified term on the left.
-- XXX this doesn't handle non-associative operators correctly; it treats them
-- as right associative.
termRest :: Int -> Term -> Parser Term
termRest minPrec left =
    do -- A functional Pratt operator precedence parser
         -- parse an infix operator of at least the specified precedence
        (op,rightPrec) <- infixOp minPrec
        -- parse expression of high enough precedence to be the right argument
        right <- limitedTerm rightPrec
        let pos = termPos left
        -- construct a call of the op with the left and right arguments, and
        -- treat that as the left argument of the rest of the expr
        termRest minPrec $ Call pos [] op ParamIn [left,right]
    <|> -- Otherwise try to parse a call with 1 un-parenthesised argument;
        -- failing that, the left context is the whole expression.
        case left of
            Call _ m n _ [] | minPrec <= lowestStmtPrecedence
                            || List.null m && prefixKeyword n ->
                (term
                    >>= applyArguments left . (:[])
                    >>= termRest minPrec)
                <|> return left
            _ -> return left


-- |Scan an infix operator of at least the specified left precedence, returning
-- the operator and its right precedence.
infixOp :: Int -> Parser (String,Int)
infixOp minPrec = takeToken test
  where
    test tok
      | lPrec > minPrec && isInfixOp tok = Just (name, prec)
      | otherwise                        = Nothing
        where name = tokenName tok
              (prec,assoc) = operatorAssociativity name
              lPrec = prec + if assoc == LeftAssociative  then 0 else 1
              rPrec = prec - if assoc /= RightAssociative then 0 else 1


-- |Parse a simple, Term, not involving any operators.
primaryTerm :: Parser Term
primaryTerm =
    parenthesisedTerm
    <|> embracedTerm
    <|> foreignCall
    <|> forLoop
    <|> varOrCall
    <|> anonParamVar
    <|> intConst
    <|> floatConst
    <|> charConst
    <|> stringConst
    <|> listTerm
    <?> "simple expression"


parenthesisedTerm :: Parser Term
parenthesisedTerm = do
<<<<<<< HEAD
    pos <- sourcePos
    exps <- argumentList Paren
    return $ Embraced pos Paren exps Nothing
=======
    pos <- tokenPosition <$> leftBracket Paren
    setTermPos pos <$> limitedTerm lowestParenthesisedPrecedence
                       <* rightBracket Paren
>>>>>>> 0c1c49e2


varOrCall :: Parser Term
varOrCall = do
    pos <- getPosition
    modVar <- moduleSpec
    return $ Call pos (init modVar) (last modVar) ParamIn []


anonParamVar :: Parser Term
anonParamVar = do
    pos <- tokenPosition <$> symbol "@"
    num <- optionMaybe intConst
    return $ Call pos [] "@" ParamIn $ maybeToList num


-- | Parse a sequence of Terms enclosed in braces.
embracedTerm :: Parser Term
embracedTerm = do
    pos <- tokenPosition <$> leftBracket Brace
    embraced <- Embraced pos Brace
        <$> limitedTerm lowestStmtSeqPrecedence `sepBy` comma
        <* rightBracket Brace
    return $ embraced Nothing


-- | Parse all expressions beginning with the terminal "[".
-- List -> '[' Term ListTail
-- Empty List -> '[' ']'
-- List Cons -> '[' '|' ']'
listTerm :: Parser Term
listTerm = do
    pos <- (tokenPosition <$> leftBracket Bracket) <?> "list"
    rightBracket Bracket $> Call pos [] "[]" ParamIn []
        <|> do
            head <- term
            tail <- listTail
            return $ Call pos [] "[|]" ParamIn [head,tail]


-- | Parse the tail of a list.
-- ListTail -> ']' | ',' Term ListTail
listTail :: Parser Term
listTail = do
        pos <- tokenPosition <$> rightBracket Bracket
        return $ Call pos [] "[]" ParamIn []
    <|> do
        pos <- tokenPosition <$> comma
        head <- term
        tail <- listTail
        return $ Call pos [] "[|]" ParamIn [head, tail]
    <|> symbol "|" *> term <* rightBracket Bracket


-- |A foreign function or procedure call.
foreignCall :: Parser Term
foreignCall = do
    pos <- tokenPosition <$> ident "foreign"
    language <- identString
    flags <- modifierList
    fname <- identString
    Foreign pos language fname flags <$> argumentList Paren


-- |A for loop.
forLoop :: Parser Term
forLoop = do
    pos <- tokenPosition <$> ident "for"
    gen <- limitedTerm lowestStmtSeqPrecedence
    body <- embracedTerm
    return $ Call pos [] "for" ParamIn [gen,body]


-----------------------------------------------------------------------------
-- Operators                                                               --
-----------------------------------------------------------------------------

-- |Allowable operator associativities.
data Associativity = LeftAssociative | NonAssociative | RightAssociative
    deriving (Eq,Show)


-- |The precedence and associativity of the specified operator.  Covers all
-- operator symbols.
-- TODO decide how to handle: @ $ \ :
operatorAssociativity :: String -> (Int,Associativity)
operatorAssociativity ":"  = (11, LeftAssociative)
operatorAssociativity ":!" = (11, LeftAssociative)
operatorAssociativity ","  = ( 0, RightAssociative)
operatorAssociativity ";"  = (-1, RightAssociative)
operatorAssociativity "\n" = (-1, RightAssociative)
operatorAssociativity "::" = (-2, NonAssociative)
operatorAssociativity "|"  = (-3, RightAssociative)
operatorAssociativity str
  | infixKeyword str = ( 5, NonAssociative)
  | otherwise =
    case last str of
        '^' -> (10, LeftAssociative)
        '*' -> ( 9, LeftAssociative)
        '/' -> ( 9, LeftAssociative)
        '%' -> ( 9, LeftAssociative)
        '+' -> ( 8, LeftAssociative)
        '-' -> ( 8, LeftAssociative)
        ',' -> ( 7, RightAssociative) -- other than a lone ","
        '.' -> ( 7, RightAssociative) -- other than a lone "."
        '<' -> ( 6, NonAssociative)
        '>' -> ( 6, NonAssociative)
        ';' -> ( 5, RightAssociative) -- other than a lone ";"
        ':' -> ( 5, NonAssociative)  -- other than a lone ":" or "::"
        '=' -> ( 5, NonAssociative)
        '~' -> ( 5, LeftAssociative) -- ~ as last char of an *infix* operator
        -- lower precedence than a single proc call
        '&' -> ( 4, RightAssociative)
        '|' -> ( 3, RightAssociative) -- other than a lone "|"
        _   -> ( 5, NonAssociative)


-- |Lowest (loosest) operator precedence number
lowestTermPrecedence :: Int
lowestTermPrecedence = 1


-- |Lowest (loosest) operator precedence of an individual statement
lowestStmtPrecedence :: Int
lowestStmtPrecedence = 0


-- |Lowest (loosest) operator precedence of a proc body
lowestParenthesisedPrecedence :: Int
lowestParenthesisedPrecedence = -3


-- |Lowest (loosest) operator precedence of a proc body
lowestStmtSeqPrecedence :: Int
lowestStmtSeqPrecedence = -4


-- |Lowest (loosest) operator precedence of a proc/function prototype
prototypePrecedence :: Int
prototypePrecedence = 10


-- |Prefix operator symbols; these all bind very tightly
prefixOp :: Parser Token
prefixOp = choice $ List.map symbol ["-", "~", "?", "!"]


-- |Apply the specified prefix op to the specified term.  Fail if it should
-- be a syntax error.
applyPrefixOp :: Token -> Term -> Parser Term
applyPrefixOp tok term = do
    let pos = tokenPosition tok
    case (tokenName tok, term) of
        ("-", IntConst _ num) -> return $ IntConst pos (-num)
        ("-", FloatConst _ num) -> return $ FloatConst pos (-num)
        ("-", Call{}) -> return $ call1 pos "-" term
        ("-", Foreign{}) -> return $ call1 pos "-" term
        ("-", Embraced{embracedStyle=Paren,embraced=[expr]}) 
            -> return $ call1 pos "-" expr
        ("-", _) -> fail $ "cannot negate " ++ show term
        ("~", IntConst _ num) -> return $ IntConst pos (complement num)
        ("~", Call{}) -> return $ call1 pos "~" term
        ("~", Foreign{}) -> return $ call1 pos "~" term
        ("~", Embraced{embracedStyle=Paren,embraced=[expr]}) 
            -> return $ call1 pos "~" expr
        ("~", _) -> fail $ "cannot negate " ++ show term
        ("?", Call{callVariableFlow=ParamIn}) -> return $ setCallFlow ParamOut term
        ("?", _) -> fail $ "unexpected " ++ show term ++ " following '?'"
        ("!", Call{callVariableFlow=ParamIn}) -> return $ setCallFlow ParamInOut term
        ("!", _) -> fail $ "unexpected " ++ show term ++ " following '!'"
        (_,_) -> shouldnt $ "Unknown prefix operator " ++ show tok
                            ++ " in applyPrefixOp"


-- |Unary call to the specified proc name with the specified argument.  The
-- default (empty) module and default (ParamIn) variable flow are used.
call1 :: SourcePos -> ProcName -> Term -> Term
call1 pos name arg = Call pos [] name ParamIn [arg]


-- |Is the specified token an infix operator?
isInfixOp :: Token -> Bool
isInfixOp (TokSymbol _ _)    = True
isInfixOp (TokIdent name _)  = infixKeyword name
isInfixOp (TokSeparator _ _) = True  --  but very low precedence
isInfixOp _                  = False


-- |Infix keyword (ie, alphabetic) operators.
infixKeyword :: String -> Bool
infixKeyword "in"    = True
infixKeyword "where" = True
infixKeyword _       = False


-- |Prefix keyword (ie, alphabetic) operators.
prefixKeyword :: String -> Bool
prefixKeyword "if"  = True
prefixKeyword "let"  = True
prefixKeyword "use"  = True
prefixKeyword "case" = True
prefixKeyword _     = False


-- | Test if operator name is for a separator operator.
separatorName :: [Char] -> Bool
separatorName ";"  = True
separatorName "\n" = True
separatorName _    = False


-- |Special default test for conditionals.
defaultGuard :: String -> Bool
defaultGuard = (=="else")


-----------------------------------------------------------------------------
-- Terminal helpers                                                        --
-----------------------------------------------------------------------------

-- | Tests an individual token.
takeToken :: (Token -> Maybe a) -> Parser a
takeToken = token show tokenPosition


-- | Parse a float literal token.
floatConst :: Parser Term
floatConst = takeToken test
    where
      test (TokFloat f p) = Just $ FloatConst p f
      test _              = Nothing


-- | Parse an integer literal token.
intConst :: Parser Term
intConst = takeToken test
  where
    test (TokInt i p) = Just $ IntConst p i
    test _            = Nothing


-- |Parse an integer constant
intLiteral :: Parser (Placed Integer)
intLiteral = takeToken test
  where
    test (TokInt i p) = Just $ Placed i p
    test _            = Nothing


-- | Parse a character literal token.
charConst :: Parser Term
charConst = takeToken test
    where
      test (TokChar c p) = Just $ CharConst p c
      test _             = Nothing


-- | Parse a string literal token.
stringConst :: Parser Term
stringConst = takeToken test
  where
    test (TokString d s p) = Just $ StringConst p s d
    test _                 = Nothing


-- | Parse the keyword terminal 'key', in the form of identifier tokens.
ident :: String -> Parser Token
ident key = takeToken test
  where
    test tok@(TokIdent t _) = if t == key then Just tok else Nothing
    test _                  = Nothing


-- | Parse an identifier token.
identifier :: Parser Term
identifier = takeToken test
  where
    test (TokIdent s p) = Just $ Call p [] s ParamIn []
    test _ = Nothing


-- | Parse an identifier as a String
identString :: Parser String
identString = takeToken test
  where
    test (TokIdent s _) = Just s
    test _              = Nothing


-- | Parse a type variable name
typeVarName :: Parser Ident
typeVarName = takeToken test
 where 
    test (TokIdent s _) | isTypeVar s = Just s
    test _                            = Nothing


-- | Parse a list of comma-separated TypeVarNames, between parentheses
typeVarNames :: Parser [Ident] 
typeVarNames = option [] (betweenB Paren $ typeVarName `sepBy` comma)


-- | Parse a module name, any ident that is not a TypeVarName
moduleName :: Parser Ident 
moduleName = takeToken test
 where 
    test (TokIdent s _) | not $ isTypeVar s = Just s
    test _                                  = Nothing


-- | Parse an ident token if its string value is not in the list 'avoid'.
identButNot :: [String] -> Parser (Placed String)
identButNot avoid = takeToken test
  where
    test (TokIdent s p) =
        if s `elem` avoid then Nothing else Just $ Placed s p
    test _ = Nothing


-- | Parse all symbol tokens.
symbolAny :: Parser Token
symbolAny = takeToken test
  where
    test tok@TokSymbol{} = Just tok
    test _               = Nothing


-- | Parse the symbol token of the string 'symbol'.
symbol :: String -> Parser Token
symbol sym = takeToken test
  where
    test tok@(TokSymbol s _) = if sym == s then Just tok else Nothing
    test _                   = Nothing


-- | Parse a comma token.
comma :: Parser Token
comma = takeToken test
  where
    test tok@TokComma{} = Just tok
    test _              = Nothing


-- | Parse a period token.
period :: Parser Token
period = takeToken test
  where
    test tok@TokPeriod{} = Just tok
    test _               = Nothing


-- | Parse a statement separator token.
separator :: Parser Token
separator = takeToken test
  where
    test tok@TokSeparator{} = Just tok
    test _                  = Nothing


-- | Module name, period separated.  This is greedy, so m1.m2.name will take the
-- whole thing to be a module spec.  If you want a moduleSpec followed by a
-- name, just use moduleSpec, and take init and last of it to get the module
-- spec and name.
moduleSpec :: Parser ModSpec
moduleSpec = identString `sepBy1` period


-- |Parse an optional list of identifiers enclosed in braces
modifierList :: Parser [Ident]
modifierList = option [] $ betweenB Brace (identString `sepBy` comma)


-- | Parse a left bracket of style 'bs'.
leftBracket :: BracketStyle -> Parser Token
leftBracket bs = takeToken test
  where
    test tok@(TokLBracket sty _) | bs == sty = Just tok
    test _ = Nothing


-- | Parse a right bracket of style 'bs'.
rightBracket :: BracketStyle -> Parser Token
rightBracket bs = takeToken test
  where
    test tok@(TokRBracket sty _) = if bs == sty
                                   then Just tok
                                   else Nothing
    test _ = Nothing


-- | Helper to run a parser between enclosing brackets of the given style.
betweenB :: BracketStyle -> Parser a -> Parser a
betweenB bs = between (leftBracket bs) (rightBracket bs)


-- | Terminal "public" / "private".
visibility :: Parser Visibility
visibility = option Private (ident "pub" $> Public)


-- | Terminal for determinism.
determinism :: Parser Determinism
determinism = option Det (ident "test" $> SemiDet
                          <|> ident "partial" $> SemiDet
                          <|> ident "failing" $> Failure
                          <|> ident "terminal" $> Terminal)

-- | Translate the output of a parser to something else
parseWith :: (a -> Either (SourcePos,String) b) -> a -> Parser b
parseWith translator = either reportFailure return . translator


-- |Fail the parser with the provided error message and associated SourcePos
reportFailure :: (SourcePos,String) -> Parser a
reportFailure (pos, message) = setPosition pos >> parserFail message


-----------------------------------------------------------------------------
-- Translating Term to the correct output types                        --
-----------------------------------------------------------------------------

-- |Type alias for a translation function
type TranslateTo t = Term -> Either (SourcePos,String) t


parensToTerm :: [Term] -> [Term]
parensToTerm [Embraced _ Paren parensed Nothing] = parensed
parensToTerm ses = ses

-- |Convert a Term to a proc/func prototype and a return type (AnyType for a
-- proc declaration or a function with no return type specified).
termToPrototype :: TranslateTo (ProcProto, TypeSpec)
termToPrototype (Call _ [] ":" ParamIn [rawProto,rawTy]) = do
    returnType <- termToTypeSpec rawTy
    (proto,_)  <- termToPrototype rawProto
    return (proto,returnType)
termToPrototype (Embraced _ Paren [proto] Nothing) = termToPrototype proto
termToPrototype (Call pos mod name ParamIn rawParams) =
    if List.null mod
    then do
        params <- mapM termToParam $ parensToTerm rawParams
        return (ProcProto name params Set.empty,AnyType)
    else Left (pos, "module not permitted in proc declaration " ++ show mod)
termToPrototype other =
    syntaxError (termPos other)
                $ "invalid proc/func prototype " ++ show other


-- |Convert a Term to a body, if possible, or give a syntax error if not.
termToBody :: TranslateTo [Placed Stmt]
termToBody (Call pos [] sep ParamIn [left,right])
  | separatorName sep = do
    left' <- termToBody left
    right' <- termToBody right
    return $ left' ++ right'
termToBody (Embraced pos Brace [body] Nothing) =
    termToBody body
termToBody other = (:[]) <$> termToStmt other


-- |Convert a Term to a Stmt, if possible, or give a syntax error if not.
termToStmt :: TranslateTo (Placed Stmt)
-- termToStmt (Call pos [] "if" ParamIn [conditional]) =
--     translateConditionalStmt conditional
termToStmt (Embraced _ Paren [body] Nothing) = termToStmt body
termToStmt (Embraced _ Brace [body] Nothing) = termToStmt body
termToStmt (Call pos [] "if" ParamIn [conditional]) =
    termToStmt conditional
termToStmt (Call pos [] "case" ParamIn 
                [Call _ [] "in" ParamIn 
                      [exp,Embraced _ Brace [body] Nothing]]) = do
    expr' <- termToExp exp
    (cases,deflt) <- termToCases termToBody body
    return $ Placed (Case expr' cases deflt) pos
termToStmt (Call pos [] "do" ParamIn [body]) =
    (`Placed` pos) . flip Loop Nothing <$> termToBody body
termToStmt (Call pos [] "for" ParamIn [gen,body]) = do
    genStmts <- termToGenerators gen
    (`Placed` pos) . For genStmts <$> termToBody body
termToStmt (Call pos [] "use" ParamIn
                    [Call _ [] "in" ParamIn [ress,body]]) = do
    ress' <- termToResourceList ress
    body' <- termToBody body
    return $ Placed (UseResources ress' Nothing body') pos
termToStmt (Call pos [] "while" ParamIn [test]) = do
    t <- termToStmt test
    return $ Placed (Cond t [Unplaced Nop] [Unplaced Break] Nothing Nothing) pos
termToStmt (Call pos [] "until" ParamIn [test]) = do
    t <- termToStmt test
    return $ Placed (Cond t [Unplaced Break] [Unplaced Nop] Nothing Nothing) pos
termToStmt (Call pos [] "when" ParamIn [test]) = do
    t <- termToStmt test
    return $ Placed (Cond t [Unplaced Nop] [Unplaced Next] Nothing Nothing) pos
termToStmt (Call pos [] "unless" ParamIn [test]) = do
    t <- termToStmt test
    return $ Placed (Cond t [Unplaced Next] [Unplaced Nop] Nothing Nothing) pos
termToStmt (Call pos [] "pass" ParamIn []) = do
    return $ Placed Nop pos
termToStmt (Call pos [] "|" ParamIn
             [Call _ [] "::" ParamIn [test1,thn],
              Call _ [] "::" ParamIn [Call _ [] test2 ParamIn [],els]])
  | defaultGuard test2 = do
    test1' <- termToStmt test1
    thn' <- termToBody thn
    els' <- termToBody els
    return $ Placed (Cond test1' thn' els' Nothing Nothing) pos
termToStmt
        (Call _ [] "|" ParamIn [Call pos [] "::" ParamIn [test,body],rest]) = do
    test' <- termToStmt test
    body' <- termToBody body
    rest' <- termToBody rest
    return $ Placed (Cond test' body' rest' Nothing Nothing) pos
termToStmt (Call pos [] "|" ParamIn disjs) = do
    (`Placed` pos) . (`Or` Nothing) <$> mapM termToStmt disjs
termToStmt (Call pos [] "::" ParamIn [Call _ [] guard ParamIn [],body])
  | defaultGuard guard = do
    syntaxError pos  "'else' outside an 'if'"
termToStmt (Call pos [] "::" ParamIn [test,body]) = do
    test' <- termToStmt test
    body' <- termToBody body
    return $ Placed (Cond test' body' [Unplaced Nop] Nothing Nothing) pos
termToStmt (Call pos [] "&" ParamIn conjs) = do
    (`Placed` pos) . And <$> mapM termToStmt conjs
termToStmt (Call _ [] fn ParamIn [first,rest])
  | separatorName fn = do
    first' <- termToStmt first
    rest'  <- termToStmt rest
    return $ Unplaced $ And [first',rest']
termToStmt (Call pos mod fn ParamIn args)
    = (`Placed` pos) . ProcCall (regularModProc mod fn) Det False
        <$> mapM termToExp args
termToStmt (Call pos mod fn ParamInOut args)
    = (`Placed` pos) . ProcCall (regularModProc mod fn) Det True
        <$> mapM termToExp args
termToStmt (Call pos mod fn flow args) =
    syntaxError pos $ "invalid statement prefix: " ++ flowPrefix flow
termToStmt (Foreign pos lang inst flags args) =
    (`Placed` pos) . ForeignCall lang inst flags <$> mapM termToExp args
termToStmt other =
    syntaxError (termPos other) $ "invalid statement " ++ show other


--  Convert a term to a list of generators, of the form `i in is; j in js; ...`
termToGenerators :: TranslateTo [Placed Generator]
termToGenerators (Call pos [] sep ParamIn [left,right])
  | separatorName sep = do
    left' <- termToGenerators left
    right' <- termToGenerators right
    return $ left' ++ right'
termToGenerators (Call pos [] "in" ParamIn [var,exp]) = do
    var' <- termToExp var
    exp' <- termToExp exp
    return [Placed (In var' exp') pos]
termToGenerators other =
    syntaxError (termPos other) $ "invalid generator " ++ show other


-- |Convert a Term to the body of a case statement or expression.  The
-- supplied translator is used to translate the bodies of the cases, which will
-- be expressions in a case expression, and statement sequences in a case
-- statement.
termToCases :: TranslateTo a -> TranslateTo ([(Placed Exp,a)], Maybe a)
termToCases caseTrans
      (Call pos [] "|" ParamIn [Call _ [] "::" ParamIn [val,thn], rest]) = do
    val' <- termToExp val
    thn' <- caseTrans thn
    (rest',deflt) <- termToCases caseTrans rest
    return ((val',thn') : rest', deflt)
termToCases caseTrans (Call _ [] "::" ParamIn [Call _ [] g ParamIn [],thn])
  | defaultGuard g = do
    thn' <- caseTrans thn
    return ([], Just thn')
termToCases caseTrans (Call _ [] "::" ParamIn [val,thn]) = do
    val' <- termToExp val
    thn' <- caseTrans thn
    return ([(val',thn')], Nothing)
termToCases _ other =
    syntaxError (termPos other) $ "invalid case body " ++ show other


-- |Convert a Term to an Exp, if possible, or give a syntax error if not.
termToExp :: TranslateTo (Placed Exp)
termToExp (Call pos [] ":" ParamIn [exp,ty]) = do
    exp' <- content <$> termToExp exp
    ty' <- termToTypeSpec ty
    case exp' of
        Typed exp'' ty'' (Just AnyType) -> -- already cast, but not typed
            return $ Placed (Typed exp'' ty'' $ Just ty') pos
        Typed exp'' _ _ -> -- already typed, whether casted or not
            syntaxError (termPos ty) $ "repeated type constraint" ++ show ty
        _ -> -- no cast, no type
            return $ Placed (Typed exp'  ty' Nothing) pos
termToExp (Call pos [] ":!" ParamIn [exp,ty]) = do
    exp' <- content <$> termToExp exp
    ty' <- termToTypeSpec ty
    case exp' of
        Typed exp'' inner Just{} ->
            syntaxError (termPos ty) $ "repeated cast " ++ show ty
        Typed exp'' inner Nothing ->
            return $ Placed (Typed exp'' ty' $ Just inner) pos
        _  ->
            return $ Placed (Typed exp'  ty' $ Just AnyType) pos
termToExp (Call pos [] "where" ParamIn [exp,body]) = do
    exp' <- termToExp exp
    body' <- termToBody body
    return $ Placed (Where body' exp') pos
termToExp (Call pos [] "let" ParamIn [Call _ [] "in" ParamIn [body,exp]]) =
  do
    exp' <- termToExp exp
    body' <- termToBody body
    return $ Placed (Where body' exp') pos
termToExp (Call pos [] "^" ParamIn [exp,op]) = do
    exp' <- termToExp exp
    op'  <- termToExp op
    case op' of
        Placed (Fncall mod fn args) _
            -> return $ Placed (Fncall mod fn (exp':args)) pos
        Placed (Var var ParamIn Ordinary) _
            -> return $ Placed (Fncall [] var [exp']) pos
        _ -> syntaxError pos "invalid second argument to '^'"
<<<<<<< HEAD
termToExp (Call pos [] "@" flow exps) = do
    exps' <- mapM termToExp exps
    case content <$> exps' of
        [] -> return $ Placed (AnonParamVar Nothing flow) pos
        [IntValue i] | i > 0 -> return $ Placed (AnonParamVar (Just i) flow) pos
        _ -> syntaxError pos "invalid anonymous parameter expression"
=======
termToExp (Call pos [] "|" ParamIn [exp1,exp2]) = do
    exp1' <- termToExp exp1
    exp2' <- termToExp exp2
    return $ Placed (DisjExp exp1' exp2') pos
>>>>>>> 0c1c49e2
termToExp (Call pos [] "if" ParamIn [conditional]) =
    termToConditionalExp conditional
termToExp (Embraced _ Paren [exp] Nothing) = termToExp exp
termToExp body@(Embraced pos Brace _ Nothing) = do
    body' <- termToBody body
    return $ Placed (AnonProc defaultProcModifiers [] body') pos
termToExp mods@(Embraced pos Brace _ 
                    (Just body@(Embraced _ Brace _ _))) = do
    procMods <- termToProcModifiers mods
    anonProc <- content <$> termToExp body
    case anonProc of
        AnonProc oldMods ps body | oldMods == defaultProcModifiers
            -> return $ Placed (AnonProc procMods ps body) pos
        _ -> syntaxError pos $ "malformed anonymous procedure " ++ show anonProc
termToExp embraced@(Embraced pos _ _ _) = 
    syntaxError pos $ "malformed anonymous procedure " ++ show embraced
termToExp (Call pos [] "case" ParamIn 
            [Call _ [] "in" ParamIn [exp,Embraced _ Brace [body] Nothing]]) = do
    expr' <- termToExp exp
    (cases,deflt) <- termToCases termToExp body
    return $ Placed (CaseExp expr' cases deflt) pos
termToExp (Call pos [] sep ParamIn [])
  | separatorName sep =
    syntaxError pos "invalid separated expression"
termToExp (Call pos [] var flow []) = -- looks like a var; assume it is
    return $ Placed (Var var flow Ordinary) pos
termToExp (Call pos mod fn flow args) =
    (`Placed` pos) . Fncall mod fn <$> mapM termToExp args
termToExp (Foreign pos lang inst flags args) =
    (`Placed` pos) . ForeignFn lang inst flags <$> mapM termToExp args
termToExp (IntConst pos num) = Right $ Placed (IntValue num) pos
termToExp (FloatConst pos num) = Right $ Placed (FloatValue num) pos
termToExp (CharConst pos char) = Right $ Placed (CharValue char) pos
termToExp (StringConst pos str DoubleQuote)
    = return $ Placed (StringValue str WybeString) pos
termToExp (StringConst pos str (IdentQuote "c" DoubleQuote))
    = return $ Placed (StringValue str CString) pos
termToExp str@StringConst{stringPos=pos}
    = syntaxError pos $ "invalid string literal " ++ show str


termToIdent :: TranslateTo Ident
termToIdent (Call _ [] ident ParamIn []) = return ident
termToIdent other 
    = syntaxError (termPos other) $ "invalid ident " ++ show other

termToProcModifiers :: TranslateTo ProcModifiers 
termToProcModifiers (Embraced _ Brace mods _) = 
    processProcModifiers <$> mapM termToIdent mods
termToProcModifiers other
    = syntaxError (termPos other) $ "invalid modifiers " ++ show other



-- |Translate an `if` expression into a Placed conditional Exp
termToConditionalExp :: TranslateTo (Placed Exp)
termToConditionalExp (Embraced _ Brace [body] Nothing) =
    termToConditionalExp' body
termToConditionalExp term =
    syntaxError (termPos term) "expecting '{'"

termToConditionalExp' :: TranslateTo (Placed Exp)
termToConditionalExp'
        (Call _ [] "|" ParamIn [Call pos [] "::" ParamIn [test,body],rest]) = do
    test' <- termToStmt test
    body' <- termToExp body
    rest' <- termToConditionalExp' rest
    return $ Placed (CondExp test' body' rest') pos
termToConditionalExp'
        (Call pos [] "::" ParamIn [Call _ [] guard ParamIn [],body])
    | defaultGuard guard = termToExp body
termToConditionalExp' term =
    syntaxError (termPos term)
          $ "missing 'else ::' in if expression: " ++ show term


-- |Convert a Term to a TypeSpec, or produce an error
termToTypeSpec :: TranslateTo TypeSpec
termToTypeSpec mods@(Embraced pos Brace _ (Just ty@(Embraced _ Paren _ Nothing))) = do
    procMods <- termToProcModifiers mods
    ty' <- termToTypeSpec ty
    case ty' of
        HigherOrderType _ params -> return $ HigherOrderType procMods params
        _ -> syntaxError pos $ "invalid type spec " ++ show mods 
termToTypeSpec (Embraced _ Paren args Nothing) =
    HigherOrderType defaultProcModifiers <$> mapM termToTypeFlow args
termToTypeSpec (Call _ [] name ParamIn []) 
  | isTypeVar name = 
    return $ TypeVariable $ RealTypeVar name
termToTypeSpec (Call _ mod name ParamIn params) 
  | not $ isTypeVar name =
    TypeSpec mod name <$> mapM termToTypeSpec params
termToTypeSpec other =
    syntaxError (termPos other) $ "invalid type specification " ++ show other

termToTypeFlow :: TranslateTo TypeFlow
termToTypeFlow (Call _ [] ":" _ [Call _ [] _ flow [],ty]) =
    (`TypeFlow` flow) <$> termToTypeSpec ty
termToTypeFlow ty@(Call _ _ _ flow _) =
    (`TypeFlow` flow) <$> termToTypeSpec (setCallFlow ParamIn ty)
termToTypeFlow other =
    syntaxError (termPos other) $ "invalid higher order type argument " ++ show other


-- | Translate a Term to a proc or func prototype (with empty resource list)
termToProto :: TranslateTo (Placed ProcProto)
termToProto (Call pos [] name ParamIn params) = do
    params' <- mapM termToParam params
    return $ Placed (ProcProto name params' Set.empty) pos
termToProto other =
    syntaxError (termPos other) $ "invalid prototype " ++ show other


-- | Translate a Term to a proc or func parameter
termToParam :: TranslateTo Param
termToParam (Call _ [] ":" ParamIn [Call _ [] name flow [],ty]) = do
    ty' <- termToTypeSpec ty
    return $ Param name ty' flow Ordinary
termToParam (Call pos [] name flow []) =
    return $ Param name AnyType flow Ordinary
termToParam other =
    syntaxError (termPos other) $ "invalid parameter " ++ show other


-- | Translate a Term to a ctor declaration
termToCtorDecl :: TranslateTo (Placed ProcProto)
termToCtorDecl (Call pos [] name ParamIn fields) = do
    fields' <- mapM termToCtorField fields
    return $ Placed (ProcProto name fields' Set.empty) pos
termToCtorDecl other =
    syntaxError (termPos other)
        $ "invalid constructor declaration " ++ show other


-- | Translate a Term to a ctor field
termToCtorField :: TranslateTo Param
termToCtorField (Call _ [] ":" ParamIn [Call _ [] name ParamIn [],ty]) = do
    ty' <- termToTypeSpec ty
    return $ Param name ty' ParamIn Ordinary
termToCtorField (Call pos [] name ParamIn []) 
  | isTypeVar name = do
    return $ Param "" (TypeVariable $ RealTypeVar name) ParamIn Ordinary
termToCtorField (Call pos mod name ParamIn params) 
  | not $ isTypeVar name = do
    tyParams <- mapM termToTypeSpec params
    return $ Param "" (TypeSpec mod name tyParams) ParamIn Ordinary
termToCtorField other =
    syntaxError (termPos other) $ "invalid constructor field " ++ show other


-- | Extract a list of resource names from a Term (from a "use" statement).
termToResourceList :: TranslateTo [ResourceSpec]
termToResourceList (Embraced _ Brace args Nothing) =
    concat <$> mapM termToResourceList args
termToResourceList (Call _ mod name ParamIn []) =
    return [ResourceSpec mod name]
termToResourceList other =
    syntaxError (termPos other) "expected resource spec"

-----------------------------------------------------------------------------
-- Data structures                                                         --
-----------------------------------------------------------------------------

-- |Representation of expressions and statements.
data Term
    -- |a proc or function call, or a variable reference.
    = Call {
        callPos::SourcePos,               -- ^Where the call appears
        callModule::ModSpec,              -- ^the specified module, or empty
        callName::ProcName,               -- ^the called proc or variable name
        callVariableFlow::FlowDirection,  -- ^variable flow direction or
                                          --  call resourcefulness
        callArguments::[Term]             -- ^the specified arguments
    }
    -- |a foreign call, either as an expression or statement.
    | Foreign {
        foreignPos::SourcePos,         -- ^Where the foreign call appears
        foreignLanguage::Ident,        -- ^the specified foreign language
        foreignInstruction::ProcName,  -- ^the specified instruction
        foreignFlags::[Ident],         -- ^the specified modifiers
        foreignArguments::[Term]       -- ^the specified arguments
    }
    | Embraced { 
        embracedPos::SourcePos,
        embracedStyle::BracketStyle,
        embraced::[Term],
        embracedArg::Maybe Term
    }
    -- |an integer manifest constant
    | IntConst {intPos::SourcePos, intConstValue::Integer}
    -- |a floating point manifest constant
    | FloatConst{floatPos::SourcePos, floatConstValue::Double}
    -- |a character literal
    | CharConst{charPos::SourcePos, charConstValue::Char}
    -- |a string literal
    | StringConst{
        stringPos::SourcePos,
        stringConstValue::String,
        stringConstantDelim::StringDelim
    }


instance Show Term where
    show (Call _ mod name flow args) =
        flowPrefix flow ++ maybeModPrefix mod ++ name ++ showArguments args
    show (Foreign _ lang instr flags args) =
        "foreign " ++ lang ++ " " ++ showFlags' flags ++ instr
        ++ showArguments args
    show (Embraced _ style embraced arg) =
        bracketString True style ++ intercalate "," (show <$> embraced) 
                                 ++ bracketString False style
                                 ++ maybe "" show arg
    show (IntConst _ int) = show int
    show (FloatConst _ float) = show float
    show (CharConst _ char) = show char
    show (StringConst _ string delim) = delimitString delim string


-- |The SourcePos of a Term.
termPos :: Term -> SourcePos
termPos Call{callPos=pos}            = pos
termPos Foreign{foreignPos=pos}      = pos
termPos Embraced{embracedPos=pos}    = pos
termPos IntConst{intPos=pos}         = pos
termPos FloatConst{floatPos=pos}     = pos
termPos CharConst{charPos=pos}       = pos
termPos StringConst{stringPos=pos}   = pos


-- |Return the specified Term with its position replaced.
setTermPos :: SourcePos -> Term -> Term
setTermPos pos term@Call{} = term {callPos = pos}
setTermPos pos term@Foreign{} = term {foreignPos = pos}
setTermPos pos term@Embraced{} = term {embracedPos = pos}
setTermPos pos term@IntConst{} = term {intPos = pos}
setTermPos pos term@FloatConst{} = term {floatPos = pos}
setTermPos pos term@CharConst{} = term {charPos = pos}
setTermPos pos term@StringConst{} = term {stringPos = pos}


-- |Set the flow of a call
setCallFlow :: FlowDirection -> Term -> Term
setCallFlow flow term =
    case term of
        Call{} -> term {callVariableFlow = flow}
        _ -> shouldnt $ "setCallFlow of non-Call " ++ show term


-----------------------------------------------------------------------------
-- Parser testing                                                          --
-----------------------------------------------------------------------------

testFile :: String -> IO ()
testFile file = do
    stream <- fileTokens file
    putStrLn "--------------------"
    case parseWybe stream file of
        Left err -> print err
        Right is -> mapM_ print is

test :: Int -> String -> Term
test prec input = do
    let toks = stringTokens input
    case parse (maybeSetPosition toks (limitedTerm prec) <* eof) "<string>" toks of
        Left err -> StringConst (errorPos err) (show err) DoubleQuote
        Right is -> is

testParser :: Parser a -> String -> Either ParseError a
testParser parser input = parse (maybeSetPosition toks parser <* eof) "<string>" toks
  where toks = stringTokens input<|MERGE_RESOLUTION|>--- conflicted
+++ resolved
@@ -495,15 +495,13 @@
 
 parenthesisedTerm :: Parser Term
 parenthesisedTerm = do
-<<<<<<< HEAD
     pos <- sourcePos
-    exps <- argumentList Paren
+    exps <- betweenB Paren (limitedTerm lowestParenthesisedPrecedence 
+                            `sepBy` comma)
     return $ Embraced pos Paren exps Nothing
-=======
-    pos <- tokenPosition <$> leftBracket Paren
-    setTermPos pos <$> limitedTerm lowestParenthesisedPrecedence
-                       <* rightBracket Paren
->>>>>>> 0c1c49e2
+    -- pos <- tokenPosition <$> leftBracket Paren
+    -- setTermPos pos <$> limitedTerm lowestParenthesisedPrecedence
+    --                    <* rightBracket Paren
 
 
 varOrCall :: Parser Term
@@ -1124,19 +1122,16 @@
         Placed (Var var ParamIn Ordinary) _
             -> return $ Placed (Fncall [] var [exp']) pos
         _ -> syntaxError pos "invalid second argument to '^'"
-<<<<<<< HEAD
 termToExp (Call pos [] "@" flow exps) = do
     exps' <- mapM termToExp exps
     case content <$> exps' of
         [] -> return $ Placed (AnonParamVar Nothing flow) pos
         [IntValue i] | i > 0 -> return $ Placed (AnonParamVar (Just i) flow) pos
         _ -> syntaxError pos "invalid anonymous parameter expression"
-=======
 termToExp (Call pos [] "|" ParamIn [exp1,exp2]) = do
     exp1' <- termToExp exp1
     exp2' <- termToExp exp2
     return $ Placed (DisjExp exp1' exp2') pos
->>>>>>> 0c1c49e2
 termToExp (Call pos [] "if" ParamIn [conditional]) =
     termToConditionalExp conditional
 termToExp (Embraced _ Paren [exp] Nothing) = termToExp exp
