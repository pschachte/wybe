--- conflicted
+++ resolved
@@ -120,12 +120,7 @@
 typeItem :: Visibility -> Parser Item
 typeItem v = do
     pos <- tokenPosition <$> ident "type"
-<<<<<<< HEAD
-    proto <- TypeProto <$> identString <*> typeVarNames
-=======
-    proto <- TypeProto <$> moduleName <*>
-             option [] (betweenB Paren (typeVarName `sepBy` comma))
->>>>>>> 6189263f
+    proto <- TypeProto <$> moduleName <*> typeVarNames
     (imp,items) <- typeImpln <|> typeCtors
     return $ TypeDecl v proto imp items (Just pos)
 
@@ -1168,7 +1163,6 @@
 
 -- |Convert a StmtExpr to a TypeSpec, or produce an error
 stmtExprToTypeSpec :: TranslateTo TypeSpec
-<<<<<<< HEAD
 stmtExprToTypeSpec mods@(Embraced pos Brace _ (Just ty@(Embraced _ Paren _ Nothing))) = do
     procMods <- translateToProcModifiers mods
     ty' <- stmtExprToTypeSpec ty
@@ -1177,18 +1171,12 @@
         _ -> syntaxError pos $ "invalid type spec " ++ show mods 
 stmtExprToTypeSpec (Embraced _ Paren args Nothing) =
     HigherOrderType defaultProcModifiers <$> mapM stmtExprToTypeFlow args
-stmtExprToTypeSpec call@(Call _ mod name ParamIn args)
-    = TypeSpec mod name <$> mapM stmtExprToTypeSpec args
-stmtExprToTypeSpec (Call _ [] name ParamOut []) = 
-    return $ TypeVariable $ RealTypeVar name
-=======
 stmtExprToTypeSpec (Call _ [] name ParamIn []) 
   | isTypeVar name = 
     return $ TypeVariable $ RealTypeVar name
 stmtExprToTypeSpec (Call _ mod name ParamIn params) 
   | not $ isTypeVar name =
     TypeSpec mod name <$> mapM stmtExprToTypeSpec params
->>>>>>> 6189263f
 stmtExprToTypeSpec other =
     syntaxError (stmtExprPos other) $ "invalid type specification " ++ show other
 
