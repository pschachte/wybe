--- conflicted
+++ resolved
@@ -644,22 +644,13 @@
 canonicaliseArg :: PrimArg -> PrimArg
 canonicaliseArg ArgVar{argVarName=nm, argVarFlow=fl} =
     ArgVar nm AnyType fl Ordinary False
-<<<<<<< HEAD
-canonicaliseArg (ArgInt v _)         = ArgInt v AnyType
-canonicaliseArg (ArgFloat v _)       = ArgFloat v AnyType
-canonicaliseArg (ArgString v _)      = ArgString v AnyType
-canonicaliseArg (ArgChar v _)        = ArgChar v AnyType
-canonicaliseArg (ArgProcRef ms _)   = ArgProcRef ms AnyType
-canonicaliseArg (ArgUnneeded dir _)  = ArgUnneeded dir AnyType
-canonicaliseArg (ArgUndef _)         = ArgUndef AnyType
-=======
 canonicaliseArg (ArgInt v _)        = ArgInt v AnyType
 canonicaliseArg (ArgFloat v _)      = ArgFloat v AnyType
 canonicaliseArg (ArgString v r _)   = ArgString v r AnyType
 canonicaliseArg (ArgChar v _)       = ArgChar v AnyType
+canonicaliseArg (ArgProcRef ms _)   = ArgProcRef ms AnyType
 canonicaliseArg (ArgUnneeded dir _) = ArgUnneeded dir AnyType
 canonicaliseArg (ArgUndef _)        = ArgUndef AnyType
->>>>>>> 12509eac
 
 
 validateInstr :: Prim -> BodyBuilder ()
@@ -671,18 +662,13 @@
 
 validateArg :: Prim -> PrimArg -> BodyBuilder ()
 validateArg instr ArgVar{argVarType=ty} = validateType ty instr
-validateArg instr (ArgInt    _ ty)   = validateType ty instr
-validateArg instr (ArgFloat  _ ty)   = validateType ty instr
-<<<<<<< HEAD
-validateArg instr (ArgString _ ty)   = validateType ty instr
-validateArg instr (ArgChar   _ ty)   = validateType ty instr
-validateArg instr (ArgProcRef _ ty)  = validateType ty instr
-=======
-validateArg instr (ArgString _ _ ty) = validateType ty instr
-validateArg instr (ArgChar   _ ty)   = validateType ty instr
->>>>>>> 12509eac
-validateArg instr (ArgUnneeded _ ty) = validateType ty instr
-validateArg instr (ArgUndef ty)      = validateType ty instr
+validateArg instr (ArgInt    _ ty)      = validateType ty instr
+validateArg instr (ArgFloat  _ ty)      = validateType ty instr
+validateArg instr (ArgString _ _ ty)    = validateType ty instr
+validateArg instr (ArgChar   _ ty)      = validateType ty instr
+validateArg instr (ArgProcRef _ ty)     = validateType ty instr
+validateArg instr (ArgUnneeded _ ty)    = validateType ty instr
+validateArg instr (ArgUndef ty)         = validateType ty instr
 
 
 validateType :: TypeSpec -> Prim -> BodyBuilder ()
