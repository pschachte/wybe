{-# LANGUAGE TupleSections #-}
--  File     : Types.hs
--  Author   : Peter Schachte
--  Purpose  : Type checker/inferencer for Wybe
--  Copyright: (c) 2012 Peter Schachte.  All rights reserved.
--  License  : Licensed under terms of the MIT license.  See the file
--           : LICENSE in the root directory of this project.

-- |Support for type checking/inference.
module Types (validateModExportTypes, typeCheckModSCC) where


import           AST
import           Debug.Trace
import           Control.Monad
import           Control.Monad.State
import           Control.Monad.Extra (ifM)
import           Data.Graph
import           Data.List           as List
import           Data.Map            as Map
import           Data.Maybe          as Maybe
import           Data.Either         as Either
import           Data.Set            as Set
import           UnivSet             as USet
import           Data.Tuple.Select
import           Data.Function (on)
import           Data.Foldable
import           Data.Bifunctor
import           Data.Functor        ((<&>))
import           Data.Function       (on)
import           Options             (LogSelection (Types))
import           Resources
import           Util
import           Config
import           Snippets
import           Blocks              (llvmMapBinop, llvmMapUnop)
import           Unique
<<<<<<< HEAD
=======
import           Debug.Trace
>>>>>>> b2af67ae


----------------------------------------------------------------
--           Validating Proc Parameter Type Declarations
----------------------------------------------------------------


-- |Check declared types of exported procs for the specified module.
-- This doesn't check that the types are correct vis-a-vis the
-- definition, just that the declared types are valid types, and it
-- updates the types to their fully-module-qualified versions.
validateModExportTypes :: ModSpec -> Compiler ()
validateModExportTypes thisMod = do
    logTypes $ "**** Validating parameter types in module " ++
           showModSpec thisMod
    reenterModule thisMod
    iface <- getModuleInterface
    procs <- getModuleImplementationField (Map.toAscList . modProcs)
    procs' <- mapM (uncurry validateProcDefsTypes) procs
    updateModImplementation (\imp -> imp { modProcs = Map.fromAscList procs'})
    loggedFinishModule thisMod


loggedFinishModule :: ModSpec -> Compiler ()
loggedFinishModule thisMod = do
    reexitModule
    logTypes $ "**** Re-exiting module " ++ showModSpec thisMod
    return ()


validateProcDefsTypes :: Ident -> [ProcDef] -> Compiler (Ident,[ProcDef])
validateProcDefsTypes name defs = do
    defs' <- mapM (validateProcDefTypes name) defs
    return (name, defs')


validateProcDefTypes :: Ident -> ProcDef -> Compiler ProcDef
validateProcDefTypes name def = do
    let public = procVis def == Public
    let pos = procPos def
    let proto = procProto def
    let params = procProtoParams proto
    logTypes $ "Validating def of " ++ name
    params' <- mapM (validateParamType name pos public) params
    return $ def { procProto = proto { procProtoParams = params' }}


validateParamType :: Ident -> OptPos -> Bool -> Param -> Compiler Param
validateParamType pname ppos public param = do
    let ty = paramType param
    -- XXX For Issue #135, but this issues warnings about OK constructor decls 
    -- currMod <- getModuleSpec
    -- case ty of
    --     TypeSpec tmod tname _ | tname == last currMod && tmod == init currMod ->
    --       message Warning
    --       ("Explicit specification of current type " ++ show ty
    --        ++ "\n  it is recommended to specify type as _")
    --       ppos
    --     _ -> return ()
    checkDeclIfPublic pname ppos public ty
    logTypes $ "Checking type " ++ show ty ++ " of param " ++ show param
    ty' <- lookupType "proc declaration" ppos ty
    let param' = param { paramType = ty' }
    logTypes $ "Param is " ++ show param'
    return param'


checkDeclIfPublic :: Ident -> OptPos -> Bool -> TypeSpec -> Compiler ()
checkDeclIfPublic pname ppos public ty =
    when (public && ty == AnyType) $
         message Error ("Public proc '" ++ pname ++
                        "' with undeclared parameter or return type") ppos


----------------------------------------------------------------
-- BEGIN MAJOR DOC
-- ###                 Type Checking Module SCCs
--
-- Our type inference is flow sensitive, that is, types flow from callees to
-- callers, but not vice versa.  Therefore, types must be uniquely determined by
-- proc definitions.
--
-- Because submodules in a file automatically have access to all items (even
-- private ones) in their supermodule, submodules in that file are considered to
-- depend on their supermodules.  Likewise, supermodules automatically import
-- everything exported by their submodules in the same file, so supermodules
-- depend on their submodules. This means all modules in a given file are always
-- in the same module dependency SCC.  Since SCCs are type checked in
-- topological order, this ensures that all proc calls can only refer to procs
-- that have already been type checked or are defined in the current SCC.
--
-- Type checking is responsible for overloading resolution, therefore during
-- type checking, there may be multiple possible procs that could be referenced
-- by an individual call.  To support this, we use a type RoughProcSpec which
-- represents a proc as best we are able to identify it.  This is only used
-- during type checking to determine potential call graph SCCs.  Type
-- checking/inference is then performed bottom-up by potential call graph SCC.
--
-- Handling of resources here is a little tricky, because resources in lower
-- SCCs will have been transformed into parameters, but resources in the current
-- SCC will not have been transformed.  This problem is unavoidable because types
-- must be determined (so that overloading can be resolved) before resources can
-- be transformed.  Therefore, type checking must be prepared to handle both
-- calls that have had resources transformed to parameters and calls that
-- haven't.

-- END MAJOR DOC
----------------------------------------------------------------

-- |Specify as much as we know about the proc referred to by a proc call
data RoughProcSpec = RoughProc {
    roughModule  :: ModSpec,   -- the module specified in the call
    roughName    :: ProcName   -- the proc name specified in the call
} deriving (Eq,Ord)

instance Show RoughProcSpec where
    show (RoughProc mod name) = maybeModPrefix mod ++ name


-- |Type check a single module dependency SCC.  
typeCheckModSCC :: [ModSpec] -> Compiler ()
typeCheckModSCC scc = do
    logTypes $ "**** Type checking modules " ++ showModSpecs scc
    procs <- concat <$> mapM modProcsDefs scc
    let unresolved = [(spec, spec,
              Set.elems $ Set.unions
              $ List.map (localBodyProcs . procImpln) procDefs)
             | (spec,procDefs) <- procs]
    resolutions <- mapM (resolveCalls $ Set.fromList scc) unresolved
    let ordered = stronglyConnComp resolutions
    logTypes $ "**** Strongly connected components:\n" ++
      intercalate "\n"
       (List.map (("    " ++) . intercalate ", " . List.map show . sccElts)
       ordered)
    errs <- concat <$> mapM typecheckProcSCC ordered
    mapM_ (queueMessage . typeErrorMessage) errs


-- |Return the module, name, and defn of all procs in the specified module
modProcsDefs :: ModSpec -> Compiler [(RoughProcSpec,[ProcDef])]
modProcsDefs mod =
    List.map (first (RoughProc mod)) <$>
    (getModuleImplementationField (Map.toList . modProcs) `inModule` mod)


-- |Work out all the possible resolutions of all the calls in dependency triple.
resolveCalls :: Set ModSpec -> (RoughProcSpec,RoughProcSpec,[RoughProcSpec])
             -> Compiler (RoughProcSpec,RoughProcSpec,[RoughProcSpec])
resolveCalls mods (spec,spec2,deps) = do
    let m = roughModule spec
    deps' <- concat <$> mapM (callResolutions m mods) deps
    return (spec,spec2,deps')


-- |Find all rough procs that a call could be referring to, given the module in
-- which the call appears, filtered to include only procs in the specified list
-- of modules, all of which are imported into the context module.  The
-- RoughProcSpec of the call may not include a module spec, but the specified
-- context will be a proper ModSpec.
callResolutions :: ModSpec -> Set ModSpec -> RoughProcSpec
                -> Compiler [RoughProcSpec]
callResolutions context mods (RoughProc m name) = do
    pspecs <- callTargets m name `inModule` context
    return [RoughProc m name
           | ProcSpec m name _ _ <- pspecs
           , m `Set.member` mods
           ]


----------------------------------------------------------------
--                       Supporting Type Errors
----------------------------------------------------------------

-- |Either something or some type errors
data MaybeErr t = OK t | Err [TypeError]
    deriving (Eq,Show)


-- |Return a list of the errors in the supplied MaybeErr
errList :: MaybeErr t -> [TypeError]
errList (OK _) = []
errList (Err lst) = lst


-- |Return a list of the payloads of all the OK elements of the input list
catOKs :: [MaybeErr t] -> [t]
catOKs lst = let toMaybe (OK a) =  Just a
                 toMaybe (Err _) = Nothing
             in  Maybe.mapMaybe toMaybe lst


-- |The reason a variable is given a certain type
data TypeError = ReasonParam ProcName Int OptPos
                   -- ^Formal param type/flow inconsistent
               | ReasonOutputUndef ProcName Ident OptPos
                   -- ^Output param not defined by proc body
               | ReasonUndef ProcName ProcName OptPos
                   -- ^Call to unknown proc
               | ReasonArgType Bool ProcName Int OptPos
                   -- ^Actual param type inconsistent
               | ReasonCond OptPos
                   -- ^Conditional expression not bool
               | ReasonArgFlow ProcName Int OptPos
                   -- ^Input param with undefined argument variable
               | ReasonUndefinedFlow ProcName OptPos
                   -- ^Call argument flow does not match any definition
               | ReasonOverload [String] OptPos
                   -- ^Multiple procs with same types/flows
               | ReasonWarnMultipleMatches CallInfo [CallInfo] OptPos
                   -- ^Warn multiple procs with same types/flows
                   -- XXX remove when handling multiple matches is better defined
               | ReasonAmbig ProcName OptPos [(VarName,[TypeSpec])]
                   -- ^Proc defn has ambiguous types
               | ReasonArity ProcName ProcName OptPos Int Int
                   -- ^Call to proc with wrong arity
               | ReasonUndeclared ProcName OptPos
                   -- ^Public proc with some undeclared types
               | ReasonEqual Exp Exp OptPos
                   -- ^Expression types should be equal
               | ReasonHigher ProcName ProcName OptPos
                   -- ^ Expression does not have correct higher type 
               | ReasonPartialFlow ProcName ProcName Int FlowDirection OptPos
                   -- ^ ProcSpec does not have the correct type, in context 
               | ReasonBadPartial ProcName ProcSpec OptPos
                   -- ^ ProcSpec does not have the correct type, in context 
               | ReasonDeterminism String Determinism Determinism OptPos
                   -- ^Calling a proc in a more deterministic context
               | ReasonWeakDetism String Determinism Determinism OptPos
                   -- ^Actual determinism of proc body weaker than declared
               | ReasonPurity String Impurity Impurity OptPos
                   -- ^Calling a proc or foreign in a more pure context
               | ReasonLooksPure ProcName Impurity OptPos
                   -- ^Calling a not-pure proc without ! marker
               | ReasonForeignLanguage String String OptPos
                   -- ^Foreign call with bogus language
               | ReasonForeignArgType String Int OptPos
                   -- ^Foreign call with unknown argument type
               | ReasonForeignArity String Int Int OptPos
                   -- ^Foreign call with wrong arity
               | ReasonBadForeign String String OptPos
                   -- ^Unknown foreign llvm/lpvm instruction
               | ReasonBadMove Exp OptPos
                   -- ^Instruction moves value to a non-variable
               | ReasonResourceDef ProcName ResourceSpec OptPos
                   -- ^Declared resource inconsistent
               | ReasonResourceUndef ProcName Ident OptPos
                   -- ^Output resource not defined in proc body
               | ReasonResourceUnavail ProcName Ident OptPos
                   -- ^Input resource not available in proc call
               | ReasonResourceOutOfScope ProcName ResourceSpec OptPos
                   -- ^Resource not in scope in proc call
               | ReasonUseType ResourceSpec OptPos
                   -- ^Type of resource in use stmt inconsistent with other use
               | ReasonWrongFamily Ident Int TypeFamily OptPos
                   -- ^LLVM instruction expected different argument family
               | ReasonIncompatible Ident TypeRepresentation
                 TypeRepresentation OptPos
                   -- ^Inconsistent arguments to binary LLVM instruction
               | ReasonWrongOutput Ident TypeRepresentation
                 TypeRepresentation OptPos
                   -- ^Wrong output type representation to LLVM instruction
               | ReasonForeignArgRep Ident Int TypeRepresentation
                 String OptPos
                   -- ^Foreign call with wrong argument type
               | ReasonBadCast Ident Ident Int OptPos
                   -- ^Cast operation appearing in non-foreign call argument
               | ReasonBadConstraint Ident Ident Int Exp TypeSpec OptPos
                   -- ^Type constraint on exp is invalid
               | ReasonShouldnt
                   -- ^This error should never happen
               | ReasonActuallyPure ProcName Impurity OptPos
                   -- ^Calling a pure proc with unneeded ! marker
            --    | ReasonUndeclaredTerminal ProcName OptPos
            --        -- ^The proc is terminal but not declared so
               | ReasonUnnreachable ProcName OptPos
                   -- ^Statement following a terminal statement
               deriving (Eq, Ord)


instance Show TypeError where
    show = show . typeErrorMessage


-- |Produce a Message to be stored from a TypeError.
typeErrorMessage :: TypeError -> Message
typeErrorMessage (ReasonParam name num pos) =
    Message Error pos $
        "Type/flow error in definition of " ++ showProcName name ++
        ", parameter " ++ show num
typeErrorMessage (ReasonOutputUndef proc param pos) =
    Message Error pos $
<<<<<<< HEAD
        "Output parameter " ++ param ++ " not defined by proc " ++ show proc
typeErrorMessage (ReasonResource name resName pos) =
    Message Error pos $
        "Type/flow error in definition of " ++ name ++
        ", resource " ++ resName
typeErrorMessage (ReasonArgType isPartial name num pos) =
=======
        "Output parameter " ++ param ++ " not defined by proc " 
        ++ showProcName proc
typeErrorMessage (ReasonArgType name num pos) =
>>>>>>> b2af67ae
    Message Error pos $
        "Type error in " ++
        (if isPartial then "partial application of " else "call to ")
        ++ name ++ ", argument " ++ show num
typeErrorMessage (ReasonCond pos) =
    Message Error pos
        "Conditional or test expression with non-boolean result"
typeErrorMessage (ReasonArgFlow name num pos) =
    Message Error pos $
        "Uninitialised argument in call to " ++ name
        ++ ", argument " ++ show num
typeErrorMessage (ReasonUndefinedFlow name pos) =
    Message Error pos $
        "No matching mode in call to " ++ name
typeErrorMessage (ReasonOverload infos pos) =
    Message Error pos $
        "Ambiguous overloading: call could refer to:" ++
        List.concatMap ("\n    "++) (reverse infos)
typeErrorMessage (ReasonWarnMultipleMatches match rest pos) =
    Message Warning pos $
        "Multiple procedures match this call's types and flows:" ++
        List.concatMap (("\n    "++) . show)
                       (procInfoProc <$> (match:rest))
        ++ "\nDefaulting to: " ++ show (procInfoProc match)
typeErrorMessage (ReasonAmbig procName pos varAmbigs) =
    Message Error pos $
        "Type ambiguity in defn of " ++ procName ++ ":" ++
        concat ["\n    Variable '" ++ v ++ "' could be: " ++
                intercalate ", " (List.map show typs)
                | (v,typs) <- varAmbigs]
typeErrorMessage (ReasonUndef callFrom callTo pos) =
    Message Error pos $
        "'" ++ callTo ++ "' unknown in " ++ showProcName callFrom
typeErrorMessage (ReasonArity callFrom callTo pos callArity procArity) =
    Message Error pos $
        "Call from " ++ showProcName callFrom
        ++ " to " ++ callTo ++ " with " ++
        (if callArity == procArity
            then "unsupported argument flow"
            else show callArity ++ " argument(s), expected " ++ show procArity)
typeErrorMessage (ReasonUndeclared name pos) =
    Message Error pos $
        "Public definition of '" ++ name ++ "' with some undeclared types."
typeErrorMessage (ReasonEqual exp1 exp2 pos) =
    Message Error pos $
        "Type of " ++ show exp2 ++ " incompatible with " ++ show exp1
typeErrorMessage (ReasonHigher callFrom callTo pos) =
    Message Error pos $
        "Higher order call to " ++ show callTo ++ " in "
        ++ showProcName callFrom ++ " is invalid."
typeErrorMessage (ReasonPartialFlow from to idx flow pos) =
    Message Error pos $
        "Partial application of " ++ to ++ " in "
        ++ showProcName from ++ " has flow " ++ flowPrefix flow
        ++ " but should be an input."
typeErrorMessage (ReasonBadPartial procName pspec pos) =
    Message Error pos $
        "Partial application of " ++ show pspec ++ " in "
        ++ showProcName procName ++ " is invalid."
typeErrorMessage (ReasonDeterminism name stmtDetism contextDetism pos) =
    Message Error pos $
        "Calling " ++ determinismFullName stmtDetism ++ " " ++ name
        ++ " in a " ++ determinismFullName contextDetism ++ " context"
typeErrorMessage (ReasonWeakDetism name actualDetism expectedDetism pos) =
    Message Error pos $
        name ++ " has " ++ determinismFullName actualDetism
        ++ " determinism, but declared " ++ determinismFullName expectedDetism
typeErrorMessage (ReasonPurity descrip stmtPurity contextPurity pos) =
    Message Error pos $
        "Calling " ++ impurityFullName stmtPurity ++ " " ++ descrip
        ++ ", expecting at least " ++ impurityFullName contextPurity
typeErrorMessage (ReasonLooksPure name impurity pos) =
    Message Error pos $
        "Calling " ++ impurityFullName impurity ++ " proc " ++ name
        ++ " without ! non-purity marker"
typeErrorMessage (ReasonForeignLanguage lang instr pos) =
    Message Error pos $
        "Foreign call '" ++ instr ++ "' with unknown language '" ++ lang ++ "'"
typeErrorMessage (ReasonForeignArgType instr argNum pos) =
    Message Error pos $
        "Foreign call '" ++ instr ++ "' with unknown type in argument "
        ++ show argNum
typeErrorMessage (ReasonForeignArity instr actualArity expectedArity pos) =
    Message Error pos $
        "Foreign call '" ++ instr ++ "' with arity " ++ show actualArity
        ++ "; should be " ++ show expectedArity
typeErrorMessage (ReasonBadForeign lang instr pos) =
    Message Error pos $
        "Unknown " ++ lang ++ " instruction '" ++ instr ++ "'"
typeErrorMessage (ReasonBadMove dest pos) =
    Message Error pos $
        "Instruction moves result to non-variable expression " ++ show dest
typeErrorMessage (ReasonResourceDef name res pos) =
    Message Error pos $
        "Type/flow error in definition of " ++ showProcName name ++
        ", resource " ++ show res
typeErrorMessage (ReasonResourceUndef proc res pos) =
    Message Error pos $
        "Output resource " ++ res ++ " not defined by proc " ++ proc
typeErrorMessage (ReasonResourceUnavail proc res pos) =
    Message Error pos $
        "Input resource " ++ res ++ " not available at call to proc " ++ proc
typeErrorMessage (ReasonResourceOutOfScope proc res pos) =
    Message Error pos $
        "Resource " ++ show res ++ " not in scope at call to proc " ++ proc
typeErrorMessage (ReasonUseType res pos) =
    Message Error pos $
        "Inconsistent type of resource " ++ show res ++ " in use statement"
typeErrorMessage (ReasonWrongFamily instr argNum fam pos) =
    Message Error pos $
        "LLVM instruction '" ++ instr ++ "' argument " ++ show argNum
        ++ ": expected " ++ show fam ++ " argument"
typeErrorMessage (ReasonIncompatible instr rep1 rep2 pos) =
    Message Error pos $
        "LLVM instruction '" ++ instr ++ "' inconsistent arguments "
        ++ show rep1 ++ " and " ++ show rep2
typeErrorMessage (ReasonWrongOutput instr wrongRep rightRep pos) =
    Message Error pos $
        "LLVM instruction '" ++ instr ++ "' wrong output "
        ++ show wrongRep ++ ", should be " ++ show rightRep
typeErrorMessage (ReasonForeignArgRep instr argNum wrongRep rightDesc pos) =
    Message Error pos $
        "LLVM instruction '" ++ instr ++ "' argument " ++ show argNum
        ++ " is " ++ show wrongRep ++ ", should be " ++ rightDesc
typeErrorMessage (ReasonBadCast caller callee argNum pos) =
    Message Error pos $
        "Type cast (:!) in call from " ++ showProcName caller
        ++ " to non-foreign " ++ callee ++ ", argument " ++ show argNum
typeErrorMessage (ReasonBadConstraint caller callee argNum exp ty pos) =
    Message Error pos $
        "Type constraint (:" ++ show ty ++ ") in call from " ++ showProcName caller
        ++ " to " ++ callee ++ ", argument " ++ show argNum
        ++ ", is incompatible with expression " ++ show exp
typeErrorMessage ReasonShouldnt =
    Message Error Nothing "Mysterious typing error"
typeErrorMessage (ReasonActuallyPure name impurity pos) =
    Message Warning pos $
        "Calling proc " ++ showProcName name ++ " with unneeded ! marker"
-- XXX These won't work until we better infer terminalness 
-- typeErrorMessage (ReasonUndeclaredTerminal name pos) =
--     Message Warning pos $
--         "Proc " ++ name ++ " should be declared terminal"
typeErrorMessage (ReasonUnnreachable name pos) =
    Message Warning pos $
        "In " ++ showProcName name ++ ", this statement is unreachable"


----------------------------------------------------------------
--                       The Typed Monad
----------------------------------------------------------------

-- |The Typed monad is a state transformer monad carrying the 
--  typing state over the compiler monad.
type Typed = StateT Typing Compiler


-- | A variable type assignment (symbol table), with a list of type errors. Also
--   records bindings of type variables, and contains a counter for generating
--   new type variables.
data Typing = Typing {
                  typingDict::VarDict,                -- ^variable types
                  tvarDict::Map TypeVarName TypeSpec, -- ^type variable types
                  typeVarCounter::Int,                -- for renumbering tvars
                  typingErrs::[TypeError]             -- type errors seen
                  } deriving (Eq, Ord)


instance Show Typing where
  show (Typing dict tvardict _ errs) =
    "Typing " ++ showVarMap dict ++ "; " ++ showVarMap (Map.mapKeys show tvardict)
    ++ if List.null errs
       then " (with no errors)"
       else " with errors: " ++ show errs


-- |Follow type variables to fully recursively resolve a type.
ultimateType  :: TypeSpec -> Typed TypeSpec
ultimateType ty@TypeVariable{typeVariableName=tvar} = do
    mbval <- gets $ Map.lookup tvar . tvarDict
    logTyped $ "Type variable ?" ++ show tvar ++ " is bound to " ++ show mbval
    case mbval of
        Nothing -> return ty
        Just ty' -> ultimateType ty'
ultimateType (TypeSpec mod name args) = do
    args' <- mapM ultimateType args
    return $ TypeSpec mod name args'
ultimateType ty@HigherOrderType{} =
    updateHigherOrderTypesM ultimateType ty
ultimateType ty = return ty


-- |Bind all type variables in chain to specified type.  Make sure we don't bind
-- a type variable to itself.
bindTypeVariables :: TypeSpec -> TypeSpec -> Typed ()
bindTypeVariables ty1@TypeVariable{typeVariableName=var} ty2
 | ty1 /= ty2 = do
    nxt <- gets $ Map.lookup var . tvarDict
    modify $ \t -> t { tvarDict = Map.insert var ty2 $ tvarDict t }
    when (isJust nxt) $ bindTypeVariables (fromJust nxt) ty2
bindTypeVariables _ _ = return ()


-- |The empty typing, assigning every var the type AnyType.
initTyping :: Typing
initTyping = Typing Map.empty Map.empty 0 []


-- |Does the current typing have no errors?
validTyping :: Typed Bool
validTyping = gets $ List.null . typingErrs


-- |Get the ultimate type of variable.  If the type of the variable is
-- completely unknown, a type variable will be assigned, so this will never
-- return AnyType as a type.  It will also follow type variable bindings to get
-- the ultimate type of the variable.
ultimateVarType :: VarName -> Typed TypeSpec
ultimateVarType var = do
    ty <- varType var >>= ultimateType
    case ty of
        AnyType -> do
            ty' <- freshTypeVar
            setVarType var ty'
            return ty'
        _ -> return ty


-- |Get the type associated with a variable; AnyType if no constraint has
--  been imposed on that variable.  Does not follow type variable chains.
varType :: VarName -> Typed TypeSpec
varType var = gets $ Map.findWithDefault AnyType var . typingDict


-- |Set the type associated with a variable; does not check that the type is
-- consistent.
setVarType :: VarName -> TypeSpec -> Typed ()
setVarType var ty =
    modify (\t -> t { typingDict=Map.insert var ty $ typingDict t } )


-- |Constrain the type of the specified variable to be a subtype of the
--  specified type.  If this produces an invalid type, the specified type
--  error describes the error.
constrainVarType :: TypeError -> VarName -> TypeSpec -> Typed ()
constrainVarType reason var ty = do
    ty' <- varType var
    ty'' <- unifyTypes reason ty ty'
    logTyped $ "Variable " ++ var ++ " type constrained to " ++ show ty''
    setVarType var ty''


constrainType :: TypeError -> (TypeRepresentation -> Bool) -> TypeSpec -> Typed ()
constrainType reason constraint ty = do
    ty' <- lift (lookupType "type constraint" Nothing ty) >>= ultimateType
    typeRep <- trustFromJust "constrainType"
           <$> lift (lookupTypeRepresentation ty')
    reportErrorUnless reason (constraint typeRep)


-- |Unify the types of two variables; ie, constrain them to have the same types.
unifyVarTypes :: OptPos -> VarName -> VarName -> Typed ()
unifyVarTypes pos v1 v2 = do
    t1 <- varType v1
    t2 <- varType v2
    ty <- unifyTypes
          (ReasonEqual (Var v1 ParamIn Ordinary) (Var v2 ParamOut Ordinary) pos)
          t1 t2
    ty' <- case ty of
        AnyType -> -- two unconstrained vars:  must create type var
            freshTypeVar
        _ -> return ty
    setVarType v1 ty'
    setVarType v2 ty'


-- |Unify two types, returning a type that describes all instances of both input
-- types.  If this produces an invalid type, the specified type error describes
-- the error.  Unifying types may have the effect of binding variables.
unifyTypes :: TypeError -> TypeSpec -> TypeSpec -> Typed TypeSpec
unifyTypes reason t1 t2 = do
    logTyped $ "Unifying types " ++ show t1 ++ " and " ++ show t2
    t1' <- lift (lookupType "proc declaration" Nothing t1) >>= ultimateType
    t2' <- lift (lookupType "proc declaration" Nothing t2) >>= ultimateType
    t <- unifyTypes' reason t1' t2'
    logTyped $ "  Unification yields " ++ show t
    bindTypeVariables t1 t
    bindTypeVariables t2 t
    return t


-- | Find the type that matches both specified type specs.  If there is no such
-- type, report the specified type error and return InvalidType.  If either or
-- both arguments are type variables, this need not bind them, as unifyTypes
-- will do that.
unifyTypes' :: TypeError -> TypeSpec -> TypeSpec -> Typed TypeSpec
unifyTypes' reason ty1 ty2
  | occursCheck ty1 ty2 = invalidTypeError reason
unifyTypes' reason InvalidType _ = return InvalidType
unifyTypes' reason _ InvalidType = return InvalidType
unifyTypes' reason AnyType ty    = return ty
unifyTypes' reason ty AnyType    = return ty
unifyTypes' reason ty1@(TypeVariable RealTypeVar{}) ty2@(TypeVariable RealTypeVar{})
    | ty1 == ty2 = return ty1
    | otherwise  = invalidTypeError reason
unifyTypes' reason ty1@TypeVariable{} ty2@TypeVariable{} = return $ min ty1 ty2
unifyTypes' reason (TypeVariable RealTypeVar{}) _  = invalidTypeError reason
unifyTypes' reason (TypeVariable FauxTypeVar{}) ty = return ty
unifyTypes' reason _  (TypeVariable RealTypeVar{}) = invalidTypeError reason
unifyTypes' reason ty (TypeVariable FauxTypeVar{}) = return ty
unifyTypes' reason ty1@Representation{} ty2@Representation{}
    | ty1 == ty2 = return ty1
    | otherwise  = invalidTypeError reason
unifyTypes' reason ty1@(Representation rep1) ty2@TypeSpec{} = do
    rep2 <- lift $ lookupTypeRepresentation ty2
    if Just rep1 == rep2
    then return ty2
    else invalidTypeError reason
unifyTypes' reason ty1@TypeSpec{} ty2@(Representation rep2) = do
    rep1 <- lift $ lookupTypeRepresentation ty1
    if rep1 == Just rep2
    then return ty1
    else invalidTypeError reason
unifyTypes' reason ty1@(TypeSpec m1 n1 ps1) ty2@(TypeSpec m2 n2 ps2)
    | n1 == n2 && modsMatch && sameLength ps1 ps2 =
        TypeSpec m n1 <$> zipWithM (unifyTypes reason) ps1 ps2
    | otherwise = invalidTypeError reason
  where (modsMatch, m)
          | m1 `isSuffixOf` m2 = (True,  m2)
          | m2 `isSuffixOf` m1 = (True,  m1)
          | otherwise          = (False, [])
unifyTypes' reason (HigherOrderType mods1 ps1) (HigherOrderType mods2 ps2)
    | sameLength ps1Tys ps2Tys
            && mods1' == mods2'
            && and (zipWith (==) ps1Fls ps2Fls) = do
        logTyped $ "Unifying higher types " ++ show ps1Tys ++ "; " ++ show ps2Tys
        HigherOrderType mods1' . zipWith (flip TypeFlow) ps1Fls <$>
            zipWithM (unifyTypes reason) ps1Tys ps2Tys
    | otherwise =
        typeError reason >> return InvalidType
    where
        (mods1', (ps1Tys, ps1Fls)) = typeFlowsToSemiDet mods1 ps1 ps2
        (mods2', (ps2Tys, ps2Fls)) = typeFlowsToSemiDet mods2 ps2 ps1
unifyTypes' reason _ _ = typeError reason >> return InvalidType

invalidTypeError :: TypeError -> Typed TypeSpec
invalidTypeError reason = typeError reason >> return InvalidType


-- | Checks if two types' are cyclic. 
-- That is if one type variable is contained in the other
occursCheck :: TypeSpec -> TypeSpec -> Bool
occursCheck TypeVariable{} TypeVariable{} = False
occursCheck ty1@TypeVariable{typeVariableName=nm} ty2
  = containsTypeVar nm ty2
occursCheck ty1 ty2@TypeVariable{typeVariableName=nm}
  = containsTypeVar nm ty1
occursCheck _ _ = False


-- | Checks if the given TypeVarName is contained within the TypeSpec.
-- Does not hold for a TypeVariable
containsTypeVar :: TypeVarName -> TypeSpec -> Bool
containsTypeVar nm TypeVariable{typeVariableName=nm'} = nm == nm'
containsTypeVar nm TypeSpec{typeParams=tys} = any (containsTypeVar nm) tys
containsTypeVar nm HigherOrderType{higherTypeParams=params}
  = any (containsTypeVar nm . typeFlowType) params
containsTypeVar _ _ = False


-- |Generate a unique fresh type variable.
freshTypeVar :: Typed TypeSpec
freshTypeVar = do
    next <- gets typeVarCounter
    modify $ \st -> st { typeVarCounter = next+1 }
    return $ TypeVariable $ FauxTypeVar next


-- |Record a type error in the current typing.
typeError :: TypeError -> Typed ()
typeError = typeErrors . (:[])


-- |Record a list of type errors in the current typing.
typeErrors :: [TypeError] -> Typed ()
typeErrors errs = do
    unless (List.null errs) $ logTyped $ "Recording error(s): " ++ show errs
    modify $ \t -> t { typingErrs=errs ++ typingErrs t }


localBodyProcs :: ProcImpln -> Set RoughProcSpec
localBodyProcs (ProcDefSrc body) =
    foldStmts localCalls (const . const) Set.empty body
localBodyProcs ProcDefPrim{} =
    shouldnt "Type checking compiled code"

localCalls :: Set RoughProcSpec -> Stmt -> OptPos -> Set RoughProcSpec
localCalls idents (ProcCall (First m name _) _ _ _) _
  = Set.insert (RoughProc m name) idents
localCalls idents _ _ = idents


-- |Return the ultimate type of an expression. 
expType :: Placed Exp -> Typed TypeSpec
expType expr = do
    logTyped $ "Finding type of expr " ++ show expr
    ty <- placedApply expType' expr
    logTyped $ "  Type = " ++ show ty
    return ty


expType' :: Exp -> OptPos -> Typed TypeSpec
expType' (IntValue _) _               = return $ TypeSpec ["wybe"] "int" []
expType' (FloatValue _) _             = return $ TypeSpec ["wybe"] "float" []
expType' (StringValue _ WybeString) _ = return $ TypeSpec ["wybe"] "string" []
expType' (StringValue _ CString) _    = return $ TypeSpec ["wybe"] "c_string" []
expType' (CharValue _) _              = return $ TypeSpec ["wybe"] "char" []
expType' (AnonProc mods params pstmts _ _) _ = do
    mapM_ ultimateVarType $ paramName <$> params
    params' <- updateParamTypes params
    return $ HigherOrderType mods $ paramTypeFlow <$> params'
expType' (ProcRef pspec closed) _ = do
    ProcDef _ (ProcProto _ params res) _ _ _ _ _ _ detism _ impurity _ _
        <- lift $ getProcDef pspec
    let params' = List.filter ((==Ordinary) . paramFlowType) params
    let typeFlows = paramTypeFlow <$> params'
    let pTypes = typeFlowType <$> typeFlows
    let pFlows = typeFlowMode <$> typeFlows
    let nClosed = length closed
    let (closedFlows, freeFlows) = List.splitAt nClosed pFlows
    if nClosed <= length params' && replicate nClosed ParamIn == closedFlows
    then do
        pTypes' <- refreshTypes pTypes
        closedTypes <- mapM expType closed
        zipWithM_ (unifyTypes ReasonShouldnt) pTypes' closedTypes
        freeTypes <- mapM ultimateType (List.drop nClosed pTypes')
        let resful = if Set.null res then Resourceless else Resourceful
        return $ HigherOrderType
                    (ProcModifiers detism MayInline impurity RegularProc resful [] [])
                    $ zipWith TypeFlow freeTypes freeFlows
    else do
        typeError ReasonShouldnt
        return InvalidType
expType' (Var name _ _) _             = ultimateVarType name
expType' (Typed _ typ _) pos          =
    lift (lookupType "typed expression" pos typ) >>= ultimateType
expType' expr _ =
    shouldnt $ "Expression '" ++ show expr ++ "' left after flattening"


-- |Works out the declared flow direction of an actual parameter, paired
-- with whether or not the actual value is in fact available (is a constant
-- or a previously assigned variable), and with whether the call this arg
-- appears in should be delayed until this argument variable is assigned.
expMode :: BindingState -> Placed Exp -> (FlowDirection,Bool,Maybe VarName)
expMode assigned pexp = expMode' assigned $ content pexp

expMode' :: BindingState -> Exp -> (FlowDirection,Bool,Maybe VarName)
expMode' _ (IntValue _) = (ParamIn, True, Nothing)
expMode' _ (FloatValue _) = (ParamIn, True, Nothing)
expMode' _ (StringValue _ _) = (ParamIn, True, Nothing)
expMode' _ (CharValue _) = (ParamIn, True, Nothing)
expMode' _ (ProcRef _ _) = (ParamIn, True, Nothing)
expMode' _ AnonProc{} = (ParamIn, True, Nothing)
expMode' assigned (Var name flow _) =
    (flow, name `assignedIn` assigned, Nothing)
expMode' assigned (Typed expr _ _) = expMode' assigned expr
expMode' _ expr =
    shouldnt $ "Expression '" ++ show expr ++ "' left after flattening"


-- | Get the FlowDirection of a given Placed Exp
expFlow :: Placed Exp -> FlowDirection
expFlow pexp = expFlow' $ content pexp

expFlow' :: Exp -> FlowDirection
expFlow' (IntValue _) = ParamIn
expFlow' (FloatValue _) = ParamIn
expFlow' (StringValue _ _) = ParamIn
expFlow' (CharValue _) = ParamIn
expFlow' (ProcRef _ _) = ParamIn
expFlow' AnonProc{} = ParamIn
expFlow' (Var _ fl _) = fl
expFlow' (Typed exp _ _) = expFlow' exp
expFlow' expr =
    shouldnt $ "Expression '" ++ show expr ++ "' left after flattening"


-- | Transform gievn ProcModifiers and TypeFlows to SemiDet, transforming a 
-- Det modified list of TypeFlows ending in an out flowing boolean typed into
-- SemiDet
typeFlowsToSemiDet :: ProcModifiers -> [TypeFlow] -> [TypeFlow]
                   -> (ProcModifiers, ([TypeSpec], [FlowDirection]))
typeFlowsToSemiDet mods@ProcModifiers{modifierDetism=Det} tfs@(_:_) others
    | test == TypeFlow boolType ParamOut
      && sameLength others semiTFs = (mods{modifierDetism=SemiDet,
                                           modifierInline=MayInline}, unzipTypeFlows semiTFs)
  where
    semiTFs = init tfs
    test = last tfs
typeFlowsToSemiDet mods tfs _ = (mods{modifierInline=MayInline}, unzipTypeFlows tfs)



----------------------------------------------------------------
--                         Type Checking Procs
----------------------------------------------------------------

-- |Type check one strongly connected component in the call graph.  Returns True
--  if the inferred types are more specific than the old ones.  In this case, we
--  will have to rerun the typecheck after typechecking the other modules on
--  that list.
typecheckProcSCC :: SCC RoughProcSpec -> Compiler [TypeError]
typecheckProcSCC (AcyclicSCC proc) = do
    -- A single pass is always enough for non-cyclic SCCs
    logTypes $ "Type checking non-recursive proc " ++ show proc
    (_,reasons) <- typecheckProcDecl proc
    return reasons
typecheckProcSCC (CyclicSCC list) = do
    logTypes $ "**** Type checking recursive procs " ++
      intercalate ", " (List.map show list)
    (sccAgain,reasons) <-
        foldM (\(sccAgain,rs) proc -> do
                    (sccAgain',reasons) <- typecheckProcDecl proc
                    return (sccAgain || sccAgain', reasons++rs))
        (False, []) list
    if sccAgain
    then typecheckProcSCC $ CyclicSCC list
    else do
      logTypes $ "**** Completed checking of " ++
             intercalate ", " (show <$> list) ++
             " with " ++ show (length reasons) ++ " errors"
      return reasons


-- |Type check a list of procedure definitions and update the definitions stored
--  in the Compiler monad.  Returns a pair of a Bool saying whether any
--  defnition has been udpated, and a list of the type errors detected.
typecheckProcDecl :: RoughProcSpec -> Compiler (Bool,[TypeError])
typecheckProcDecl (RoughProc m name) = do
    logTypes $ "** Type checking decl of proc " ++ name
    reenterModule m
    defs <- getModuleImplementationField
            (Map.findWithDefault (error "missing proc definition")
             name . modProcs)
    logTypes $ "found " ++ (show . length) defs ++ " definition(s)"
    (revdefs,sccAgain,reasons) <-
        foldM (\(ds,sccAgain,rs) def -> do
                ((d,again),st) <- runStateT (typecheckProcDecl' m def) initTyping
                return (d:ds, sccAgain || again, typingErrs st++rs))
        ([],False,[]) defs
    updateModImplementation
      (\imp -> imp { modProcs = Map.insert name (reverse revdefs)
                                $ modProcs imp })
    logTypes $ "** New definition of " ++ name ++ ":"
    logTypes $ intercalate "\n" $ List.map (showProcDef 4) (reverse revdefs)
    -- XXX this shouldn't be necessary anymore, but keep it for now for safety
    unless (sccAgain || not (List.null reasons)) $
        mapM_ checkProcDefFullytyped revdefs
    reexitModule
    return (sccAgain,reasons)


----------------------------------------------------------------
--                       Resolving types and modes
--
-- This code resolves types and modes, including resolving overloaded
-- calls, handling implied modes, and appropriately ordering calls from
-- nested function application (which was not resolved during flattening).
-- We search for a valid resolution deterministically if possible.
--
-- To do this we first collect a list of all the calls in the proc body.
-- We process this maintaining 3 data structures:
--    * a typing:  a map from variable name to type;
--    * a resolution:  a mapping from original call to the selected proc spec;
--    * residue:  a list of unprocessed (delayed) calls with the list of
--      resolutions for each.
--
-- For each call, we collect the list of all possible resolutions, and
-- filter this down to the ones that match the argument types given the
-- current typing. If this is unique, we add it to the resolution mapping
-- and update the typing. If there are no matches, we check if there is a
-- unique resolution taking implied modes into account, and if so we select
-- it. If there are no resolutions at all, even allowing for implied modes,
-- then we can report a type error. If there are multiple matches, we add
-- this call to the residue and move on to the the call.
--
-- This process is repeated using the residue of the previous pass as the
-- input to the next one, repeating as long as the residue gets strictly
-- smaller.  Once it stops getting smaller, we select the remaining call
-- with the fewest resolutions and try selecting each resolution and then
-- processing the remainder of the residue with that "guess".  If only one
-- of the guesses leads to a valid typing, that is the correct typing;
-- otherwise we report a type error.


-- |An individual proc, its formal parameter types and modes, and determinism
data CallInfo
    = ProcInfo {
        procInfoProc     :: ProcSpec,
        procInfoTypes    :: [TypeSpec],
        procInfoFlows    :: [FlowDirection],
        procInfoVariant  :: ProcVariant,
        procInfoDetism   :: Determinism,
        procInfoImpurity :: Impurity,
        procInfoInRes    :: Set ResourceSpec,
        procInfoOutRes   :: Set ResourceSpec,
        procInfoPartial  :: Bool
    } | HigherInfo {
        higherInfoFunc :: Exp
    }
   deriving (Eq, Ord)


instance Show CallInfo where
    show (ProcInfo procSpec tys flows _ detism impurity inRes outRes partial) =
        (if partial then "partial application of " else "")
        ++ showProcModifiers' (ProcModifiers detism MayInline impurity 
                                RegularProc Resourceless [] [])
        ++ show procSpec
        ++ "(" ++ intercalate "," (zipWith ((show .) . TypeFlow) tys flows) ++ ")"
        ++ if Set.null inRes && Set.null outRes
            then ""
            else " use " 
                 ++ intercalate ", "
                    ((resourceName <$> Set.toList inRes) 
                     ++ (('?':) . resourceName <$> Set.toList outRes))
    show (HigherInfo fn) = show fn


callInfoTypes :: CallInfo -> Maybe [TypeSpec]
callInfoTypes ProcInfo{procInfoTypes=tys} = Just tys
callInfoTypes HigherInfo{} = Nothing


-- |Check if ProcInfo is for a proc with a single Bool output as last arg,
--  and if so, return Just the ProcInfo for the equivalent test proc
boolFnToTest :: CallInfo -> Maybe CallInfo
boolFnToTest info@ProcInfo{procInfoDetism=Det,
                           procInfoPartial=False,
                           procInfoTypes=tys,
                           procInfoFlows=flows}
    | List.null tys = Nothing
    | last tys == boolType && last flows == ParamOut =
        Just $ info {procInfoDetism=SemiDet,
                     procInfoTypes=init tys,
                     procInfoFlows=init flows}
    | otherwise = Nothing
boolFnToTest _ = Nothing


-- |Check if ProcInfo is for a test proc, and if so, return a ProcInfo for
--  the Det proc with a single Bool output as last arg
testToBoolFn :: CallInfo -> Maybe CallInfo
testToBoolFn info@ProcInfo{procInfoDetism=SemiDet,
                           procInfoPartial=False,
                           procInfoTypes=tys,
                           procInfoFlows=flows}
    = Just $ info {procInfoDetism=Det,
                   procInfoTypes=tys ++ [boolType],
                   procInfoFlows=flows ++ [ParamOut]}
testToBoolFn _ = Nothing


-- |Check if ProcInfo can be transformed into a partial application, given a
-- list of FlowDirections
procToPartial :: [FlowDirection] -> CallInfo -> Maybe CallInfo
procToPartial callFlows info@ProcInfo{procInfoPartial=False,
                                      procInfoTypes=tys,
                                      procInfoFlows=flows,
                                      procInfoInRes=inRes,
                                      procInfoOutRes=outRes,
                                      procInfoVariant=variant,
                                      procInfoDetism=detism,
                                      procInfoImpurity=impurity}
    | partialable && (length callFlows < length tys
                        || length callFlows <= length tys && resful == Resourceful)
        = Just info{procInfoPartial=True,
                    procInfoTypes=closedTys ++ [higherTy $ zipWith TypeFlow higherTys higherFls],
                    procInfoFlows=closedFls ++ [ParamOut]}
    | partialable && length callFlows == 1 && List.null tys
        = Just info{procInfoPartial=True,
                    procInfoTypes=[higherTy []],
                    procInfoFlows=[ParamOut]}
  where
    partialable = not (List.null callFlows) && last callFlows == ParamOut
    nClosed = length callFlows - 1
    (closedTys, higherTys) = List.splitAt nClosed tys
    (closedFls, higherFls) = List.splitAt nClosed flows
    resful = if (any isResourcefulHigherOrder tys 
                || not (Set.null inRes || Set.null outRes))
                && variantNeedsGlobalisation variant
             then Resourceful else Resourceless
    higherTy = HigherOrderType (ProcModifiers detism MayInline 
                                impurity RegularProc resful [] [])
procToPartial _ _ = Nothing


-- |A single call statement together with the determinism context in which
--  the call appears and a list of all the possible different parameter
--  list types (a list of types). This type is used to narrow down the
--  possible call typings.
data StmtTypings
    = StmtTypings {
            typingStmt::Placed Stmt,
            typingDetism::Determinism,
            typingInfos::[CallInfo]
        }
    deriving (Eq,Show)


-- |Type check a single procedure definition, including resolving overloaded
-- calls, handling implied modes, and appropriately ordering calls from
-- nested function application.  We search for a valid resolution
-- deterministically if possible.
typecheckProcDecl' :: ModSpec -> ProcDef -> Typed (ProcDef,Bool)
typecheckProcDecl' m pdef = do
    let name = procName pdef
    logTyped $ "Type checking " ++ showProcName name
    let proto = procProto pdef
    let params = procProtoParams proto
    let resources = procProtoResources proto
    let tmpCount = procTmpCount pdef
    let (ProcDefSrc def) = procImpln pdef
    let detism = procDetism pdef
    let pos = procPos pdef
    let vis = procVis pdef
    let inParams = Set.fromList $ paramName <$>
            List.filter (flowsIn . paramFlow) params
    let outParams = Set.fromList $ paramName <$>
            List.filter (flowsOut . paramFlow) params
    let inResources =
            Set.map (resourceName . resourceFlowRes)
            $ Set.filter (flowsIn . resourceFlowFlow) resources
    let outResources =
            Set.map (resourceName . resourceFlowRes)
            $ Set.filter (flowsIn . resourceFlowFlow) resources
    let inputs = Set.union inParams inResources
    when (vis == Public && any ((==AnyType) . paramType) params)
        $ typeError $ ReasonUndeclared name pos
    ifOK pdef $ do
        logTyping $ "** Type checking " ++ showProcName name ++ ": "
        logTyped $ "   with resources: " ++ show resources
<<<<<<< HEAD
        let calls = bodyCalls False detism def
        logTyped $ "   containing calls: " ++ showBody 8 (fst <$> calls)
        let assignedVars = foldStmts 
                                (const . const) 
                                ((const .) . (. expOutputs) . Set.union)
                                inputs def
        logTyped $ "   with assigned vars: " ++ show assignedVars
=======
        (calls, bodyRes) <- bodyCallsResources def detism
        logTyped $ "   containing calls: " ++ showBody 8 (fst <$> calls)
        logTyped $ "   inner resources: " ++ showBody 8 (fst <$> calls)
>>>>>>> b2af67ae
        logTyped $ "Recording parameter types: "
                   ++ intercalate ", " (show <$> params)
        mapM_ (addDeclaredType name pos (length params)) $ zip params [1..]
        logTyped $ "Recording resource types: "
                   ++ intercalate ", " (show <$> Set.toList resources)
        mapM_ (uncurry $ addResourceType (ReasonResourceDef name)) 
            $ (, pos) . resourceFlowRes <$> Set.toList resources
        ifOK pdef $ do
            mapM_ (placedApply (recordCasts name) . fst) calls
<<<<<<< HEAD
            logTyping "*** Before calls "
=======
            mapM_ (uncurry $ addResourceType ReasonUseType) bodyRes
>>>>>>> b2af67ae
            let procCalls = List.filter (isRealProcCall . content . fst) calls
            -- let unifs = List.concatMap foreignTypeEquivs
            --             (content . fst <$> calls)
            -- mapM_ (uncurry $ unifyExprTypes pos) unifs
            calls' <- mapM (uncurry $ callInfos assignedVars) procCalls
            logTyping $ "  With calls:\n  " ++ intercalate "\n    " (show <$> calls')
            let badCalls = List.map typingStmt 
                         $ List.filter (List.null . typingInfos) calls'
            mapM_ (\pcall -> case content pcall of
                    ProcCall (First _ callee _) _ _ _ ->
                        typeError $ ReasonUndef name callee $ place pcall
                    _ -> shouldnt "typecheckProcDecl'"
                  ) badCalls
            ifOK pdef $ do
                typecheckCalls m name pos calls' [] False
                    $ List.filter (isForeign . content) (fst <$> calls)
                ifOK pdef $ do
                    logTyped $ "Now mode checking proc " ++ name
                    let bound = addBindings inputs
                                $ initBindingState pdef
                                  $ Set.map resourceFlowRes resources
                    logTyped $ "bound vars: " ++ show bound
                    (def',assigned,tmpCount') <-
                        modecheckStmts m name pos bound detism tmpCount True def
                    logTyped $ "Mode checked body   : " ++ show def'
                    logTyped $ "Vars defined by body: " ++ show assigned
                    logTyped $ "Output parameters   : "
                               ++ intercalate ", " (Set.toList outParams)
                    logTyped $ "Output resources    : "
                               ++ intercalate ", " (Set.toList outResources)
                    let modeErrs =
                          [ReasonResourceUndef name res pos
                          | res <- Set.toList
                                   $ missingBindings outResources assigned]
                          ++
                          [ReasonOutputUndef name param pos
                          | param <- Set.toList
                                     $ missingBindings outParams assigned]
                    typeErrors modeErrs
                    params' <- updateParamTypes params
                    let proto' = proto { procProtoParams = params' }
                    let pdef' = pdef { procProto = proto',
                                       procTmpCount = tmpCount',
                                       procImpln = ProcDefSrc def' }
                    sccAgain <- (&& params' /= params) <$> validTyping
                    logTyped $ "===== "
                               ++ (if sccAgain then "" else "NO ")
                               ++ "Need to check again."
                    when sccAgain
                        (logTyped $ "\n-----------------OLD:"
                                    ++ showProcDef 4 pdef
                                    ++ "\n-----------------NEW:"
                                    ++ showProcDef 4 pdef' ++ "\n")
                    return (pdef',sccAgain)


-- | If no type errors have been recorded, execute the enclosed code; otherwise
-- just return the specified proc definition.  This is probably only useful in
-- defining typecheckProcDecl'.
ifOK :: ProcDef -> Typed (ProcDef,Bool) -> Typed (ProcDef,Bool)
ifOK pdef body = do
    allGood <- validTyping
    if allGood then body else return (pdef,False)

-- | Get the TypingState of a given action, along with the result.
-- Does not modify the underlying Typing state
getTyping :: Typed a -> Typed (a, Typing)
getTyping action = do
    typing0 <- get
    result <- action
    typing <- get
    put typing0
    return (result, typing)


addDeclaredType :: ProcName -> OptPos -> Int -> (Param,Int) -> Typed ()
addDeclaredType procname pos arity (Param name typ flow _,argNum) = do
    typ' <- lift $ lookupType "proc declaration" pos typ
    logTyped $ "    type of '" ++ name ++ "' is " ++ show typ'
    constrainVarType (ReasonParam procname arity pos) name typ'


-- | Record the types of available resources as local variables
addResourceType :: (ResourceSpec -> OptPos -> TypeError) 
                -> ResourceSpec -> OptPos  -> Typed ()
addResourceType errFn rspec pos = do
    resDef <- lift $ lookupResource rspec
    let (rspecs,implns) = unzip $ maybe [] Map.toList resDef
    zipWithM_ (liftM2 constrainVarType (`errFn` pos) resourceName)
          rspecs (resourceType <$> implns)



-- | Register variable types coming from explicit type constraints and type
-- casts.  Casts are only permitted on foreign call arguments, and only specify
-- the type of the receiving variable, while type constraints can appear
-- anywhere and constrain the type of both the source and destination
-- expressions.
recordCasts :: ProcName -> Stmt -> OptPos -> Typed ()
recordCasts caller instr@(ForeignCall "llvm" "move" _ [v1,v2]) pos = do
    logTyped $ "Recording casts in " ++ show instr
    recordCast (Just "llvm") caller "move" v1 1
    recordCast (Just "llvm") caller "move" v2 2
    logTyped $ "Unifying move argument types " ++ show v1 ++ " and " ++ show v2
    t1 <- expType v1
    t2 <- expType v2
    void $ unifyTypes (ReasonEqual (content v1) (content v2) pos)
           t1 t2
recordCasts caller instr@(ForeignCall lang callee _ args) pos = do
    logTyped $ "Recording casts in " ++ show instr
    mapM_ (uncurry $ recordCast (Just lang) caller callee) $ zip args [1..]
recordCasts caller instr@(ProcCall (First _ callee _) _ _ args) pos = do
    logTyped $ "Recording casts in " ++ show instr
    mapM_ (uncurry $ recordCast Nothing caller callee) $ zip args [1..]
recordCasts caller stmt _ =
    shouldnt $ "recordCasts of non-call statement " ++ show stmt


-- | Record the constraints on the contents of a single type constraint or type
-- cast.  Note that the Typed wrapper gives the type of the expression itself,
-- so this only needs to record the type of the variable inside the Typed
-- constructor.
recordCast :: Maybe Ident -> ProcName -> Ident -> Placed Exp -> Int -> Typed ()
recordCast mbLang caller callee pexp argNum =
    case content pexp of
        (Typed _ _ (Just _)) | isNothing mbLang
            -> typeError $ ReasonBadCast caller callee argNum pos
        (Typed exp ty Nothing)
            -> recordCast' mbLang caller callee argNum ty exp pos
        (Typed exp _ (Just ty))
            -> recordCast' mbLang caller callee argNum ty exp pos
        _   -> return ()
    where pos = place pexp

recordCast' :: Maybe Ident -> ProcName -> Ident -> Int -> TypeSpec -> Exp -> OptPos -> Typed ()
recordCast' _ caller callee argNum ty (Var name _ _) pos
    = constrainVarType (ReasonArgType False callee argNum pos) name ty
-- ignore all non-variable casts in foreigns, except for llvm moves
recordCast' (Just lang) _ callee _ _ _ _
    | not (lang == "llvm" && callee == "move") = return ()
recordCast' _ caller callee argNum ty exp@(IntValue _) pos
    = constrainType (ReasonBadConstraint caller callee argNum exp ty pos)
         integerTypeRep ty
recordCast' _ caller callee argNum ty exp@(CharValue _) pos
    = constrainType (ReasonBadConstraint caller callee argNum exp ty pos)
         integerTypeRep ty
recordCast' _ caller callee argNum ty exp@(FloatValue _) pos
    = constrainType (ReasonBadConstraint caller callee argNum exp ty pos)
        ((==FloatFamily) . typeFamily) ty
recordCast' _ caller callee argNum ty exp pos = do
    ty' <- expType (exp `maybePlace` pos)
    void $ unifyTypes (ReasonBadConstraint caller callee argNum exp ty pos) ty' ty


updateParamTypes :: [Param] -> Typed [Param]
updateParamTypes =
    mapM (\p@(Param name _ fl afl) -> do
            ty <- varType name >>= ultimateType
            return $ Param name ty fl afl)


-- |Return a list of the proc and foreign calls recursively in a list of
<<<<<<< HEAD
--  statements, paired with all the possible resolutions.
bodyCalls :: Bool -> Determinism -> [Placed Stmt] -> [(Placed Stmt, Determinism)]
bodyCalls nested detism stmts = concatMap (bodyCalls' nested detism) stmts

bodyCalls' :: Bool -> Determinism -> Placed Stmt -> [(Placed Stmt, Determinism)]
bodyCalls' nested detism pstmt =
    let expCalls = foldStmts (const . const) expStmts [] [pstmt]
        expCalls' = uncurry (bodyCalls True) <$> expCalls
        calls = bodyCalls'' nested detism (content pstmt) (place pstmt)
    in calls ++ if nested then [] else concat expCalls'

bodyCalls'' :: Bool -> Determinism -> Stmt -> OptPos -> [(Placed Stmt, Determinism)]
bodyCalls'' _ detism stmt@ProcCall{} pos = [(stmt `maybePlace` pos,detism)]
bodyCalls'' _ detism stmt@ForeignCall{} pos = [(stmt `maybePlace` pos,detism)]
bodyCalls'' nested detism (And stmts) _ = bodyCalls nested detism stmts
bodyCalls'' nested detism (Or stmts _) _ = bodyCalls nested detism stmts
bodyCalls'' nested detism (Not stmt) _ = bodyCalls nested detism [stmt]
bodyCalls'' nested detism (Cond cond thn els _ _) _ =
                let cond' = bodyCalls nested SemiDet [cond]
                    thn' = bodyCalls nested detism thn
                    els' = bodyCalls nested detism els
                in  cond' ++ thn' ++ els'
bodyCalls'' nested detism (Loop stmts _) _ = bodyCalls nested detism stmts
bodyCalls'' nested detism (UseResources _ _ _ stmts) _ = bodyCalls nested detism stmts
bodyCalls'' _ _ For{} _ = shouldnt "bodyCalls: flattening left For stmt"
bodyCalls'' _ _ Case{} _ = shouldnt "bodyCalls: flattening left Case stmt"
bodyCalls'' _ _ TestBool{} _ = []
bodyCalls'' _ _ Nop _ = []
bodyCalls'' _ _ Fail _ = []
bodyCalls'' _ _ Break _ = []
bodyCalls'' _ _ Next _ = []


expStmts :: [(Determinism, [Placed Stmt])] -> Exp -> OptPos 
         -> [(Determinism, [Placed Stmt])]
expStmts ss (AnonProc ProcModifiers{modifierDetism=detism} _ ls _ _) _
    = (detism,ls):ss
expStmts ss _ _ = ss
=======
-- statements, along with the resources that occur in `use` blocks.
bodyCallsResources :: [Placed Stmt] -> Determinism
                   -> Typed ([(Placed Stmt, Determinism)], 
                             [(ResourceSpec, OptPos)])
bodyCallsResources [] _ = return ([], [])
bodyCallsResources (pstmt:pstmts) detism = do
    (calls, res) <- bodyCallsResources pstmts detism
    let (stmt, pos) = unPlace pstmt
    (newCalls, newRes) <- case stmt of
        ProcCall{} -> return ([(pstmt,detism)],[])
        ForeignCall{} -> return ([(pstmt,detism)],[])
        And stmts -> bodyCallsResources stmts detism
        Or stmts _ -> bodyCallsResources stmts detism
        Not stmt -> bodyCallsResources [stmt] detism
        Cond cond thn els _ _ -> do
            (cond', condRes) <- bodyCallsResources [cond] SemiDet
            (thn', thnRes) <- bodyCallsResources thn detism
            (els', elsRes) <- bodyCallsResources els detism
            return (cond' ++ thn' ++ els', condRes ++ thnRes ++ elsRes)
        Loop nested _ -> bodyCallsResources nested detism
        UseResources res _ nested -> do
            (nested', nestedRes) <- bodyCallsResources nested detism
            return (nested', ((, pos) <$> res) ++ nestedRes)
        For{}  -> shouldnt "bodyCallsResources: flattening left For stmt"
        Case{} -> shouldnt "bodyCallsResources: flattening left Case stmt"
        TestBool _ -> return ([], [])
        Break      -> return ([], [])
        Next       -> return ([], [])
        Nop        -> return ([], [])
        Fail       -> return ([], [])
    return (newCalls ++ calls, newRes ++ res)
>>>>>>> b2af67ae


-- |The statement is a ProcCall
isRealProcCall :: Stmt -> Bool
isRealProcCall ProcCall{} = True
isRealProcCall _ = False


-- |The statement is a ForeignCall
isForeign :: Stmt -> Bool
isForeign ForeignCall{} = True
isForeign _ = False


foreignTypeEquivs :: Stmt -> [(Placed Exp,Placed Exp)]
foreignTypeEquivs (ForeignCall "llvm" "move" _ [v1,v2]) = [(v1,v2)]
foreignTypeEquivs (ForeignCall "lpvm" "mutate" _ [v1,v2,_,_,_,_,_]) = [(v1,v2)]
foreignTypeEquivs _ = []


-- |Get matching CallInfos for the supplied statement (which must be a call)
callInfos :: Set VarName -> Placed Stmt -> Determinism
          -> Typed StmtTypings
callInfos vars pstmt detism = do 
    let stmt = content pstmt 
    case stmt of
        ProcCall (First m name procId) d resful _ -> do
            varTy <- varType name >>= ultimateType
            let asHigher = List.null m && isNothing procId
                                       && name `Set.member` vars
                                       && (isHigherOrder varTy
                                             || varTy == AnyType)
            if asHigher
            then return $ StmtTypings pstmt detism [HigherInfo $ varGet name]
            else do
                procs <- case procId of
                    Nothing  -> lift $ callTargets m name
                    Just pid -> return [ProcSpec m name pid generalVersion]
                defs <- lift $ mapM getProcDef procs
                procInfos <- zipWithM callInfo defs procs
                return $ StmtTypings pstmt detism procInfos
        _ ->
          shouldnt $ "callProcInfos with non-call statement "
                     ++ showStmt 4 stmt

callInfo :: ProcDef -> ProcSpec -> Typed CallInfo
callInfo def proc = do
    let proto = procProto def
        params = procProtoParams proto
        resources = Set.elems $ procProtoResources proto
        realParams = List.filter ((==Ordinary) . paramFlowType) params
        typeFlows = paramTypeFlow <$> realParams
        types = typeFlowType <$> typeFlows
        flows = typeFlowMode <$> typeFlows
        inResources = Set.fromList
                        $ resourceFlowRes <$>
                            List.filter (flowsIn . resourceFlowFlow) resources
        outResources = Set.fromList
                        $ resourceFlowRes <$>
                            List.filter (flowsOut . resourceFlowFlow) resources
        variant = procVariant def
        detism = procDetism def
        imp = procImpurity def
    types' <- refreshTypes types
    return $ ProcInfo proc types' flows variant detism imp inResources outResources False


-- |Return the "primitive" expr of the specified expr.  This unwraps Typed
--  wrappers, giving the internal exp.
ultimateExp :: Exp -> Exp
ultimateExp (Typed expr _ _) = ultimateExp expr
ultimateExp expr = expr


-- |Type check a list of statement typings, resulting in a typing of all
--  variables.  Input is a list of statement typings plus a variable typing,
--  output is a final variable typing.  We thread through a residue
--  list of unresolved statement typings; when we reach the end of the
--  main list of statement typings, we reprocess the residue, providing
--  the last pass has resolved some statements.  Thus we make multiple
--  passes over the list of statement typings until it is empty.
--
--  If we complete a pass over the list without resolving any statements
--  and a residue remains, then we pick a statement with the fewest remaining
--  types and try all the types in turn.  If exactly one of these leads to
--  a valid typing, this is the correct one; otherwise it is a type error.
--
--  To handle a single call, we find the types of all arguments as determined
--  by the current typing, and match this list against each of the candidate
--  statement typings, filtering out invalid possibilities.  If a single
--  possibility remains, we commit to this.  If multiple possibilities remain,
--  we keep all of them as a residue and continue with other statements.  If
--  no possibilities remain, we determine that the statement typing is
--  inconsistent with the initial variable typing (a type error).
typecheckCalls :: ModSpec -> ProcName -> OptPos -> [StmtTypings]
               -> [StmtTypings] -> Bool -> [Placed Stmt] -> Typed ()
typecheckCalls m name pos [] [] _ foreigns =
    mapM_ (placedApply validateForeign) foreigns
typecheckCalls m name pos [] residue True foreigns =
    typecheckCalls m name pos residue [] False foreigns
typecheckCalls m name pos [] residue False foreigns = do
    let (typings@StmtTypings{typingInfos=infos},rest) = findMinimumTyping residue
    typings' <- mapM (getTyping . typecheckCallWithInfo m name pos typings rest foreigns) infos
    case List.filter (List.null . typingErrs) $ snd <$> typings' of
        [typing] -> put typing
        _ -> do
            typeErrors $ overloadErr <$> residue
            typecheckCalls m name pos [] [] False foreigns
typecheckCalls m name pos (stmtTyping@(StmtTypings pstmt detism typs):calls)
        residue chg foreigns = do
    logTyped $ "Type checking call " ++ show pstmt
    logTyped $ "Calling context is " ++ show detism
    logTyped $ "Candidate types:\n    " ++ intercalate "\n    " (show <$> typs)
<<<<<<< HEAD
    let (callee,pexps) = case content pstmt of
                             ProcCall (First _ callee' _) _ _ pexps' -> (callee',pexps')
                             noncall -> shouldnt
                                        $ "typecheckCalls with non-call stmt"
                                          ++ show noncall
=======
    let (stmt, stmtPos) = unPlace pstmt
    let (mod, callee, pexps) 
            = case stmt of
                ProcCall mod callee _ _ _ pexps -> (mod,callee,pexps)
                noncall -> shouldnt $ "typecheckCalls with non-call stmt"
                                        ++ show noncall
>>>>>>> b2af67ae
    actualTypes <- mapM expType pexps
    let actualModes = expFlow <$> pexps
    logTyped $ "Actual types: " ++ show actualTypes
    matches <- mapM
<<<<<<< HEAD
               (matchTypes name callee (place pstmt) actualTypes actualModes detism)
=======
               (matchTypeList name callee stmtPos actualTypes detism)
>>>>>>> b2af67ae
               typs
    let canonMatches = ap (,) (fmap (canonicalise 0) . callInfoTypes . fst)
                    <$> catOKs matches
    let validTypes = fst <$> nubBy ((==) `on` snd) canonMatches
    logTyped $ "Valid types = " ++ show (snd <$> validTypes)
    logTyped $ "Converted types = " ++ show (boolFnToTest <$> typs)
    case validTypes of
<<<<<<< HEAD
        [] -> do
            let matchErrs = concatMap errList matches
            logTyped "Type error: no valid types for call"
            typeErrors matchErrs
        [(match,typing)] -> do
            put typing
            logTyping "Resulting typing = "
            typecheckCalls m name pos calls residue True foreigns
        _ -> do
            let matchProcInfos = fst <$> validTypes
            let stmtTyping' = stmtTyping {typingInfos=matchProcInfos}
            typecheckCalls m name pos calls (stmtTyping':residue)
                (chg || matchProcInfos /= typs) foreigns


findMinimumTyping :: [StmtTypings] -> (StmtTypings, [StmtTypings])
findMinimumTyping [] = shouldnt "findMinimumTyping"
findMinimumTyping (typing:typings) = findMinimumTyping' typings typing []


findMinimumTyping' :: [StmtTypings] -> StmtTypings -> [StmtTypings]
                   -> (StmtTypings, [StmtTypings])
findMinimumTyping' [] typing' acc = (typing', acc)
findMinimumTyping' (typing:rest) typing' acc
    | length (typingInfos typing) < length (typingInfos typing')
    = findMinimumTyping' rest typing (typing':acc)
    | otherwise
    = findMinimumTyping' rest typing' (typing:acc)


typecheckCallWithInfo :: ModSpec -> ProcName -> OptPos -> StmtTypings
                      -> [StmtTypings] -> [Placed Stmt] -> CallInfo -> Typed ()
typecheckCallWithInfo m name pos typings rest fs info = do
    typecheckCalls m name pos (typings{typingInfos=[info]}:rest) [] False fs
=======
        [] -> case (mod, callee, content <$> pexps, actualTypes) of
            -- special case for assigment
            ([], "=", [arg1, arg2], [ty1, ty2]) -> do
                void $ unifyTypes (ReasonEqual arg1 arg2 stmtPos) ty1 ty2
                ifM validTyping
                    (typecheckCalls m name pos calls residue True)
                    (typeErrors (concatMap errList matches))
            _ -> do
                logTyped "Type error: no valid types for call"
                typeErrors (concatMap errList matches)
        [(match,typing)] -> do
            put typing
            logTyping "Resulting typing = "
            typecheckCalls m name pos calls residue True
        _ -> do
            let matchProcInfos = fst <$> validMatches
            let stmtTyping' = stmtTyping {typingArgsTypes = matchProcInfos}
            typecheckCalls m name pos calls (stmtTyping':residue)
                $ chg || matchProcInfos /= typs
>>>>>>> b2af67ae


-- |Match up the argument types of a call with the parameter types of the
-- callee, producing a list of the actual types.  If this list contains
-- InvalidType, then the call would be a type error.
matchTypes :: Ident -> Ident -> OptPos -> [TypeSpec] -> [FlowDirection]
           -> Determinism -> CallInfo -> Typed (MaybeErr (CallInfo,Typing))
matchTypes caller callee pos callTypes callFlows detismContext
        calleeInfo@ProcInfo{procInfoTypes=tys}
    | sameLength callTypes tys
    = matchTypeList callee pos callTypes calleeInfo
    -- Handle case of SemiDet context call to bool function as a proc call
    | isJust testInfo && sameLength callTypes (procInfoTypes calleeInfo')
    = matchTypeList callee pos callTypes calleeInfo'
    -- Handle case of reified test call
    | isJust detCallInfo && sameLength callTypes (procInfoTypes calleeInfo'')
    = matchTypeList callee pos callTypes calleeInfo''
    | isJust partialCallInfo
    = matchTypeList callee pos callTypes calleeInfo'''
    | otherwise = return $ Err [ReasonArity caller callee pos
                                (length callTypes) (length tys)]
    where testInfo = boolFnToTest calleeInfo
          calleeInfo' = fromJust testInfo
          detCallInfo = testToBoolFn calleeInfo
          calleeInfo'' = fromJust detCallInfo
          partialCallInfo = procToPartial callFlows calleeInfo
          calleeInfo''' = fromJust partialCallInfo
matchTypes caller callee pos callTypes callFlows detismContext
        calleeInfo@(HigherInfo fn) = do
    let callTFs = zipWith TypeFlow callTypes callFlows
    fnTy <- expType (Unplaced fn) >>= ultimateType
    logTyped $ "Checking call " ++ show fn ++ ":" ++ show fnTy
            ++ " with type " ++ show callTFs
    typing <- 
        case fnTy of
            HigherOrderType mods tfs -> do
                let nCallTFs = length callTFs
                    nTFs = length tfs
                    tfs' | nCallTFs == nTFs - 1 
                           && last tfs == TypeFlow boolType ParamOut 
                           && modifierDetism mods == Det  
                         = init tfs 
                         | nCallTFs == nTFs + 1 
                           && last callTFs == TypeFlow boolType ParamOut 
                           && modifierDetism mods == SemiDet  
                         = tfs ++ [last callTFs] 
                         | otherwise = tfs
                snd <$> getTyping (unifyTypeList' callee pos callTypes 
                                        (typeFlowType <$> tfs'))
            _ ->
                snd <$> getTyping (unifyTypes (ReasonHigher caller callee pos) fnTy
                                    $ HigherOrderType defaultProcModifiers callTFs)
    let errs = typingErrs typing
    return $ if List.null errs
    then OK (calleeInfo, typing)
    else Err errs


matchTypeList :: Ident -> OptPos -> [TypeSpec] -> CallInfo
               -> Typed (MaybeErr (CallInfo,Typing))
matchTypeList callee pos callTypes
        calleeInfo@ProcInfo{procInfoPartial=partial,
                            procInfoTypes=calleeTypes} = do
    logTyped $ "Matching types " ++ show callTypes
               ++ " with " ++ show calleeInfo
<<<<<<< HEAD
    (matches, typing)
        <- getTyping $ unifyTypeList' callee pos callTypes calleeTypes
    let mismatches = List.map fst $ List.filter (invalidType . snd)
=======
    let args = procInfoArgs calleeInfo
    let calleeTypes = typeFlowType <$> args
    let calleeFlows = typeFlowMode <$> args
    typing0 <- get
    calleeTypes' <- refreshTypes calleeTypes
    matches <- zipWith3M (unifyTypes . flip (traceShow "here" ReasonArgType callee) pos)
               [1..] callArgTypes calleeTypes'
    logTyping "Matched with typing: "
    typing <- get
    put typing0 -- reset to initial typing
    let mismatches = List.map fst $ List.filter ((==InvalidType) . snd)
>>>>>>> b2af67ae
                       $ zip [1..] matches
    return $ if List.null mismatches
    then OK (calleeInfo{procInfoTypes=matches}, typing)
    else Err [ReasonArgType partial callee n pos | n <- mismatches]
matchTypeList _ _ _ info = shouldnt $ "matchTypeList on " ++ show info



unifyTypeList' :: ProcName -> OptPos -> [TypeSpec] -> [TypeSpec] -> Typed [TypeSpec]
unifyTypeList' callee pos callerTypes calleeTypes 
    = zipWith3M (unifyTypes . flip (ReasonArgType False callee) pos)
                        [1..] callerTypes calleeTypes


invalidType :: TypeSpec -> Bool
invalidType InvalidType = True
invalidType (TypeSpec _ _ params) = any invalidType params
invalidType (HigherOrderType _ tfs) = any (invalidType . typeFlowType) tfs
invalidType _ = False


-- | Canonicalise a list of types, with type variables starting from the 
-- supplied Int
canonicalise :: Int -> [TypeSpec] -> ([TypeSpec],Int)
canonicalise ctr tys = fst $ canonicaliseList Map.empty ctr tys


canonicaliseList :: Map TypeVarName TypeSpec -> Int -> [TypeSpec]
                 -> (([TypeSpec], Int), Map TypeVarName TypeSpec)
canonicaliseList tyMap ctr [] = (([],ctr), tyMap)
canonicaliseList tyMap ctr (ty:tys) =
    let ((ty', ctr'), tyMap') = canonicaliseSingle tyMap ctr ty
        ((tys', ctr''), tyMap'') = canonicaliseList tyMap' ctr' tys
    in ((ty':tys', ctr''), tyMap'')


canonicaliseSingle :: Map TypeVarName TypeSpec -> Int -> TypeSpec
                   -> ((TypeSpec, Int), Map TypeVarName TypeSpec)
canonicaliseSingle tyMap ctr (TypeVariable ty) =
    case Map.lookup ty tyMap of
        Nothing ->
            let ty' = TypeVariable $ FauxTypeVar ctr
            in ((ty', ctr + 1),Map.insert ty ty' tyMap)
        Just ty' -> ((ty', ctr),tyMap)
canonicaliseSingle tyMap ctr ty@TypeSpec{typeParams=tys} =
    let ((tys', ctr'), tyMap') = canonicaliseList tyMap ctr tys
    in ((ty{typeParams=tys'}, ctr'), tyMap')
canonicaliseSingle tyMap ctr ty@HigherOrderType{higherTypeParams=tfs} =
    let tys = typeFlowType <$> tfs
        ((tys', ctr'), tyMap') = canonicaliseList tyMap ctr tys
    in ((ty{higherTypeParams=zipWith TypeFlow tys' $ typeFlowMode <$> tfs}, ctr'), tyMap')
canonicaliseSingle tyMap ctr ty = ((ty, ctr), tyMap)


-- | Refresh all type variables in a list of TypeSpecs.
-- Does not modify the underlying Typing, excluding the typeVarCounter
refreshTypes :: [TypeSpec] -> Typed [TypeSpec]
refreshTypes tys = do
    tyVarCount <- gets typeVarCounter
    let (tys', tyVarCount') = canonicalise tyVarCount tys
    modify (\s -> s{typeVarCounter=tyVarCount'})
    when (tys /= tys')
        $ logTyped $ "Refreshed types " ++ show tys ++ " with " ++ show tys'
    return tys'


----------------------------------------------------------------
--                            Mode Checking
--
-- Once type checking is complete and a unique type for each variable is
-- determined, we select the proc invoked at each call, and check that the code
-- is mode-correct, determinism-correct, and Impurity-correct.  Rather than
-- inferring mode, determinism, and Impurity, and then reporting errors where they
-- conflict with the declarations, our approach to checking these things is, as
-- much as possible, to point out the call that violates the declared
-- characteristics.  This is possible because mode, determinism, and Impurity must
-- be declared, and because most of these things are non-decreasing over
-- statement sequences.  For example, code that is SemiDet will not meet a call
-- that will suddenly make the statement sequence Det, nor will Impure code meet
-- a call that makes it Pure.  That means we can check code by simply reporting
-- the first call that violates the declared characteristic.  The exception to
-- this is that code that is Det or SemiDet does become Failure or Terminal by
-- meeting a call that is; we handle this by keeping track of whether or not a
-- sequence has included a Failure or Terminal call, and reporting if this
-- aspect was violated at the end of the sequence.
----------------------------------------------------------------


-- | A binding state reflects whether execution will reach a given program
-- point, if so, whether execution can succeed or fail, and if it can reach
-- there in success, the set of variables that will definitely be defined
-- (bound).  It comprises a determinism, the set of variables that will
-- definitely be bound at that program point, and the set of variables that
-- will definitely reach the loop exit point.  For both sets of variables,
-- Nothing indicates the universal set.

data BindingState = BindingState {
        -- | The determinism context in which this stmt appears
        bindingDetism    :: Determinism,
        -- | The purity context in which this stmt appears
        bindingImpurity  :: Impurity,
        -- | The resources in scope where this stmt appears
        bindingResources :: Set ResourceSpec,
        -- | The variables defined when this stmt appears
        bindingVars      :: UnivSet VarName,
        -- | The variables defined at the current loop exit
        bindingBreakVars :: UnivSet VarName
        }


instance Show BindingState where
    show (BindingState detism impurity resources boundVars breakVars) =
        impurityFullName impurity ++ " " ++ determinismFullName detism
        ++ " computation binding " ++ showUnivSet id boundVars
        ++ ", break set = " ++ showUnivSet id breakVars
        ++ ", with resources " ++ showSet show resources


impurityFullName :: Impurity -> String
impurityFullName Pure = "pure"
impurityFullName PromisedPure = "promised pure"
impurityFullName impurity = impurityName impurity


-- | A determinism name suitable for user messages
determinismFullName :: Determinism -> String
determinismFullName Det = "normal (total)"
determinismFullName detism = determinismName detism

-- | Is this binding state guaranteed to succeed?
mustSucceed :: BindingState -> Bool
mustSucceed = (==Det) . bindingDetism


-- | Is this binding state guaranteed to fail?
mustFail :: BindingState -> Bool
mustFail = (==Failure) . bindingDetism


-- | Initial BindingState with nothing bound and no breaks seen
initBindingState :: ProcDef -> Set ResourceSpec -> BindingState
initBindingState pdef resources =
    BindingState Det impurity resources emptyUnivSet UniversalSet
    where impurity = expectedImpurity $ procImpurity pdef


-- | BindingState for a failing computation (every possible variable is bound if
-- this succeeds, but it won't succeed).
failingBindingState :: BindingState -> BindingState
failingBindingState state =
    BindingState Failure Pure (bindingResources state) UniversalSet UniversalSet


-- | BindingState at the top of a loop, based on state before the loop.
-- Variables can't disappear during a loop, so the variables at the loop head
-- will always be exactly those defined before the loop.  The variables
-- available at the loop exit will be the intersection of the sets of variables
-- defined at all loop breaks, so we initialise the set of break variables to
-- the universal set.
loopEntryBindingState :: BindingState -> BindingState
loopEntryBindingState before =
    before {bindingBreakVars = UniversalSet}


-- | BindingState after a loop, based on the state before loop entry and the
-- binding state at the end of processing the loop.  The determinism after the
-- loop will be the same as before; the bound variables will the intersection of
-- the variables defined at all breaks.  If this is a nested loop, then we
-- restore the set of variables from before entering the inner loop.
postLoopBindingState :: BindingState -> BindingState -> BindingState
postLoopBindingState before loop =
    loop {bindingDetism = bindingDetism before
         ,bindingVars = bindingBreakVars loop
         ,bindingBreakVars = bindingBreakVars before}


-- | The intersection of two Maybe (Set a), where Nothing denotes the universal
-- set.
intersectMaybeSets :: Ord a => Maybe (Set a) -> Maybe (Set a) -> Maybe (Set a)
intersectMaybeSets Nothing mset = mset
intersectMaybeSets mset Nothing = mset
intersectMaybeSets (Just mset1) (Just mset2) =
    Just $ Set.intersection mset1 mset2


-- | the join of two BindingStates.
joinState :: BindingState -> BindingState -> BindingState
joinState (BindingState detism1 impurity1 resources1 boundVars1 breakVars1)
          (BindingState detism2 impurity2 resources2 boundVars2 breakVars2) =
           BindingState detism  impurity  resources  boundVars  breakVars
  where detism    = determinismJoin detism1 detism2
        impurity  = max impurity1 impurity2
        resources = resources1 `Set.intersection` resources2
        breakVars = breakVars1 `USet.intersection` breakVars2
        boundVars = boundVars1 `USet.intersection` boundVars2


-- | Add some bindings to a BindingState
addBindings :: Set VarName -> BindingState -> BindingState
addBindings vars st@BindingState{bindingDetism=Terminal} = st
addBindings vars st@BindingState{bindingDetism=Failure}  = st
addBindings vars st@BindingState{bindingDetism=Det} =
    st {bindingVars=FiniteSet vars `USet.union` bindingVars st}
addBindings vars st@BindingState{bindingDetism=SemiDet} =
    st {bindingVars=FiniteSet vars `USet.union` bindingVars st}


-- | Returns the deterministic version of the specified binding state.
forceDet :: BindingState -> BindingState
forceDet st =
    st {bindingDetism = determinismSucceed $ bindingDetism st}


-- | Returns the definitely failing version of the specified binding state.
forceFailure :: BindingState -> BindingState
forceFailure st =
        st {bindingVars = UniversalSet,
            bindingDetism = determinismFail $ bindingDetism st}


-- | Returns the binding state after a statement with the specified determinism that
--   definitely binds the specified variables.
bindingStateSeq :: Determinism -> Impurity -> Set VarName -> BindingState
                -> BindingState
bindingStateSeq stmtDetism impurity outputs st =
    st {bindingDetism=detism', bindingImpurity=impurity', bindingVars=vars'}
  where detism' = bindingDetism st `determinismSeq` stmtDetism
        impurity' = bindingImpurity st `impuritySeq` impurity
        vars'   = if determinismProceding detism'
                  then FiniteSet outputs `USet.union` bindingVars st
                  else UniversalSet


-- | Returns the binding state after a next statement entered in the specified
-- binding state.
bindingStateAfterNext :: BindingState -> BindingState
bindingStateAfterNext st = st {bindingDetism=Terminal, bindingVars=UniversalSet}


-- | Returns the binding state after a break statement entered in the specified
-- binding state.
bindingStateAfterBreak :: BindingState -> BindingState
bindingStateAfterBreak st =
    st { bindingDetism=Terminal, bindingVars=UniversalSet
       , bindingBreakVars=bindingVars st `USet.intersection` bindingBreakVars st
       }


-- | which of a set of expected bindings will be unbound if execution reach this
-- binding state
missingBindings :: Set VarName -> BindingState -> Set VarName
missingBindings vars st = vars `subtractUnivSet` bindingVars st


-- | Is the specified variable defined in the specified binding state?
assignedIn :: VarName -> BindingState -> Bool
assignedIn var bstate = var `USet.member` bindingVars bstate


-- |Return a list of (actual,formal) argument mode pairs.
actualFormalModes :: [(FlowDirection,Bool,Maybe VarName)] -> CallInfo
                  -> [(FlowDirection,FlowDirection)]
actualFormalModes modes ProcInfo{procInfoFlows=flows} =
    zip flows (sel1 <$> modes)
actualFormalModes _ info = shouldnt $ "actualFormalModes on " ++ show info


-- |Match up the argument modes of a call with the available parameter
-- modes of the callee.  Determine if all actual arguments are instantiated
-- if the corresponding parameter is an input.
matchModeList :: [(FlowDirection,Bool,Maybe VarName)]
              -> CallInfo -> Bool
matchModeList modes procInfo@ProcInfo{procInfoPartial=False}
    -- Check that no param is in where actual is out
    = (ParamIn,ParamOut) `notElem` actualFormalModes modes procInfo
matchModeList _ _ = False


-- |Match up the argument modes of a call with the available parameter
-- modes of the callee.  Determine if the call mode exactly matches the
-- proc mode.
exactModeMatch :: [(FlowDirection,Bool,Maybe VarName)]
               -> CallInfo -> Bool
exactModeMatch modes procInfo@ProcInfo{procInfoPartial=False}
    = all (uncurry (==)) $ actualFormalModes modes procInfo
exactModeMatch modes procInfo@ProcInfo{procInfoPartial=True}
    = all (==(ParamIn,ParamIn)) (init formalModes) 
        && last formalModes == (ParamOut, ParamOut)
    where formalModes = actualFormalModes modes procInfo
exactModeMatch _ _ = True

overloadErr :: StmtTypings -> TypeError
overloadErr StmtTypings{typingStmt=call,typingInfos=candidates} =
    -- XXX Need to give list of matching procs
    ReasonOverload (infoDescription <$> candidates) $ place call

infoDescription :: CallInfo -> String
infoDescription ProcInfo{procInfoProc=pspec, procInfoPartial=partial} =
    show pspec  ++ (if partial then " (partial)" else "")
infoDescription info = show info


-- |Given type assignments to variables, resolve modes in a proc body, building
--  a revised, properly moded body, or indicate a mode error. This must handle
--  several cases:
--  * Test statements must be handled, determining which stmts in a test context
--    are actually tests, and reporting an error for tests outside a test
--    context
--  * Implied modes:  in a test context, allow in mode where out mode is
--    expected by assigning a fresh temp variable and generating an = test of
--    the variable against the in value.
--  * Handle in-out call mode where an out-only argument is expected.
--  * Reaching the end of a Terminal or Failure statement sequence with a weaker
--    determinism.
--  This code threads a set of assigned variables through, which starts as
--  the set of in parameter names.
modecheckStmts :: ModSpec -> ProcName -> OptPos -> BindingState -> Determinism
               -> Int -> Bool -> [Placed Stmt]
               -> Typed ([Placed Stmt],BindingState,Int)
modecheckStmts _ name pos assigned detism tmpCount final [] = do
    logTyped $ "Mode check end of " ++ show detism ++ " proc '" ++ name ++ "'"
    when final
        $ typeErrors $ detismCheck name pos detism $ bindingDetism assigned
    return ([],assigned,tmpCount)
modecheckStmts m name pos assigned detism tmpCount final (pstmt:pstmts) = do
    logTyped $ "Mode check stmt " ++ showStmt 16 (content pstmt)
    when (bindingDetism assigned == Terminal)
        $ typeErrors [ReasonUnnreachable name (place pstmt)]
    let final' = final && List.null pstmts
    (pstmt',assigned',tmpCount') <-
        placedApply (modecheckStmt m name pos assigned detism tmpCount final')
            pstmt
    logTyped $ "Now assigned = " ++ show assigned'
    (pstmts',assigned'',tmpCount'')
        <- modecheckStmts m name pos assigned' detism tmpCount' final pstmts
    return (pstmt'++pstmts',assigned'',tmpCount'')


-- |Mode check a single statement, returning a list of moded statements, plus a
--  set of variables bound by this statement, and a list of errors.  When this
--  is called, all variable and type variable types have already been
--  established in the Typed monad.
--
--  We select a mode as follows:
--    0.  If some input arguments are not assigned, report an uninitialised
--        variable error.
--    1.  If there is an exact match for the current instantiation state, select
--        it.
--    2.  If this is a test context and there is a match for the current
--        instantiation state (allowing ParamIn arguments where the parameter is
--        ParamOut), select it, and transform by replacing each non-identical
--        flow ParamIn argument with a fresh ParamOut variable, and adding an =
--        test call to test the fresh variable against the actual ParamIn
--        argument.
--    3.  If there is a match (possibly with some ParamIn args where ParamOut is
--        expected), then select that mode but delay the call.
--    4.  Otherwise report a mode error.
--
--    In case there are multiple modes that match one of those criteria, select
--    the first that matches.

modecheckStmt :: ModSpec -> ProcName -> OptPos -> BindingState -> Determinism
              -> Int -> Bool -> Stmt -> OptPos
              -> Typed ([Placed Stmt],BindingState,Int)
modecheckStmt m name defPos assigned detism tmpCount final
    stmt@(ProcCall (First cmod cname pid) d resourceful args) pos = do
    logTyped $ "Mode checking call   : " ++ show stmt
    logTyped $ "    with assigned    : " ++ show assigned

    -- Find arg types and expand type variables
    (args', tmpCount') <- modeCheckExps m name defPos assigned detism tmpCount args
    assignedVars <- gets (Map.keysSet . typingDict)
    callInfos <- callInfos assignedVars (maybePlace stmt pos) detism
                <&> typingInfos
    let stmt' = ProcCall (First cmod cname pid) d resourceful args'
    actualTypes <- mapM (expType >=> ultimateType) args'
    logTyped $ "    actual types     : " ++ show actualTypes
    let actualModes = List.map (expMode assigned) args'
    logTyped $ "    actual modes     : " ++ show actualModes
    checkFlowErrors False False cname pos actualModes ([],assigned,tmpCount') $ do
        typeMatches <- catOKs <$> mapM
                    (matchTypes name cname pos actualTypes
                        (sel1 <$> actualModes) detism)
                    callInfos
        logTyped $ "Type-correct modes   : " ++ show typeMatches
        -- All the possibly matching modes
        let modeMatches
                = List.filter (matchModeList actualModes . fst) typeMatches
        logTyped $ "Possible mode matches: " ++ show modeMatches
        let exactMatches
                = List.filter (exactModeMatch actualModes . fst) typeMatches
        logTyped $ "Exact mode matches: " ++ show exactMatches
        case (exactMatches,modeMatches) of
            ((match,typing):rest, _) -> do
                put typing
                unless (List.null rest) $
                    typeError $ ReasonWarnMultipleMatches match (fst <$> rest) pos
                finaliseCall m name defPos assigned detism resourceful tmpCount'
                            final pos args' match stmt'
            ([], (match,typing):rest) -> do
                put typing
                unless (List.null rest) $
                    typeError $ ReasonWarnMultipleMatches match (fst <$> rest) pos
                finaliseCall m name defPos assigned detism resourceful tmpCount'
                            final pos args' match stmt'
            ([],[]) -> do
                logTyped "Mode errors in call"
                typeError $ ReasonUndefinedFlow cname pos
                return ([],assigned,tmpCount')
modecheckStmt m name defPos assigned detism tmpCount final
  stmt@(ProcCall (Higher fn) d resourceful args) pos = do
    logTyped $ "Mode checking higher : " ++ show stmt
    logTyped $ "    with assigned    : " ++ show assigned
    (fnArgs',tmpCount') <- modeCheckExps m name defPos assigned detism tmpCount (fn:args)
    actualTypes@(fnTy:_) <- mapM (expType >=> ultimateType) fnArgs'
    logTyped $ "    actual types     : " ++ show actualTypes
    let actualModes = List.map (expMode assigned) fnArgs'
    logTyped $ "    actual modes     : " ++ show actualModes
<<<<<<< HEAD
    checkFlowErrors False True (show $ innerExp $ content fn)
                    pos actualModes ([],assigned,tmpCount')
      $ do
        let typeflows = List.zipWith TypeFlow actualTypes
                      $ sel1 <$> actualModes
        let (fn':args') = List.zipWith setPExpTypeFlow typeflows fnArgs'
        case fnTy of
            HigherOrderType mods fnTyFlows -> do
                let detism' = if sameLength args fnTyFlows
                              then modifierDetism mods
                              else SemiDet
                let assigned' = bindingStateSeq detism' (modifierImpurity mods)
                                    (pexpListOutputs fnArgs') assigned
                return ([maybePlace (ProcCall (Higher fn')
                                        detism' resourceful args') pos],
                        assigned', tmpCount')
            _ -> shouldnt $ "modecheckStmt on higher typed " ++ show fnTy
=======
    let flowErrs = [ReasonArgFlow cname num pos
                   | ((mode,avail,_),num) <- zip actualModes [1..]
                   , not avail && (mode == ParamIn || mode == ParamInOut)]
    if not $ List.null flowErrs -- Using undefined var as input?
        then do
            logTyped $ "Unpreventable mode errors: " ++ show flowErrs
            typeErrors flowErrs
            return ([],assigned,tmpCount)
        else do
            typeMatches <- (fst <$>) . catOKs <$> mapM
                        (matchTypeList name cname pos actualTypes detism)
                        callInfos
            logTyped $ "Type-correct modes   : " ++ show typeMatches
            -- All the possibly matching modes
            let modeMatches
                    = List.filter (matchModeList actualModes) typeMatches
            logTyped $ "Possible mode matches: " ++ show modeMatches
            let exactMatches
                    = List.filter (exactModeMatch actualModes) modeMatches
            logTyped $ "Exact mode matches: " ++ show exactMatches
            case (exactMatches,modeMatches) of
                (match:rest, _)  -> do
                    unless (List.null rest) $
                        typeError $ ReasonWarnMultipleMatches match rest pos
                    finaliseCall m name assigned detism resourceful tmpCount
                                 final pos args match stmt
                ([], match:rest) -> do
                    unless (List.null rest) $
                        typeError $ ReasonWarnMultipleMatches match rest pos
                    finaliseCall m name assigned detism resourceful tmpCount
                                 final pos args match stmt
                ([],[]) -> 
                    case (cmod, cname, actualModes, args) of
                        -- Special cases to handle = as assignment when one argument is
                        -- known to be defined and the other is an output or unknown.
                        ([], "=", [(ParamIn,True,_),(ParamOut,_,_)],[arg1,arg2]) ->
                            modecheckStmt m name defPos assigned detism tmpCount final
                                (ForeignCall "llvm" "move" [] [arg1, arg2]) pos
                        ([], "=", [(ParamOut,_,_),(ParamIn,True,_)],[arg1,arg2]) ->
                            modecheckStmt m name defPos assigned detism tmpCount final
                                (ForeignCall "llvm" "move" [] [arg2, arg1]) pos
                        _ -> do
                            logTyped $ "Mode errors in call:  " ++ show flowErrs
                            typeError $ ReasonUndefinedFlow cname pos
                            return ([],assigned,tmpCount)
>>>>>>> b2af67ae
modecheckStmt m name defPos assigned detism tmpCount final
    stmt@(ForeignCall lang cname flags args) pos = do
    logTyped $ "Mode checking foreign call " ++ show stmt
    logTyped $ "    with assigned " ++ show assigned
    (args',tmpCount') <- modeCheckExps m name defPos assigned detism tmpCount args
    actualTypes <- mapM (expType >=> ultimateType) args'
    let actualModes = List.map (expMode assigned) args'
    checkFlowErrors True False ("foreign " ++ lang ++ " " ++ cname)
                    pos actualModes ([],assigned,tmpCount')
      $ do
            let typeflows = List.zipWith TypeFlow actualTypes
                            $ sel1 <$> actualModes
            logTyped $ "    types and modes = " ++ show typeflows
            let actualImpurity = flagsImpurity flags
            let impurity = bindingImpurity assigned
            let stmtDetism = flagsDetism flags
            let foreignIdent = "foreign " ++ cname
            let errs = [ReasonDeterminism foreignIdent stmtDetism detism pos
                       | Det `determinismLEQ` detism
                         && not (stmtDetism `determinismLEQ` detism)]
                       ++ [ReasonPurity foreignIdent actualImpurity impurity pos
                          | actualImpurity > impurity]
            typeErrors errs
            let args'' = zipWith setPExpTypeFlow typeflows args'
            let stmt' = ForeignCall lang cname flags args''
            let vars = pexpListOutputs args''
            let nextDetism = determinismSeq (bindingDetism assigned) stmtDetism
            let assigned' = assigned {bindingDetism=nextDetism}
            logTyped $ "New instr = " ++ show stmt'
            return ([maybePlace stmt' pos],
                    bindingStateSeq stmtDetism impurity vars assigned,tmpCount')
modecheckStmt _ _ _ assigned _ tmpCount final Nop pos = do
    logTyped "Mode checking Nop"
    return ([maybePlace Nop pos], assigned, tmpCount)
modecheckStmt _ _ _ assigned _ tmpCount final Fail pos = do
    logTyped "Mode checking Fail"
    return ([maybePlace Fail pos], forceFailure assigned, tmpCount)
modecheckStmt m name defPos assigned detism tmpCount final
    stmt@(Cond tstStmt thnStmts elsStmts _ _) pos = do
    logTyped $ "Mode checking conditional " ++ show stmt
    (tstStmt', assigned1, tmpCount1) <-
        placedApplyM
        (modecheckStmt m name defPos assigned SemiDet tmpCount False)
        tstStmt
    logTyped $ "Assigned by test: " ++ show assigned1
    condBindings <- mapFromUnivSetM ultimateVarType Set.empty
                    $ bindingVars assigned1
    logTyped $ "Assigned by test: " ++ show assigned1
    (thnStmts', assigned2, tmpCount2) <-
        modecheckStmts m name defPos (forceDet assigned1) detism tmpCount1
                       final thnStmts
    logTyped $ "Assigned by then branch: " ++ show assigned2
    (elsStmts', assigned3, tmpCount3) <-
        modecheckStmts m name defPos assigned detism tmpCount2 final elsStmts
    logTyped $ "Assigned by else branch: " ++ show assigned3
    if mustSucceed assigned1 -- is condition guaranteed to succeed?
      then do
        logTyped $ "Assigned by succeeding conditional: " ++ show assigned2
        return (tstStmt'++thnStmts', assigned2, tmpCount2)
      else if mustFail assigned1 -- is condition guaranteed to fail?
      then do
        logTyped $ "Assigned by failing conditional: " ++ show assigned3
        return (tstStmt'++elsStmts', assigned3, tmpCount3)
      else do
        let finalAssigned = assigned2 `joinState` assigned3
        logTyped $ "Assigned by conditional: " ++ show finalAssigned
        bindings <- mapFromUnivSetM ultimateVarType Set.empty
                    $ bindingVars finalAssigned
        return
          ([maybePlace (Cond (seqToStmt tstStmt') thnStmts' elsStmts'
                        (Just condBindings) (Just bindings))
            pos], finalAssigned,tmpCount)
modecheckStmt m name defPos assigned detism tmpCount final
    stmt@(TestBool exp) pos = do
    logTyped $ "Mode checking test " ++ show exp
    let exp' = [maybePlace (TestBool $ setExpTypeFlow (TypeFlow boolType ParamIn) exp) pos]
    case expIsConstant exp of
      Just (IntValue 0) -> return (exp', forceFailure assigned,tmpCount)
      Just (IntValue 1) -> return ([maybePlace Nop pos], assigned,tmpCount)
      _                 -> return (exp',
                                   bindingStateSeq SemiDet Pure Set.empty
                                   assigned,tmpCount)
modecheckStmt m name defPos assigned detism tmpCount final
    stmt@(Loop stmts _) pos = do
    logTyped $ "Mode checking loop " ++ show stmt
    -- XXX `final` is wrong:  checking for a terminal loop is not this easy
    (stmts', assigned', tmpCount') <-
      modecheckStmts m name defPos (loopEntryBindingState assigned) detism
                     tmpCount final stmts
    let startVars = toSet Set.empty $ bindingVars assigned
    logTyped $ "Assigned by loop: " ++ show assigned'
    vars <- mapFromUnivSetM ultimateVarType startVars
                    $ bindingBreakVars assigned'
    logTyped $ "Loop exit vars: " ++ show vars
    return ([maybePlace (Loop stmts' $ Just vars) pos]
           ,postLoopBindingState assigned assigned',tmpCount')
modecheckStmt m name defPos assigned detism tmpCount final
    stmt@(UseResources resources _ _ stmts) pos = do
    logTyped $ "Mode checking use ... in stmt " ++ show stmt
<<<<<<< HEAD
    beforeVars <- mapFromUnivSetM ultimateVarType Set.empty
                    $ bindingVars assigned
=======
    canonRes <- lift (mapM (canonicaliseResourceSpec pos "use block") resources)
    let resources' = fst <$> canonRes
>>>>>>> b2af67ae
    let assigned' = assigned { bindingResources =
            List.foldr Set.insert (bindingResources assigned) resources' }
    (stmts', assigned'', tmpCount')
        <- modecheckStmts m name defPos assigned' detism tmpCount final stmts
<<<<<<< HEAD
    afterVars <- mapFromUnivSetM ultimateVarType Set.empty
                    $ bindingVars assigned''
    return ([maybePlace (UseResources resources 
                        (Just beforeVars) (Just afterVars) stmts') pos],
            assigned'' { bindingResources = bindingResources assigned },
            tmpCount')
=======
    let resVars = USet.fromList $ resourceName <$> resources'
    let boundRes = bindingVars assigned `USet.intersection` resVars 
    let newBoundRes = bindingVars assigned'' `USet.intersection` resVars
    let boundVars = bindingVars assigned''
    let vars = if USet.isUniv boundVars then boundVars
               else FiniteSet $ USet.toSet Set.empty boundVars 
                                Set.\\ (USet.toSet Set.empty newBoundRes 
                                        `USet.subtractUnivSet` boundRes)
    return
        ([maybePlace (UseResources resources'
                     (Just $ USet.toList [] boundRes) stmts')
          pos]
        ,assigned'' { bindingResources = bindingResources assigned,
                      bindingVars = vars }
        ,tmpCount')
>>>>>>> b2af67ae
-- XXX Need to implement these correctly:
modecheckStmt m name defPos assigned detism tmpCount final
    stmt@(And stmts) pos = do
    logTyped $ "Mode checking conjunction " ++ show stmt
    (stmts', assigned', tmpCount')
        <- modecheckStmts m name defPos assigned detism tmpCount final stmts
    if mustSucceed assigned'
        then return (stmts', assigned',tmpCount')
        else return ([maybePlace (And stmts') pos], assigned',tmpCount')
modecheckStmt m name defPos assigned detism tmpCount final
    stmt@(Or disj _) pos = do
    logTyped $ "Mode checking disjunction " ++ show stmt
    (disj',assigned',tmpCount') <-
        modecheckDisj m name defPos assigned detism tmpCount final
                      (failingBindingState assigned) disj
    varDict <- mapFromUnivSetM ultimateVarType Set.empty
                $ bindingVars assigned'
    return ([maybePlace (Or disj' (Just varDict)) pos],assigned',tmpCount')
modecheckStmt m name defPos assigned detism tmpCount final
    (Not stmt) pos = do
    logTyped $ "Mode checking negation " ++ show stmt
    (stmt', _, tmpCount') <-
        placedApplyM
        (modecheckStmt m name defPos assigned detism tmpCount final)
        stmt
    return ([maybePlace (Not (seqToStmt stmt')) pos], assigned, tmpCount')
modecheckStmt _ _ _ _ _ _ final stmt@For{} pos =
    shouldnt $ "For statement left by unbranching: " ++ show stmt
modecheckStmt _ _ _ _ _ _ final stmt@Case{} pos =
    shouldnt $ "Case statement left by unbranching: " ++ show stmt
modecheckStmt m name defPos assigned detism tmpCount final
    Break pos = do
    logTyped $ "Mode checking break with assigned=" ++ show assigned
    return ([maybePlace Break pos],bindingStateAfterBreak assigned, tmpCount)
modecheckStmt m name defPos assigned detism tmpCount final
    Next pos = do
    logTyped $ "Mode checking continue with assigned=" ++ show assigned
    return ([maybePlace Next pos],bindingStateAfterNext assigned, tmpCount)


-- | Mode check a list of Placed Exps, 
-- returning the mode checked Placed Exps and tmp counter
modeCheckExps :: ModSpec -> ProcName -> OptPos -> BindingState -> Determinism
             -> Int -> [Placed Exp] -> Typed ([Placed Exp],Int)
modeCheckExps _ _ _ _ _ tmpCount [] = return ([], tmpCount)
modeCheckExps m name pos assigned detism tmpCount (pexp:pexps) = do
    logTyped $ "Mode check exp " ++ show (content pexp)
    (pexp',tmpCount') <-
        placedApply (modeCheckExp m name pos assigned detism tmpCount)
            pexp
    logTyped $ "Mode check exp resulted in " ++ show (content pexp')
    (pexps',tmpCount'')
        <- modeCheckExps m name pos assigned detism tmpCount pexps
    return (pexp':pexps',max tmpCount' tmpCount'')

-- | Mode check an Expression
-- This performs mode checking on the inner Stmts inside an AnonProc
modeCheckExp :: ModSpec -> ProcName -> OptPos -> BindingState -> Determinism
             -> Int -> Exp -> OptPos -> Typed (Placed Exp,Int)
modeCheckExp m name defPos assigned _ tmpCount
        exp@(AnonProc mods@ProcModifiers{modifierDetism=detism} params ss _ res) pos = do
    logTyped $ "Mode checking AnonProc " ++ show exp
    let inArgs = List.foldl collectInParams Set.empty params
    (ss',_,tmpCount') <- modecheckStmts m name defPos (addBindings inArgs assigned)
                             detism tmpCount True ss
    let paramVars = expVar . content . paramToVar <$> params
    let vars = mentionedVars ss'
    let toClose = vars `Set.difference` Set.fromList paramVars
    varDict <- mapFromUnivSetM ultimateVarType Set.empty 
                $ bindingVars assigned
    let closed = Map.filterWithKey (const . flip Set.member toClose) varDict
    params' <- updateParamTypes params
    return (maybePlace (AnonProc mods params' ss' (Just closed) res) pos, tmpCount')
modeCheckExp m name defPos assigned detism tmpCount
        (Typed exp ty cast) pos = do
    ty' <- ultimateType ty
    cast' <- forM cast ultimateType
    (exp', tmpCount') <- modeCheckExp m name defPos assigned
                            detism tmpCount exp pos
    return (maybePlace (Typed (content exp') ty' cast') pos, tmpCount')
modeCheckExp m name defPos assigned detism tmpCount exp pos =
    return (maybePlace exp pos, tmpCount)

-- | Return the set of VarNames in a given list of stmts
mentionedVars :: [Placed Stmt] -> Set VarName
mentionedVars = foldStmts (const . const) addInsOuts Set.empty
  where
    addInsOuts vars e _ = vars `Set.union` expInputs e 
                               `Set.union` expOutputs e

-- | Check for flow errors in the given list of flows
checkFlowErrors :: Bool -> Bool -> String -> OptPos -> [(FlowDirection, Bool, Maybe VarName)]
                -> a -> Typed a -> Typed a
checkFlowErrors isForeign isHigherOrder name pos flows thn doEls = do
    let numbering = [if isHigherOrder then 0 else 1 ..]
    let flowErrs = [ReasonArgFlow name num pos
                   | ((mode,avail,_),num) <- zip flows numbering
                   , not avail && (if isForeign
                                   then mode == ParamIn
                                   else flowsIn mode)]
    if List.null flowErrs
    then doEls
    else do
        logTyped "mode error in foreign call"
        typeErrors flowErrs
        return thn


-- |Add in-flowing params to a set of varnames
collectInParams :: Set.Set VarName -> Param -> Set.Set VarName
collectInParams s (Param n _ flow _)
    | flowsIn flow = Set.insert n s
collectInParams s _ = s


modecheckDisj :: ModSpec -> ProcName -> OptPos -> BindingState -> Determinism
              -> Int -> Bool -> BindingState -> [Placed Stmt]
              -> Typed ([Placed Stmt],BindingState,Int)
modecheckDisj m name defPos assigned detism tmpCount final disjAssigned [] =
    return ([],disjAssigned,tmpCount)
modecheckDisj m name defPos assigned detism tmpCount final disjAssigned
        (stmt:stmts) = do
    -- The last disjunct in a disjunction must have the same determinism
    -- required of the whole disjunction; others can be SemiDet.
    let detism1 = if List.null stmts then detism else SemiDet
    (disj1,assigned1,tmpCount1) <-
        placedApply
        (modecheckStmt m name defPos assigned detism1 tmpCount final)
        stmt
    let disjAssigned' = joinState disjAssigned assigned1
    (disjs,disjAssigned'',tmpCounts) <-
            modecheckDisj m name defPos assigned detism tmpCount1 final
                          disjAssigned' stmts
    let disj1' = seqToStmt disj1
    return (disj1':disjs, disjAssigned'', tmpCounts)



-- |Produce a typed statement sequence, the binding state, and final temp count
-- from a single proc call.
finaliseCall :: ModSpec -> ProcName -> OptPos -> BindingState -> Determinism -> Bool
             -> Int -> Bool -> OptPos -> [Placed Exp] -> CallInfo -> Stmt
             -> Typed ([Placed Stmt],BindingState,Int)
finaliseCall m name defPos assigned detism resourceful tmpCount final pos args
             match@ProcInfo{} stmt = do
    let matchProc = procInfoProc match
    let matchName = procSpecName matchProc
    let matchDetism = procInfoDetism match
    let matchImpurity = procInfoImpurity match
    let outResources = procInfoOutRes match
    let inResources = procInfoInRes match
    let allResources = inResources `Set.union` outResources
    let impurity = bindingImpurity assigned
    let isPartial = procInfoPartial match
    tys <- mapM (expType >=> ultimateType) args
    let (args',stmts,tmpCount') = matchArguments tmpCount
                                    (zipWith TypeFlow tys (procInfoFlows match)) args
    let procIdent = "proc " ++ show matchProc
    let outOfScope = allResources `Set.difference`
                    (bindingResources assigned `Set.union` specialResourcesSet)
    logTyped $ "Finalising call    :  " ++ show stmt'
    logTyped $ "Input resources    :  " ++ simpleShowSet inResources
    logTyped $ "Output resources   :  " ++ simpleShowSet outResources
    let specials = Set.map resourceName
                   $ inResources `Set.intersection` specialResourcesSet
    let avail    = USet.toSet Set.empty $ bindingVars assigned
    logTyped $ "Specials in call   :  " ++ simpleShowSet specials
    logTyped $ "Available vars     :  " ++ simpleShowSet avail
    logTyped $ "Available resources:  " ++ simpleShowSet (bindingResources assigned)
    typeErrors $
            -- XXX Should postpone detism errors until we see if we
            -- can work out if the test is certain to succeed.
            -- Perhaps add mutual exclusion inference to the mode
            -- checker.
            [ReasonDeterminism procIdent matchDetism detism pos
            | Det `determinismLEQ` detism
                && not (matchDetism `determinismLEQ` detism)]
            ++ [ReasonPurity procIdent matchImpurity impurity pos
                | matchImpurity > impurity]
            ++ [ReasonLooksPure (show matchProc) matchImpurity pos
                | matchImpurity > Pure && not resourceful]
            ++ [ReasonActuallyPure (show matchProc) matchImpurity pos
                | matchImpurity == Pure && resourceful
                  && List.null inResources && List.null outResources
                  && not (any isResourcefulHigherOrder tys)]
            ++ [ReasonResourceOutOfScope matchName res pos
                | res <- Set.toList outOfScope]
            ++ [ReasonResourceUnavail matchName res pos
                | res <- Set.toList
                    $ missingBindings
                      (Set.map resourceName 
                       (inResources Set.\\ specialResourcesSet
                                    Set.\\ outOfScope))
                      assigned]
<<<<<<< HEAD
    typeErrors errs
    let specials = Set.map resourceName
                 $ inResources `Set.intersection` specialResourcesSet
    if isPartial
    then do
        let result = last args'
        resultTy <- expType result
        let closed = init args'
        let partial = ProcRef matchProc closed `withType` resultTy
        logTyped $ "Finalising call as partial: " ++ show partial
        typeErrors
              [ReasonResourceUnavail ("partial application of " ++ name) res pos
              | res <- Set.toList specials]
        modecheckStmt m name defPos assigned detism tmpCount' final
            (ForeignCall "llvm" "move" [] [Unplaced partial, result]) pos
    else do
        let stmt' = ProcCall (First (procSpecMod matchProc) (procSpecName matchProc)
                                    (Just $ procSpecID matchProc))
                    matchDetism resourceful args'
        logTyped $ "Finalising call :  " ++ show stmt'
        logTyped $ "Input resources :  " ++ simpleShowSet inResources
        logTyped $ "Output resources:  " ++ simpleShowSet outResources
        let avail    = USet.toSet Set.empty $ bindingVars assigned
        logTyped $ "Specials in call:  " ++ simpleShowSet specials
        logTyped $ "Available vars  :  " ++ simpleShowSet avail
        let specialInstrs =
                [ move (s `withType` ty) (varSet r `withType` ty)
                | resourceful -- no specials unless resourceful
                , r <- Set.elems $ specials Set.\\ avail
                , let (f,ty) = fromMaybe (const $ StringValue "Unknown" CString,
                                        cStringType)
                                $ Map.lookup r specialResources
                , let s = f $ maybePlace stmt pos]
        let assigned' =
                bindingStateSeq matchDetism matchImpurity
                (pexpListOutputs args')
                (assigned {bindingVars =
                    FiniteSet (Set.map resourceName outResources)
                            `USet.union` bindingVars assigned })
        logTyped $ "Generated special stmts = " ++ show specialInstrs
        logTyped $ "New instr = " ++ show stmt'
        logTyped $ "Generated extra stmts = " ++ show stmts
        (stmts',assigned'',tmpCount'') <-
            modecheckStmts m name pos assigned' detism tmpCount' final stmts
        return (specialInstrs ++ maybePlace stmt' pos : stmts'
            , assigned'', tmpCount'')
finaliseCall m name defPos assigned detism resourceful tmpCount final pos args
        (HigherInfo fn) _ =
    modecheckStmt m name defPos assigned detism tmpCount final
        (ProcCall (Higher $ fn `maybePlace` pos) detism resourceful args) pos
=======
    let specialInstrs =
            [ move (s `withType` ty) (varSet r `withType` ty)
            | resourceful -- no specials unless resourceful
            , r <- Set.elems $ specials Set.\\ avail
            , let (f,ty) = fromMaybe (const $ StringValue "Unknown" CString,
                                      cStringType)
                            $ Map.lookup r specialResources
            , let s = f $ maybePlace stmt pos]
    let assigned' =
            bindingStateSeq matchDetism matchImpurity
            (pexpListOutputs args')
            (assigned {bindingVars =
                FiniteSet (Set.map resourceName outResources)
                          `USet.union` bindingVars assigned })
    logTyped $ "Generated special stmts = " ++ show specialInstrs
    logTyped $ "New instr = " ++ show stmt'
    logTyped $ "Generated extra stmts = " ++ show stmts
    (stmts',assigned'',tmpCount'') <-
        modecheckStmts m name pos assigned' detism tmpCount' final stmts
    return (specialInstrs ++ maybePlace stmt' pos : stmts'
           , assigned'', tmpCount'')
>>>>>>> b2af67ae


matchArguments :: Int -> [TypeFlow] -> [Placed Exp]
               -> ([Placed Exp],[Placed Stmt],Int)
matchArguments tmpCount [] [] = ([],[],tmpCount)
matchArguments _ [] _ = shouldnt "matchArguments arity mismatch"
matchArguments _ _ [] = shouldnt "matchArguments arity mismatch"
matchArguments tmpCount (typeflow:typeflows) (arg:args) =
    let (arg', stmts1, tmpCount') = matchArgument tmpCount typeflow arg
        (args', stmts2, tmpCount'') = matchArguments tmpCount' typeflows args
    in  (arg':args', stmts1++stmts2, tmpCount'')


-- |Transform an argument as supplied to match the param it is passed to.  This
-- includes handling implied modes by generating a fresh variable to pass in the
-- call, and generating code to match it with the provided input.  Thus also
-- attaches the correct type to the argument.
matchArgument :: Int -> TypeFlow -> Placed Exp -> (Placed Exp,[Placed Stmt],Int)
matchArgument tmpCount typeflow arg
    | ParamOut == typeFlowMode typeflow
      && ParamIn == flattenedExpFlow (content arg) =
          let var = mkTempName tmpCount
              inTypeFlow = typeflow {typeFlowMode = ParamIn}
              arg' = setPExpTypeFlow inTypeFlow arg
              setVar = Unplaced $ setExpTypeFlow typeflow (varSet var)
              getVar = Unplaced $ setExpTypeFlow inTypeFlow (varGet var)
              call = ProcCall (regularProc "=") SemiDet False [getVar, arg']
          in (setVar, [maybePlace call $ place arg], tmpCount+1)
    | otherwise = (setPExpTypeFlow typeflow arg,[],tmpCount)


-- |Return a list of error messages for too weak a determinism at the end of a
-- statement sequence.
detismCheck :: ProcName -> OptPos -> Determinism -> Determinism -> [TypeError]
detismCheck name pos expectedDetism actualDetism
    -- XXX Report ReasonUndeclaredTerminal if appropriate, when terminalness is
    -- analysed correctly.
    | actualDetism `determinismLEQ` expectedDetism = []
    | Det `determinismLEQ` expectedDetism = []
    | otherwise = [ReasonWeakDetism name actualDetism expectedDetism pos]


-- |Ensure the two exprs have the same types; if both are variables, this
--  means unifying their types.
unifyExprTypes :: OptPos -> Placed Exp -> Placed Exp -> Typed ()
unifyExprTypes pos a1 a2 = do
    logTyped $ "Type checking foreign instruction unifying types "
               ++ show a1 ++ " and " ++ show a2
    let a1Content = content a1
    let a2Content = content a2
    case expVar' $ content a2 of
        Nothing -> typeError (ReasonBadMove a2Content pos)
        Just toVar ->
            case ultimateExp a1Content of
                Var fromVar _ _ -> do
                    unifyVarTypes pos fromVar toVar
                    logTyping "Resulting typing = "
                _ -> do
                    ty <- expType $ Unplaced a1Content
                    logTyped $ "constraining var " ++ show toVar
                            ++ " to type " ++ show ty
                    constrainVarType
                        (ReasonEqual a1Content a2Content (place a2))
                        toVar ty


----------------------------------------------------------------
--                    Check foreign calls
----------------------------------------------------------------

-- | Add the specified type error if the specified test fails
reportErrorUnless :: TypeError -> Bool -> Typed ()
reportErrorUnless err False = typeError err
reportErrorUnless err True = return ()


-- | Make sure a foreign call is valid; otherwise report an error
validateForeign :: Stmt -> OptPos -> Typed ()
validateForeign stmt@(ForeignCall lang name tags args) pos = do
    argTypes <- mapM (expType >=> ultimateType) args
    maybeReps <- lift $ mapM lookupTypeRepresentation argTypes
    let numberedMaybes = zip maybeReps [1..]
    let untyped = snd <$> List.filter (isNothing . fst) numberedMaybes
    if List.null untyped
      then do
        let argReps = List.filter (not . repIsPhantom)
                      $ trustFromJust "validateForeign" <$> maybeReps
        logTyped $ "Type checking foreign " ++ lang ++ " call "
                   ++ unwords (name:tags)
                   ++ "(" ++ intercalate ", " (show <$> argReps) ++ ")"
        validateForeignCall lang name tags argReps stmt pos
      else
        typeErrors (flip (ReasonForeignArgType name) pos <$> untyped)
validateForeign stmt _ =
    shouldnt $ "validateForeign of non-foreign stmt " ++ showStmt 4 stmt


-- | Make sure a foreign call is valid; otherwise report an error
-- XXX Check that the outputs of LLVM instructions are correct, after
--     considering casting.
validateForeignCall :: String -> ProcName -> [String] -> [TypeRepresentation]
                    -> Stmt -> OptPos -> Typed ()
-- just assume C calls are OK
validateForeignCall "c" _ _ _ _ _  = return ()
-- A move with no non-phantom arguments:  all OK
validateForeignCall "llvm" "move" _ [] stmt pos = return ()
validateForeignCall "llvm" "move" _ [inRep,outRep] stmt pos
  | compatibleReps inRep outRep = return ()
  | otherwise       = typeError (ReasonWrongOutput "move" outRep inRep pos)
validateForeignCall "llvm" "move" _ argReps stmt pos =
    typeError (ReasonForeignArity "move" (length argReps) 2 pos)
validateForeignCall "llvm" name flags argReps stmt pos = do
    let arity = length argReps
    case argReps of
        [inRep1,inRep2,outRep] ->
          case Map.lookup name llvmMapBinop of
             Just (_,fam,outTy) -> do
               reportErrorUnless (ReasonWrongFamily name 1 fam pos)
                                 (fam == typeFamily inRep1)
               reportErrorUnless (ReasonWrongFamily name 2 fam pos)
                                 (fam == typeFamily inRep2)
               reportErrorUnless (ReasonIncompatible name inRep1 inRep2 pos)
                                 (compatibleReps inRep1 inRep2)
             Nothing ->
               if isJust $ Map.lookup name llvmMapUnop
               then typeError (ReasonForeignArity name arity 2 pos)
               else typeError (ReasonBadForeign "llvm" name pos)
        [inRep,outRep] ->
          case Map.lookup name llvmMapUnop of
             Just (_,famIn,famOut) ->
               reportErrorUnless (ReasonWrongFamily name 1 famIn pos)
                                 (famIn == typeFamily inRep)
             Nothing ->
               if isJust $ Map.lookup name llvmMapBinop
               then typeError (ReasonForeignArity name arity 3 pos)
               else typeError (ReasonBadForeign "llvm" name pos)
        _ -> if isJust $ Map.lookup name llvmMapBinop
             then typeError (ReasonForeignArity name arity 3 pos)
             else if isJust $ Map.lookup name llvmMapUnop
                  then typeError (ReasonForeignArity name arity 2 pos)
                  else typeError (ReasonBadForeign "llvm" name pos)
validateForeignCall "lpvm" name flags argReps stmt pos =
    checkLPVMArgs name flags argReps stmt pos
validateForeignCall lang name flags argReps stmt pos =
    typeError (ReasonForeignLanguage lang name pos)


-- | Are two types compatible for use as inputs to a binary LLVM op?
--   Used for type checking LLVM instructions.
compatibleReps :: TypeRepresentation -> TypeRepresentation -> Bool
compatibleReps Address      Address      = True
compatibleReps Address      (Bits bs)    = bs == wordSize
compatibleReps Address      (Signed bs)  = bs == wordSize
compatibleReps Address      (Floating _) = False
compatibleReps Address      (Func _ _)   = True
compatibleReps (Bits bs)    Address      = bs == wordSize
compatibleReps (Bits m)     (Bits n)     = m == n
compatibleReps (Bits m)     (Signed n)   = m == n
compatibleReps (Bits _)     (Floating _) = False
compatibleReps (Bits bs)    (Func _ _)   = bs == wordSize
compatibleReps (Signed bs)  Address      = bs == wordSize
compatibleReps (Signed m)   (Bits n)     = m == n
compatibleReps (Signed m)   (Signed n)   = m == n
compatibleReps (Signed _)   (Floating _) = False
compatibleReps (Signed bs)  (Func _ _)   = bs == wordSize
compatibleReps (Floating _) Address      = False
compatibleReps (Floating _) (Bits _)     = False
compatibleReps (Floating _) (Signed _)   = False
compatibleReps (Floating m) (Floating n) = m == n
compatibleReps (Floating _) (Func _ _)   = False
compatibleReps (Func _ _)   Address      = True
compatibleReps (Func i1 o1) (Func i2 o2) = sameLength i1 i2 && sameLength o1 o2 &&
                                           and (zipWith compatibleReps i1 i2) &&
                                           and (zipWith compatibleReps o1 o2)
compatibleReps (Func _ _)   (Bits bs)    = bs == wordSize
compatibleReps (Func _ _)   (Signed bs)  = bs == wordSize
compatibleReps (Func _ _)   (Floating _) = False


-- | Check arg types of an LPVM instruction
checkLPVMArgs :: String -> [String] -> [TypeRepresentation] -> Stmt -> OptPos
              -> Typed ()
checkLPVMArgs "alloc" _ [sz,struct] stmt pos = do
    reportErrorUnless (ReasonForeignArgRep "alloc" 1 sz "integer" pos)
                      (integerTypeRep sz)
    reportErrorUnless (ReasonForeignArgRep "alloc" 2 struct "address" pos)
                      (struct == Address)
checkLPVMArgs "alloc" _ args stmt pos =
    typeError (ReasonForeignArity "alloc" (length args) 2 pos)
checkLPVMArgs "access" _ [struct,offset,size,startOffset,val] stmt pos = do
    reportErrorUnless (ReasonForeignArgRep "access" 1 struct "address" pos)
                      (struct == Address)
    reportErrorUnless (ReasonForeignArgRep "access" 2 offset "integer" pos)
                      (integerTypeRep offset)
    reportErrorUnless (ReasonForeignArgRep "access" 3 size "integer" pos)
                      (integerTypeRep size)
    reportErrorUnless (ReasonForeignArgRep "access" 4 startOffset "integer" pos)
                      (integerTypeRep startOffset)
checkLPVMArgs "access" _ args stmt pos =
    typeError (ReasonForeignArity "access" (length args) 5 pos)
checkLPVMArgs "mutate" _ [old,new,offset,destr,sz,start,val] stmt pos = do
    reportErrorUnless (ReasonForeignArgRep "mutate" 1 old "address" pos)
                      (old == Address)
    reportErrorUnless (ReasonForeignArgRep "mutate" 2 new "address" pos)
                      (new == Address)
    reportErrorUnless (ReasonForeignArgRep "mutate" 3 offset "integer" pos)
                      (integerTypeRep offset)
    reportErrorUnless (ReasonForeignArgRep "mutate" 4 destr "boolean" pos)
                      (integerTypeRep destr)
    reportErrorUnless (ReasonForeignArgRep "mutate" 5 sz "integer" pos)
                      (integerTypeRep sz)
    reportErrorUnless (ReasonForeignArgRep "mutate" 6 start "integer" pos)
                      (integerTypeRep start)
checkLPVMArgs "mutate" _ args stmt pos =
    typeError (ReasonForeignArity "mutate" (length args) 7 pos)
-- XXX do we still need a cast instruction?
checkLPVMArgs "cast" _ [old,new] stmt pos = return ()
checkLPVMArgs "cast" _ [] stmt pos = return ()
checkLPVMArgs "cast" _ args stmt pos =
    typeError (ReasonForeignArity "cast" (length args) 2 pos)
checkLPVMArgs name _ args stmt pos =
    typeError (ReasonBadForeign "lpvm" name pos)

----------------------------------------------------------------
--                    Check that everything is typed
----------------------------------------------------------------

-- |Make sure all args and params in the specified proc def are typed.
checkProcDefFullytyped :: ProcDef -> Compiler ()
checkProcDefFullytyped def = do
    let name = procName def
    let pos = procPos def
    mapM_ (checkParamTyped name pos) $
      zip [1..] $ procProtoParams $ procProto def
    mapM_ (placedApply (checkStmtTyped name pos)) $
          procDefSrc $ procImpln def


procDefSrc :: ProcImpln -> [Placed Stmt]
procDefSrc (ProcDefSrc def) = def
procDefSrc ProcDefPrim{} = shouldnt "procDefSrc applied to ProcDefPrim"


checkParamTyped :: ProcName -> OptPos -> (Int,Param) -> Compiler ()
checkParamTyped name pos (num,Param{paramName=pName,paramType=ty,paramFlow=flow}) = do
    when (AnyType == ty) $
        reportUntyped name pos (" parameter " ++ show num)
    when (isResourcefulHigherOrder ty && flowsOut flow)
        $ errmsg pos $ "Out-flowing parameter '" ++ pName ++ "' of '" ++ name
                    ++ "' cannot have type " ++ show ty


checkStmtTyped :: ProcName -> OptPos -> Stmt -> OptPos -> Compiler ()
checkStmtTyped name pos (ProcCall (First pmod pname pid) _ _ args) ppos = do
    when (isNothing pid || List.null pmod) $
         shouldnt $ "Call to " ++ pname ++ showOptPos ppos ++
                  " left unresolved"
    mapM_ (checkArgTyped name pos pname ppos) $
          zip [1..] $ List.map content args
checkStmtTyped name pos (ProcCall (Higher fn) _ _ args) ppos = do
    mapM_ (checkArgTyped name pos (show $ content fn) ppos) $
          zip [0..] $ List.map content $ fn:args
checkStmtTyped name pos (ForeignCall _ pname _ args) ppos =
    mapM_ (checkArgTyped name pos pname ppos) $
          zip [1..] $ List.map content args
checkStmtTyped _ _ (TestBool _) _ = return ()
checkStmtTyped name pos (And stmts) _ppos =
    mapM_ (placedApply (checkStmtTyped name pos)) stmts
checkStmtTyped name pos stmt@(Or stmts exitVars) _ppos = do
    -- exit vars are Nothing when both disjuncts are infinite loops, so don't report this:
    -- when (isNothing exitVars) $
    --      shouldnt $ "exit vars of disjunction undetermined: " ++ showStmt 4 stmt
    mapM_ (placedApply (checkStmtTyped name pos)) stmts
checkStmtTyped name pos (Not stmt) _ppos =
    placedApply (checkStmtTyped name pos) stmt
checkStmtTyped name pos
               stmt@(Cond tst thenstmts elsestmts condVars exitVars) _ppos = do
    -- exit vars are Nothing when both branches are infinite loops, so don't report this:
    -- when (isNothing exitVars) $
    --      shouldnt $ "exit vars of conditional undetermined: " ++ showStmt 4 stmt
    placedApply (checkStmtTyped name pos) tst
    mapM_ (placedApply (checkStmtTyped name pos)) thenstmts
    mapM_ (placedApply (checkStmtTyped name pos)) elsestmts
checkStmtTyped name pos stmt@(Loop stmts exitVars) _ppos = do
    -- exit vars are Nothing for infinite loops, so don't report this:
    -- when (isNothing exitVars) $
    --      shouldnt $ "exit vars of loop undetermined: " ++ showStmt 4 stmt
    mapM_ (placedApply (checkStmtTyped name pos)) stmts
checkStmtTyped name pos (UseResources _ _ _ stmts) _ppos =
    mapM_ (placedApply (checkStmtTyped name pos)) stmts
checkStmtTyped name pos For{} ppos =
    shouldnt "For statement left by flattening"
checkStmtTyped name pos Case{} ppos =
    shouldnt "Case statement left by flattening"
checkStmtTyped _ _ Nop _ = return ()
checkStmtTyped _ _ Fail _ = return ()
checkStmtTyped _ _ Break _ = return ()
checkStmtTyped _ _ Next _ = return ()


checkArgTyped :: ProcName -> OptPos -> ProcName -> OptPos ->
                 (Int, Exp) -> Compiler ()
checkArgTyped callerName callerPos calleeName callPos (n,arg) =
    checkExpTyped callerName callerPos
                      ("in call to " ++ calleeName ++
                       showOptPos callPos ++
                       ", arg " ++ show n) arg


checkExpTyped :: ProcName -> OptPos -> String -> Exp ->
                 Compiler ()
checkExpTyped callerName callerPos msg (Typed expr ty _)
    | ty /= AnyType = return ()
checkExpTyped callerName callerPos msg _ =
    reportUntyped callerName callerPos msg


reportUntyped :: ProcName -> OptPos -> String -> Compiler ()
reportUntyped procname pos msg =
    liftIO $ putStrLn $ "Internal error: In " ++ procname ++
      showOptPos pos ++ ", " ++ msg ++ " left untyped"


--------------------------------------------------------------------------------
--                               Logging
--------------------------------------------------------------------------------

-- |Log a message, if we are logging type checker activity.
logTypes :: String -> Compiler ()
logTypes = logMsg Types

-- |Log a message, if we are logging type checker activity; used in Typed monad.
logTyped :: String -> Typed ()
logTyped = lift . logTypes


-- |Log a message including the current typing.
logTyping :: String -> Typed ()
logTyping prefix = do
    typing <- get
    logTyped $ prefix ++ show typing<|MERGE_RESOLUTION|>--- conflicted
+++ resolved
@@ -35,10 +35,7 @@
 import           Snippets
 import           Blocks              (llvmMapBinop, llvmMapUnop)
 import           Unique
-<<<<<<< HEAD
-=======
 import           Debug.Trace
->>>>>>> b2af67ae
 
 
 ----------------------------------------------------------------
@@ -330,18 +327,9 @@
         ", parameter " ++ show num
 typeErrorMessage (ReasonOutputUndef proc param pos) =
     Message Error pos $
-<<<<<<< HEAD
-        "Output parameter " ++ param ++ " not defined by proc " ++ show proc
-typeErrorMessage (ReasonResource name resName pos) =
-    Message Error pos $
-        "Type/flow error in definition of " ++ name ++
-        ", resource " ++ resName
-typeErrorMessage (ReasonArgType isPartial name num pos) =
-=======
         "Output parameter " ++ param ++ " not defined by proc " 
         ++ showProcName proc
-typeErrorMessage (ReasonArgType name num pos) =
->>>>>>> b2af67ae
+typeErrorMessage (ReasonArgType isPartial name num pos) =
     Message Error pos $
         "Type error in " ++
         (if isPartial then "partial application of " else "call to ")
@@ -812,23 +800,6 @@
     shouldnt $ "Expression '" ++ show expr ++ "' left after flattening"
 
 
--- | Get the FlowDirection of a given Placed Exp
-expFlow :: Placed Exp -> FlowDirection
-expFlow pexp = expFlow' $ content pexp
-
-expFlow' :: Exp -> FlowDirection
-expFlow' (IntValue _) = ParamIn
-expFlow' (FloatValue _) = ParamIn
-expFlow' (StringValue _ _) = ParamIn
-expFlow' (CharValue _) = ParamIn
-expFlow' (ProcRef _ _) = ParamIn
-expFlow' AnonProc{} = ParamIn
-expFlow' (Var _ fl _) = fl
-expFlow' (Typed exp _ _) = expFlow' exp
-expFlow' expr =
-    shouldnt $ "Expression '" ++ show expr ++ "' left after flattening"
-
-
 -- | Transform gievn ProcModifiers and TypeFlows to SemiDet, transforming a 
 -- Det modified list of TypeFlows ending in an out flowing boolean typed into
 -- SemiDet
@@ -1046,7 +1017,6 @@
 data StmtTypings
     = StmtTypings {
             typingStmt::Placed Stmt,
-            typingDetism::Determinism,
             typingInfos::[CallInfo]
         }
     deriving (Eq,Show)
@@ -1084,19 +1054,14 @@
     ifOK pdef $ do
         logTyping $ "** Type checking " ++ showProcName name ++ ": "
         logTyped $ "   with resources: " ++ show resources
-<<<<<<< HEAD
-        let calls = bodyCalls False detism def
-        logTyped $ "   containing calls: " ++ showBody 8 (fst <$> calls)
+        let (calls, bodyRes) = bodyCallsResources False def
+        logTyped $ "   containing calls: " ++ showBody 8 calls
+        logTyped $ "   inner resources: " ++ show (fst <$> bodyRes)
         let assignedVars = foldStmts 
                                 (const . const) 
                                 ((const .) . (. expOutputs) . Set.union)
                                 inputs def
         logTyped $ "   with assigned vars: " ++ show assignedVars
-=======
-        (calls, bodyRes) <- bodyCallsResources def detism
-        logTyped $ "   containing calls: " ++ showBody 8 (fst <$> calls)
-        logTyped $ "   inner resources: " ++ showBody 8 (fst <$> calls)
->>>>>>> b2af67ae
         logTyped $ "Recording parameter types: "
                    ++ intercalate ", " (show <$> params)
         mapM_ (addDeclaredType name pos (length params)) $ zip params [1..]
@@ -1105,17 +1070,14 @@
         mapM_ (uncurry $ addResourceType (ReasonResourceDef name)) 
             $ (, pos) . resourceFlowRes <$> Set.toList resources
         ifOK pdef $ do
-            mapM_ (placedApply (recordCasts name) . fst) calls
-<<<<<<< HEAD
+            mapM_ (placedApply (recordCasts name)) calls
+            mapM_ (uncurry $ addResourceType ReasonUseType) bodyRes
             logTyping "*** Before calls "
-=======
-            mapM_ (uncurry $ addResourceType ReasonUseType) bodyRes
->>>>>>> b2af67ae
-            let procCalls = List.filter (isRealProcCall . content . fst) calls
+            let procCalls = List.filter (isRealProcCall . content) calls
             -- let unifs = List.concatMap foreignTypeEquivs
             --             (content . fst <$> calls)
             -- mapM_ (uncurry $ unifyExprTypes pos) unifs
-            calls' <- mapM (uncurry $ callInfos assignedVars) procCalls
+            calls' <- mapM (callInfos assignedVars) procCalls
             logTyping $ "  With calls:\n  " ++ intercalate "\n    " (show <$> calls')
             let badCalls = List.map typingStmt 
                          $ List.filter (List.null . typingInfos) calls'
@@ -1126,7 +1088,7 @@
                   ) badCalls
             ifOK pdef $ do
                 typecheckCalls m name pos calls' [] False
-                    $ List.filter (isForeign . content) (fst <$> calls)
+                    $ List.filter (isForeign . content) calls
                 ifOK pdef $ do
                     logTyped $ "Now mode checking proc " ++ name
                     let bound = addBindings inputs
@@ -1273,78 +1235,55 @@
 
 
 -- |Return a list of the proc and foreign calls recursively in a list of
-<<<<<<< HEAD
---  statements, paired with all the possible resolutions.
-bodyCalls :: Bool -> Determinism -> [Placed Stmt] -> [(Placed Stmt, Determinism)]
-bodyCalls nested detism stmts = concatMap (bodyCalls' nested detism) stmts
-
-bodyCalls' :: Bool -> Determinism -> Placed Stmt -> [(Placed Stmt, Determinism)]
-bodyCalls' nested detism pstmt =
+-- statements, along with the resources that occur in `use` blocks.
+bodyCallsResources :: Bool -> [Placed Stmt] 
+                   -> ([Placed Stmt], [(ResourceSpec, OptPos)])
+bodyCallsResources nested stmts = 
+    List.foldl combineBodyCallResources ([],[]) 
+    $ bodyCallsResources' nested <$> stmts
+
+bodyCallsResources' :: Bool -> Placed Stmt 
+                    -> ([Placed Stmt], [(ResourceSpec, OptPos)])
+bodyCallsResources' nested pstmt =
     let expCalls = foldStmts (const . const) expStmts [] [pstmt]
-        expCalls' = uncurry (bodyCalls True) <$> expCalls
-        calls = bodyCalls'' nested detism (content pstmt) (place pstmt)
-    in calls ++ if nested then [] else concat expCalls'
-
-bodyCalls'' :: Bool -> Determinism -> Stmt -> OptPos -> [(Placed Stmt, Determinism)]
-bodyCalls'' _ detism stmt@ProcCall{} pos = [(stmt `maybePlace` pos,detism)]
-bodyCalls'' _ detism stmt@ForeignCall{} pos = [(stmt `maybePlace` pos,detism)]
-bodyCalls'' nested detism (And stmts) _ = bodyCalls nested detism stmts
-bodyCalls'' nested detism (Or stmts _) _ = bodyCalls nested detism stmts
-bodyCalls'' nested detism (Not stmt) _ = bodyCalls nested detism [stmt]
-bodyCalls'' nested detism (Cond cond thn els _ _) _ =
-                let cond' = bodyCalls nested SemiDet [cond]
-                    thn' = bodyCalls nested detism thn
-                    els' = bodyCalls nested detism els
-                in  cond' ++ thn' ++ els'
-bodyCalls'' nested detism (Loop stmts _) _ = bodyCalls nested detism stmts
-bodyCalls'' nested detism (UseResources _ _ _ stmts) _ = bodyCalls nested detism stmts
-bodyCalls'' _ _ For{} _ = shouldnt "bodyCalls: flattening left For stmt"
-bodyCalls'' _ _ Case{} _ = shouldnt "bodyCalls: flattening left Case stmt"
-bodyCalls'' _ _ TestBool{} _ = []
-bodyCalls'' _ _ Nop _ = []
-bodyCalls'' _ _ Fail _ = []
-bodyCalls'' _ _ Break _ = []
-bodyCalls'' _ _ Next _ = []
-
-
-expStmts :: [(Determinism, [Placed Stmt])] -> Exp -> OptPos 
-         -> [(Determinism, [Placed Stmt])]
-expStmts ss (AnonProc ProcModifiers{modifierDetism=detism} _ ls _ _) _
-    = (detism,ls):ss
+        expCalls' = bodyCallsResources True <$> expCalls
+        calls = bodyCalls'' nested (content pstmt) (place pstmt)
+    in if nested then calls 
+       else List.foldl combineBodyCallResources calls expCalls'
+
+bodyCalls'' :: Bool -> Stmt -> OptPos 
+            -> ([Placed Stmt], [(ResourceSpec, OptPos)])
+bodyCalls'' _ stmt@ProcCall{} pos = ([stmt `maybePlace` pos], [])
+bodyCalls'' _ stmt@ForeignCall{} pos = ([stmt `maybePlace` pos], [])
+bodyCalls'' nested (And stmts) _ = bodyCallsResources nested stmts
+bodyCalls'' nested (Or stmts _) _ = bodyCallsResources nested stmts
+bodyCalls'' nested (Not stmt) _ = bodyCallsResources nested [stmt]
+bodyCalls'' nested (Cond cond thn els _ _) _ =
+    let (cond', condRes) = bodyCallsResources nested [cond]
+        (thn', thnRes) = bodyCallsResources nested thn
+        (els', elsRes) = bodyCallsResources nested els
+    in  (cond' ++ thn' ++ els', condRes ++ thnRes ++ elsRes)
+bodyCalls'' nested (Loop stmts _) _ = bodyCallsResources nested stmts
+bodyCalls'' nested (UseResources res _ stmts) pos = 
+    let (calls, res') = bodyCallsResources nested stmts
+    in (calls, ((, pos) <$> res) ++ res')
+bodyCalls'' _ For{} _ = shouldnt "bodyCalls: flattening left For stmt"
+bodyCalls'' _ Case{} _ = shouldnt "bodyCalls: flattening left Case stmt"
+bodyCalls'' _ TestBool{} _ = ([], [])
+bodyCalls'' _ Nop _ = ([], [])
+bodyCalls'' _ Fail _ = ([], [])
+bodyCalls'' _ Break _ = ([], [])
+bodyCalls'' _ Next _ = ([], [])
+
+combineBodyCallResources :: ([Placed Stmt], [(ResourceSpec, OptPos)])
+                         -> ([Placed Stmt], [(ResourceSpec, OptPos)])
+                         -> ([Placed Stmt], [(ResourceSpec, OptPos)])
+combineBodyCallResources (a, b) (c, d) = (a ++ c, b ++ d)
+
+
+expStmts :: [[Placed Stmt]] -> Exp -> OptPos -> [[Placed Stmt]]
+expStmts ss (AnonProc ProcModifiers{modifierDetism=detism} _ ls _ _) _ = ls:ss
 expStmts ss _ _ = ss
-=======
--- statements, along with the resources that occur in `use` blocks.
-bodyCallsResources :: [Placed Stmt] -> Determinism
-                   -> Typed ([(Placed Stmt, Determinism)], 
-                             [(ResourceSpec, OptPos)])
-bodyCallsResources [] _ = return ([], [])
-bodyCallsResources (pstmt:pstmts) detism = do
-    (calls, res) <- bodyCallsResources pstmts detism
-    let (stmt, pos) = unPlace pstmt
-    (newCalls, newRes) <- case stmt of
-        ProcCall{} -> return ([(pstmt,detism)],[])
-        ForeignCall{} -> return ([(pstmt,detism)],[])
-        And stmts -> bodyCallsResources stmts detism
-        Or stmts _ -> bodyCallsResources stmts detism
-        Not stmt -> bodyCallsResources [stmt] detism
-        Cond cond thn els _ _ -> do
-            (cond', condRes) <- bodyCallsResources [cond] SemiDet
-            (thn', thnRes) <- bodyCallsResources thn detism
-            (els', elsRes) <- bodyCallsResources els detism
-            return (cond' ++ thn' ++ els', condRes ++ thnRes ++ elsRes)
-        Loop nested _ -> bodyCallsResources nested detism
-        UseResources res _ nested -> do
-            (nested', nestedRes) <- bodyCallsResources nested detism
-            return (nested', ((, pos) <$> res) ++ nestedRes)
-        For{}  -> shouldnt "bodyCallsResources: flattening left For stmt"
-        Case{} -> shouldnt "bodyCallsResources: flattening left Case stmt"
-        TestBool _ -> return ([], [])
-        Break      -> return ([], [])
-        Next       -> return ([], [])
-        Nop        -> return ([], [])
-        Fail       -> return ([], [])
-    return (newCalls ++ calls, newRes ++ res)
->>>>>>> b2af67ae
 
 
 -- |The statement is a ProcCall
@@ -1366,9 +1305,8 @@
 
 
 -- |Get matching CallInfos for the supplied statement (which must be a call)
-callInfos :: Set VarName -> Placed Stmt -> Determinism
-          -> Typed StmtTypings
-callInfos vars pstmt detism = do 
+callInfos :: Set VarName -> Placed Stmt -> Typed StmtTypings
+callInfos vars pstmt = do 
     let stmt = content pstmt 
     case stmt of
         ProcCall (First m name procId) d resful _ -> do
@@ -1378,14 +1316,14 @@
                                        && (isHigherOrder varTy
                                              || varTy == AnyType)
             if asHigher
-            then return $ StmtTypings pstmt detism [HigherInfo $ varGet name]
+            then return $ StmtTypings pstmt [HigherInfo $ varGet name]
             else do
                 procs <- case procId of
                     Nothing  -> lift $ callTargets m name
                     Just pid -> return [ProcSpec m name pid generalVersion]
                 defs <- lift $ mapM getProcDef procs
                 procInfos <- zipWithM callInfo defs procs
-                return $ StmtTypings pstmt detism procInfos
+                return $ StmtTypings pstmt procInfos
         _ ->
           shouldnt $ "callProcInfos with non-call statement "
                      ++ showStmt 4 stmt
@@ -1453,53 +1391,46 @@
         _ -> do
             typeErrors $ overloadErr <$> residue
             typecheckCalls m name pos [] [] False foreigns
-typecheckCalls m name pos (stmtTyping@(StmtTypings pstmt detism typs):calls)
+typecheckCalls m name pos (stmtTyping@(StmtTypings pstmt typs):calls)
         residue chg foreigns = do
     logTyped $ "Type checking call " ++ show pstmt
-    logTyped $ "Calling context is " ++ show detism
     logTyped $ "Candidate types:\n    " ++ intercalate "\n    " (show <$> typs)
-<<<<<<< HEAD
-    let (callee,pexps) = case content pstmt of
-                             ProcCall (First _ callee' _) _ _ pexps' -> (callee',pexps')
-                             noncall -> shouldnt
-                                        $ "typecheckCalls with non-call stmt"
-                                          ++ show noncall
-=======
     let (stmt, stmtPos) = unPlace pstmt
     let (mod, callee, pexps) 
             = case stmt of
-                ProcCall mod callee _ _ _ pexps -> (mod,callee,pexps)
+                ProcCall (First mod callee _) _ _ pexps -> (mod,callee,pexps)
                 noncall -> shouldnt $ "typecheckCalls with non-call stmt"
                                         ++ show noncall
->>>>>>> b2af67ae
     actualTypes <- mapM expType pexps
-    let actualModes = expFlow <$> pexps
+    let actualModes = flattenedExpFlow . content <$> pexps
     logTyped $ "Actual types: " ++ show actualTypes
     matches <- mapM
-<<<<<<< HEAD
-               (matchTypes name callee (place pstmt) actualTypes actualModes detism)
-=======
-               (matchTypeList name callee stmtPos actualTypes detism)
->>>>>>> b2af67ae
+               (matchTypes name callee stmtPos actualTypes actualModes)
                typs
     let canonMatches = ap (,) (fmap (canonicalise 0) . callInfoTypes . fst)
                     <$> catOKs matches
     let validTypes = fst <$> nubBy ((==) `on` snd) canonMatches
     logTyped $ "Valid types = " ++ show (snd <$> validTypes)
     logTyped $ "Converted types = " ++ show (boolFnToTest <$> typs)
+    let matchErrs = concatMap errList matches
     case validTypes of
-<<<<<<< HEAD
-        [] -> do
-            let matchErrs = concatMap errList matches
-            logTyped "Type error: no valid types for call"
-            typeErrors matchErrs
+        [] -> case (mod, callee, content <$> pexps, actualTypes) of
+            -- special case for assigment
+            ([], "=", [arg1, arg2], [ty1, ty2]) -> do
+                void $ unifyTypes (ReasonEqual arg1 arg2 stmtPos) ty1 ty2
+                ifM validTyping
+                    (typecheckCalls m name pos calls residue True foreigns)
+                    (typeErrors matchErrs)
+            _ -> do
+                logTyped "Type error: no valid types for call"
+                typeErrors matchErrs
         [(match,typing)] -> do
             put typing
             logTyping "Resulting typing = "
             typecheckCalls m name pos calls residue True foreigns
         _ -> do
             let matchProcInfos = fst <$> validTypes
-            let stmtTyping' = stmtTyping {typingInfos=matchProcInfos}
+            let stmtTyping' = stmtTyping {typingInfos = matchProcInfos}
             typecheckCalls m name pos calls (stmtTyping':residue)
                 (chg || matchProcInfos /= typs) foreigns
 
@@ -1523,35 +1454,14 @@
                       -> [StmtTypings] -> [Placed Stmt] -> CallInfo -> Typed ()
 typecheckCallWithInfo m name pos typings rest fs info = do
     typecheckCalls m name pos (typings{typingInfos=[info]}:rest) [] False fs
-=======
-        [] -> case (mod, callee, content <$> pexps, actualTypes) of
-            -- special case for assigment
-            ([], "=", [arg1, arg2], [ty1, ty2]) -> do
-                void $ unifyTypes (ReasonEqual arg1 arg2 stmtPos) ty1 ty2
-                ifM validTyping
-                    (typecheckCalls m name pos calls residue True)
-                    (typeErrors (concatMap errList matches))
-            _ -> do
-                logTyped "Type error: no valid types for call"
-                typeErrors (concatMap errList matches)
-        [(match,typing)] -> do
-            put typing
-            logTyping "Resulting typing = "
-            typecheckCalls m name pos calls residue True
-        _ -> do
-            let matchProcInfos = fst <$> validMatches
-            let stmtTyping' = stmtTyping {typingArgsTypes = matchProcInfos}
-            typecheckCalls m name pos calls (stmtTyping':residue)
-                $ chg || matchProcInfos /= typs
->>>>>>> b2af67ae
 
 
 -- |Match up the argument types of a call with the parameter types of the
 -- callee, producing a list of the actual types.  If this list contains
 -- InvalidType, then the call would be a type error.
 matchTypes :: Ident -> Ident -> OptPos -> [TypeSpec] -> [FlowDirection]
-           -> Determinism -> CallInfo -> Typed (MaybeErr (CallInfo,Typing))
-matchTypes caller callee pos callTypes callFlows detismContext
+           -> CallInfo -> Typed (MaybeErr (CallInfo,Typing))
+matchTypes caller callee pos callTypes callFlows
         calleeInfo@ProcInfo{procInfoTypes=tys}
     | sameLength callTypes tys
     = matchTypeList callee pos callTypes calleeInfo
@@ -1571,7 +1481,7 @@
           calleeInfo'' = fromJust detCallInfo
           partialCallInfo = procToPartial callFlows calleeInfo
           calleeInfo''' = fromJust partialCallInfo
-matchTypes caller callee pos callTypes callFlows detismContext
+matchTypes caller callee pos callTypes callFlows
         calleeInfo@(HigherInfo fn) = do
     let callTFs = zipWith TypeFlow callTypes callFlows
     fnTy <- expType (Unplaced fn) >>= ultimateType
@@ -1609,23 +1519,9 @@
                             procInfoTypes=calleeTypes} = do
     logTyped $ "Matching types " ++ show callTypes
                ++ " with " ++ show calleeInfo
-<<<<<<< HEAD
     (matches, typing)
         <- getTyping $ unifyTypeList' callee pos callTypes calleeTypes
     let mismatches = List.map fst $ List.filter (invalidType . snd)
-=======
-    let args = procInfoArgs calleeInfo
-    let calleeTypes = typeFlowType <$> args
-    let calleeFlows = typeFlowMode <$> args
-    typing0 <- get
-    calleeTypes' <- refreshTypes calleeTypes
-    matches <- zipWith3M (unifyTypes . flip (traceShow "here" ReasonArgType callee) pos)
-               [1..] callArgTypes calleeTypes'
-    logTyping "Matched with typing: "
-    typing <- get
-    put typing0 -- reset to initial typing
-    let mismatches = List.map fst $ List.filter ((==InvalidType) . snd)
->>>>>>> b2af67ae
                        $ zip [1..] matches
     return $ if List.null mismatches
     then OK (calleeInfo{procInfoTypes=matches}, typing)
@@ -1998,7 +1894,7 @@
     -- Find arg types and expand type variables
     (args', tmpCount') <- modeCheckExps m name defPos assigned detism tmpCount args
     assignedVars <- gets (Map.keysSet . typingDict)
-    callInfos <- callInfos assignedVars (maybePlace stmt pos) detism
+    callInfos <- callInfos assignedVars (maybePlace stmt pos)
                 <&> typingInfos
     let stmt' = ProcCall (First cmod cname pid) d resourceful args'
     actualTypes <- mapM (expType >=> ultimateType) args'
@@ -2007,8 +1903,7 @@
     logTyped $ "    actual modes     : " ++ show actualModes
     checkFlowErrors False False cname pos actualModes ([],assigned,tmpCount') $ do
         typeMatches <- catOKs <$> mapM
-                    (matchTypes name cname pos actualTypes
-                        (sel1 <$> actualModes) detism)
+                    (matchTypes name cname pos actualTypes (sel1 <$> actualModes))
                     callInfos
         logTyped $ "Type-correct modes   : " ++ show typeMatches
         -- All the possibly matching modes
@@ -2032,9 +1927,19 @@
                 finaliseCall m name defPos assigned detism resourceful tmpCount'
                             final pos args' match stmt'
             ([],[]) -> do
-                logTyped "Mode errors in call"
-                typeError $ ReasonUndefinedFlow cname pos
-                return ([],assigned,tmpCount')
+                case (cmod, cname, actualModes, args) of
+                    -- Special cases to handle = as assignment when one argument is
+                    -- known to be defined and the other is an output or unknown.
+                    ([], "=", [(ParamIn,True,_),(ParamOut,_,_)],[arg1,arg2]) ->
+                        modecheckStmt m name defPos assigned detism tmpCount final
+                            (ForeignCall "llvm" "move" [] [arg1, arg2]) pos
+                    ([], "=", [(ParamOut,_,_),(ParamIn,True,_)],[arg1,arg2]) ->
+                        modecheckStmt m name defPos assigned detism tmpCount final
+                            (ForeignCall "llvm" "move" [] [arg2, arg1]) pos
+                    _ -> do
+                        logTyped $ "Mode errors in call"
+                        typeError $ ReasonUndefinedFlow cname pos
+                        return ([],assigned,tmpCount)
 modecheckStmt m name defPos assigned detism tmpCount final
   stmt@(ProcCall (Higher fn) d resourceful args) pos = do
     logTyped $ "Mode checking higher : " ++ show stmt
@@ -2044,7 +1949,6 @@
     logTyped $ "    actual types     : " ++ show actualTypes
     let actualModes = List.map (expMode assigned) fnArgs'
     logTyped $ "    actual modes     : " ++ show actualModes
-<<<<<<< HEAD
     checkFlowErrors False True (show $ innerExp $ content fn)
                     pos actualModes ([],assigned,tmpCount')
       $ do
@@ -2062,53 +1966,6 @@
                                         detism' resourceful args') pos],
                         assigned', tmpCount')
             _ -> shouldnt $ "modecheckStmt on higher typed " ++ show fnTy
-=======
-    let flowErrs = [ReasonArgFlow cname num pos
-                   | ((mode,avail,_),num) <- zip actualModes [1..]
-                   , not avail && (mode == ParamIn || mode == ParamInOut)]
-    if not $ List.null flowErrs -- Using undefined var as input?
-        then do
-            logTyped $ "Unpreventable mode errors: " ++ show flowErrs
-            typeErrors flowErrs
-            return ([],assigned,tmpCount)
-        else do
-            typeMatches <- (fst <$>) . catOKs <$> mapM
-                        (matchTypeList name cname pos actualTypes detism)
-                        callInfos
-            logTyped $ "Type-correct modes   : " ++ show typeMatches
-            -- All the possibly matching modes
-            let modeMatches
-                    = List.filter (matchModeList actualModes) typeMatches
-            logTyped $ "Possible mode matches: " ++ show modeMatches
-            let exactMatches
-                    = List.filter (exactModeMatch actualModes) modeMatches
-            logTyped $ "Exact mode matches: " ++ show exactMatches
-            case (exactMatches,modeMatches) of
-                (match:rest, _)  -> do
-                    unless (List.null rest) $
-                        typeError $ ReasonWarnMultipleMatches match rest pos
-                    finaliseCall m name assigned detism resourceful tmpCount
-                                 final pos args match stmt
-                ([], match:rest) -> do
-                    unless (List.null rest) $
-                        typeError $ ReasonWarnMultipleMatches match rest pos
-                    finaliseCall m name assigned detism resourceful tmpCount
-                                 final pos args match stmt
-                ([],[]) -> 
-                    case (cmod, cname, actualModes, args) of
-                        -- Special cases to handle = as assignment when one argument is
-                        -- known to be defined and the other is an output or unknown.
-                        ([], "=", [(ParamIn,True,_),(ParamOut,_,_)],[arg1,arg2]) ->
-                            modecheckStmt m name defPos assigned detism tmpCount final
-                                (ForeignCall "llvm" "move" [] [arg1, arg2]) pos
-                        ([], "=", [(ParamOut,_,_),(ParamIn,True,_)],[arg1,arg2]) ->
-                            modecheckStmt m name defPos assigned detism tmpCount final
-                                (ForeignCall "llvm" "move" [] [arg2, arg1]) pos
-                        _ -> do
-                            logTyped $ "Mode errors in call:  " ++ show flowErrs
-                            typeError $ ReasonUndefinedFlow cname pos
-                            return ([],assigned,tmpCount)
->>>>>>> b2af67ae
 modecheckStmt m name defPos assigned detism tmpCount final
     stmt@(ForeignCall lang cname flags args) pos = do
     logTyped $ "Mode checking foreign call " ++ show stmt
@@ -2206,43 +2063,34 @@
     return ([maybePlace (Loop stmts' $ Just vars) pos]
            ,postLoopBindingState assigned assigned',tmpCount')
 modecheckStmt m name defPos assigned detism tmpCount final
-    stmt@(UseResources resources _ _ stmts) pos = do
+    stmt@(UseResources resources _ stmts) pos = do
     logTyped $ "Mode checking use ... in stmt " ++ show stmt
-<<<<<<< HEAD
-    beforeVars <- mapFromUnivSetM ultimateVarType Set.empty
-                    $ bindingVars assigned
-=======
     canonRes <- lift (mapM (canonicaliseResourceSpec pos "use block") resources)
     let resources' = fst <$> canonRes
->>>>>>> b2af67ae
     let assigned' = assigned { bindingResources =
             List.foldr Set.insert (bindingResources assigned) resources' }
     (stmts', assigned'', tmpCount')
         <- modecheckStmts m name defPos assigned' detism tmpCount final stmts
-<<<<<<< HEAD
-    afterVars <- mapFromUnivSetM ultimateVarType Set.empty
-                    $ bindingVars assigned''
-    return ([maybePlace (UseResources resources 
-                        (Just beforeVars) (Just afterVars) stmts') pos],
-            assigned'' { bindingResources = bindingResources assigned },
-            tmpCount')
-=======
     let resVars = USet.fromList $ resourceName <$> resources'
-    let boundRes = bindingVars assigned `USet.intersection` resVars 
-    let newBoundRes = bindingVars assigned'' `USet.intersection` resVars
+    resfulBoundPre <- resfulBoundVars resVars assigned
+    resfulBoundPost <- resfulBoundVars resVars assigned''
     let boundVars = bindingVars assigned''
-    let vars = if USet.isUniv boundVars then boundVars
-               else FiniteSet $ USet.toSet Set.empty boundVars 
-                                Set.\\ (USet.toSet Set.empty newBoundRes 
-                                        `USet.subtractUnivSet` boundRes)
+    let vars = whenFinite (Set.\\ (Map.keysSet resfulBoundPost 
+                                    Set.\\ Map.keysSet resfulBoundPre)) boundVars                 
     return
-        ([maybePlace (UseResources resources'
-                     (Just $ USet.toList [] boundRes) stmts')
+        ([maybePlace (UseResources resources' (Just resfulBoundPre) stmts')
           pos]
         ,assigned'' { bindingResources = bindingResources assigned,
                       bindingVars = vars }
         ,tmpCount')
->>>>>>> b2af67ae
+  where
+    resfulBoundVars resVars bindings = do
+        let boundVars = bindingVars bindings
+        varTys <- mapFromUnivSetM ultimateVarType 
+                    (USet.toSet Set.empty boundVars) boundVars
+        let filter nm ty = nm `USet.member` resVars 
+                        || isResourcefulHigherOrder ty
+        return $ Map.filterWithKey filter varTys
 -- XXX Need to implement these correctly:
 modecheckStmt m name defPos assigned detism tmpCount final
     stmt@(And stmts) pos = do
@@ -2403,15 +2251,9 @@
     let procIdent = "proc " ++ show matchProc
     let outOfScope = allResources `Set.difference`
                     (bindingResources assigned `Set.union` specialResourcesSet)
-    logTyped $ "Finalising call    :  " ++ show stmt'
-    logTyped $ "Input resources    :  " ++ simpleShowSet inResources
-    logTyped $ "Output resources   :  " ++ simpleShowSet outResources
     let specials = Set.map resourceName
                    $ inResources `Set.intersection` specialResourcesSet
     let avail    = USet.toSet Set.empty $ bindingVars assigned
-    logTyped $ "Specials in call   :  " ++ simpleShowSet specials
-    logTyped $ "Available vars     :  " ++ simpleShowSet avail
-    logTyped $ "Available resources:  " ++ simpleShowSet (bindingResources assigned)
     typeErrors $
             -- XXX Should postpone detism errors until we see if we
             -- can work out if the test is certain to succeed.
@@ -2437,8 +2279,6 @@
                        (inResources Set.\\ specialResourcesSet
                                     Set.\\ outOfScope))
                       assigned]
-<<<<<<< HEAD
-    typeErrors errs
     let specials = Set.map resourceName
                  $ inResources `Set.intersection` specialResourcesSet
     if isPartial
@@ -2457,12 +2297,13 @@
         let stmt' = ProcCall (First (procSpecMod matchProc) (procSpecName matchProc)
                                     (Just $ procSpecID matchProc))
                     matchDetism resourceful args'
-        logTyped $ "Finalising call :  " ++ show stmt'
-        logTyped $ "Input resources :  " ++ simpleShowSet inResources
-        logTyped $ "Output resources:  " ++ simpleShowSet outResources
+        logTyped $ "Finalising call    :  " ++ show stmt'
+        logTyped $ "Input resources    :  " ++ simpleShowSet inResources
+        logTyped $ "Output resources   :  " ++ simpleShowSet outResources
         let avail    = USet.toSet Set.empty $ bindingVars assigned
-        logTyped $ "Specials in call:  " ++ simpleShowSet specials
-        logTyped $ "Available vars  :  " ++ simpleShowSet avail
+        logTyped $ "Specials in call   :  " ++ simpleShowSet specials
+        logTyped $ "Available vars     :  " ++ simpleShowSet avail
+        logTyped $ "Available resources:  " ++ simpleShowSet (bindingResources assigned)
         let specialInstrs =
                 [ move (s `withType` ty) (varSet r `withType` ty)
                 | resourceful -- no specials unless resourceful
@@ -2488,29 +2329,6 @@
         (HigherInfo fn) _ =
     modecheckStmt m name defPos assigned detism tmpCount final
         (ProcCall (Higher $ fn `maybePlace` pos) detism resourceful args) pos
-=======
-    let specialInstrs =
-            [ move (s `withType` ty) (varSet r `withType` ty)
-            | resourceful -- no specials unless resourceful
-            , r <- Set.elems $ specials Set.\\ avail
-            , let (f,ty) = fromMaybe (const $ StringValue "Unknown" CString,
-                                      cStringType)
-                            $ Map.lookup r specialResources
-            , let s = f $ maybePlace stmt pos]
-    let assigned' =
-            bindingStateSeq matchDetism matchImpurity
-            (pexpListOutputs args')
-            (assigned {bindingVars =
-                FiniteSet (Set.map resourceName outResources)
-                          `USet.union` bindingVars assigned })
-    logTyped $ "Generated special stmts = " ++ show specialInstrs
-    logTyped $ "New instr = " ++ show stmt'
-    logTyped $ "Generated extra stmts = " ++ show stmts
-    (stmts',assigned'',tmpCount'') <-
-        modecheckStmts m name pos assigned' detism tmpCount' final stmts
-    return (specialInstrs ++ maybePlace stmt' pos : stmts'
-           , assigned'', tmpCount'')
->>>>>>> b2af67ae
 
 
 matchArguments :: Int -> [TypeFlow] -> [Placed Exp]
@@ -2799,7 +2617,7 @@
     -- when (isNothing exitVars) $
     --      shouldnt $ "exit vars of loop undetermined: " ++ showStmt 4 stmt
     mapM_ (placedApply (checkStmtTyped name pos)) stmts
-checkStmtTyped name pos (UseResources _ _ _ stmts) _ppos =
+checkStmtTyped name pos (UseResources _ _ stmts) _ppos =
     mapM_ (placedApply (checkStmtTyped name pos)) stmts
 checkStmtTyped name pos For{} ppos =
     shouldnt "For statement left by flattening"
