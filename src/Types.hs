--- conflicted
+++ resolved
@@ -348,14 +348,9 @@
 typeErrorMessage (ReasonWarnMultipleMatches match rest pos) =
     Message Warning pos $
         "Multiple procedures match this call's types and flows:" ++
-<<<<<<< HEAD
-        List.concatMap (("\n    "++) . infoDescription) (match:rest)
-        ++ "\nDefaulting to: " ++ infoDescription match
-=======
         List.concatMap (("\n    "++) . show)
                        (procInfoProc <$> (match:rest))
         ++ "\nDefaulting to: " ++ show (procInfoProc match)
->>>>>>> 8bbf7fcf
 typeErrorMessage (ReasonAmbig procName pos varAmbigs) =
     Message Error pos $
         "Type ambiguity in defn of " ++ procName ++ ":" ++
@@ -921,7 +916,6 @@
 
 
 -- |An individual proc, its formal parameter types and modes, and determinism
-<<<<<<< HEAD
 data CallInfo
     = ProcInfo {
         procInfoProc     :: ProcSpec,
@@ -930,8 +924,8 @@
         procInfoVariant  :: ProcVariant,
         procInfoDetism   :: Determinism,
         procInfoImpurity :: Impurity,
-        procInfoInRes    :: Set ResourceName,
-        procInfoOutRes   :: Set ResourceName,
+        procInfoInRes    :: Set ResourceSpec,
+        procInfoOutRes   :: Set ResourceSpec,
         procInfoPartial  :: Bool
     } | HigherInfo {
         higherInfoFunc :: Exp
@@ -948,30 +942,11 @@
         ++ "(" ++ intercalate "," (zipWith ((show .) . TypeFlow) tys flows) ++ ")"
         ++ if Set.null inRes && Set.null outRes
             then ""
-            else " use " ++ intercalate ", "
-                 (Set.toList inRes ++ (('?':) <$> Set.toList outRes))
+            else " use " 
+                 ++ intercalate ", "
+                    ((resourceName <$> Set.toList inRes) 
+                     ++ (('?':) . resourceName <$> Set.toList outRes))
     show (HigherInfo fn) = show fn
-=======
-data ProcInfo = ProcInfo {
-  procInfoProc    :: ProcSpec,
-  procInfoArgs    :: [TypeFlow],
-  procInfoDetism  :: Determinism,
-  procInfoImpurity:: Impurity,
-  procInfoInRes   :: Set ResourceSpec,
-  procInfoOutRes  :: Set ResourceSpec
-  } deriving (Eq, Ord)
-
-instance Show ProcInfo where
-    show (ProcInfo procSpec args detism impurity inRes outRes) =
-        showProcModifiers (ProcModifiers detism MayInline impurity False [] [])
-        ++ show procSpec ++ "(" ++ intercalate "," (show <$> args) ++ ")"
-        ++ if Set.null inRes && Set.null outRes
-            then ""
-            else " use "
-                 ++ intercalate ", "
-                    ((resourceName <$> Set.toList inRes)
-                     ++ (('?':) . resourceName <$> Set.toList outRes))
->>>>>>> 8bbf7fcf
 
 
 callInfoTypes :: CallInfo -> Maybe [TypeSpec]
@@ -1121,22 +1096,7 @@
                     $ List.filter (isForeign . content) (fst <$> calls)
                 ifOK pdef $ do
                     logTyped $ "Now mode checking proc " ++ name
-<<<<<<< HEAD
                     let bound = addBindings inputs
-=======
-                    let inParams = Set.fromList $ paramName <$>
-                          List.filter (flowsIn . paramFlow) params
-                    let outParams = Set.fromList $ paramName <$>
-                          List.filter (flowsOut . paramFlow) params
-                    let inResources =
-                          Set.map (resourceName . resourceFlowRes)
-                          $ Set.filter (flowsIn . resourceFlowFlow) resources
-                    let outResources =
-                          Set.map (resourceName . resourceFlowRes)
-                          $ Set.filter (flowsIn . resourceFlowFlow) resources
-                    let inVars = inParams `Set.union` inResources
-                    let bound = addBindings inVars
->>>>>>> 8bbf7fcf
                                 $ initBindingState pdef
                                   $ Set.map resourceFlowRes resources
                     logTyped $ "bound vars: " ++ show bound
@@ -1337,7 +1297,6 @@
 foreignTypeEquivs _ = []
 
 
-<<<<<<< HEAD
 -- |Get matching CallInfos for the supplied statement (which must be a call)
 callInfos :: Set VarName -> Placed Stmt -> Determinism
           -> Typed StmtTypings
@@ -1360,34 +1319,6 @@
                 procInfos <- zipWithM callInfo defs procs
                 return $ StmtTypings pstmt detism procInfos
         _ ->
-=======
--- |Get matching ProcInfos for the supplied statement (which must be a call)
-callProcInfos :: Placed Stmt -> Compiler [ProcInfo]
-callProcInfos pstmt =
-    case content pstmt of
-        ProcCall m name procId _ _ _ -> do
-          procs <- case procId of
-              Nothing   -> callTargets m name
-              Just pid -> return [ProcSpec m name pid generalVersion]
-          defs <- mapM getProcDef procs
-          return [ ProcInfo proc typflow detism imp inResources outResources
-                 | (proc,def) <- zip procs defs
-                 , let proto = procProto def
-                 , let params = procProtoParams proto
-                 , let resources = Set.elems $ procProtoResources proto
-                 , let realParams = List.filter (not . resourceParam) params
-                 , let typflow = paramTypeFlow <$> realParams
-                 , let inResources = Set.fromList
-                        $ resourceFlowRes <$>
-                          List.filter (flowsIn . resourceFlowFlow) resources
-                 , let outResources = Set.fromList
-                        $ resourceFlowRes <$>
-                          List.filter (flowsOut . resourceFlowFlow) resources
-                 , let detism = procDetism def
-                 , let imp = procImpurity def
-                 ]
-        stmt ->
->>>>>>> 8bbf7fcf
           shouldnt $ "callProcInfos with non-call statement "
                      ++ showStmt 4 stmt
 
@@ -1401,10 +1332,10 @@
         types = typeFlowType <$> typeFlows
         flows = typeFlowMode <$> typeFlows
         inResources = Set.fromList
-                        $ resourceName . resourceFlowRes <$>
+                        $ resourceFlowRes <$>
                             List.filter (flowsIn . resourceFlowFlow) resources
         outResources = Set.fromList
-                        $ resourceName . resourceFlowRes <$>
+                        $ resourceFlowRes <$>
                             List.filter (flowsOut . resourceFlowFlow) resources
         variant = procVariant def
         detism = procDetism def
@@ -1579,7 +1510,6 @@
         <- getTyping $ unifyTypeList' callee pos callTypes calleeTypes
     let mismatches = List.map fst $ List.filter (invalidType . snd)
                        $ zip [1..] matches
-<<<<<<< HEAD
     return $ if List.null mismatches
     then OK (calleeInfo{procInfoTypes=matches}, typing)
     else Err [ReasonArgType partial callee n pos | n <- mismatches]
@@ -1631,13 +1561,6 @@
         ((tys', ctr'), tyMap') = canonicaliseList tyMap ctr tys
     in ((ty{higherTypeParams=zipWith TypeFlow tys' $ typeFlowMode <$> tfs}, ctr'), tyMap')
 canonicaliseSingle tyMap ctr ty = ((ty, ctr), tyMap)
-=======
-    if List.null mismatches
-    then return $ OK
-         (calleeInfo {procInfoArgs=List.zipWith TypeFlow matches calleeFlows},
-          typing)
-    else return $ Err [ReasonArgType callee n pos | n <- mismatches]
->>>>>>> 8bbf7fcf
 
 
 -- | Refresh all type variables in a list of TypeSpecs.
@@ -1960,7 +1883,6 @@
     logTyped $ "    actual types     : " ++ show actualTypes
     let actualModes = List.map (expMode assigned) args'
     logTyped $ "    actual modes     : " ++ show actualModes
-<<<<<<< HEAD
     checkFlowErrors False False cname pos actualModes ([],assigned,tmpCount') $ do
         typeMatches <- catOKs <$> mapM
                     (matchTypes name cname pos actualTypes
@@ -2017,52 +1939,6 @@
                                         detism' resourceful args') pos],
                         assigned', tmpCount')
             _ -> shouldnt $ "modecheckStmt on higher typed " ++ show fnTy
-=======
-    let flowErrs = [ReasonArgFlow cname num pos
-                   | ((mode,avail,_),num) <- zip actualModes [1..]
-                   , not avail && (mode == ParamIn || mode == ParamInOut)]
-    if not $ List.null flowErrs -- Using undefined var as input?
-        then do
-            logTyped $ "Unpreventable mode errors: " ++ show flowErrs
-            typeErrors flowErrs
-            return ([],assigned,tmpCount)
-        else case (cmod, cname, actualModes, args) of
-          -- Special cases to handle = as assignment when one argument is
-          -- known to be defined and the other is an output or unknown.
-          ([], "=", [(ParamIn,True,_),(ParamOut,_,_)],[arg1,arg2]) ->
-                modecheckStmt m name defPos assigned detism tmpCount final
-                    (ForeignCall "llvm" "move" [] [arg1, arg2]) pos
-          ([], "=", [(ParamOut,_,_),(ParamIn,True,_)],[arg1,arg2]) ->
-                modecheckStmt m name defPos assigned detism tmpCount final
-                    (ForeignCall "llvm" "move" [] [arg2, arg1]) pos
-          _ -> do
-            typeMatches <- (fst <$>) . catOKs <$> mapM
-                        (matchTypeList name cname pos actualTypes detism)
-                        callInfos
-            logTyped $ "Type-correct modes   : " ++ show typeMatches
-            -- All the possibly matching modes
-            let modeMatches
-                    = List.filter (matchModeList actualModes) typeMatches
-            logTyped $ "Possible mode matches: " ++ show modeMatches
-            let exactMatches
-                    = List.filter (exactModeMatch actualModes) modeMatches
-            logTyped $ "Exact mode matches: " ++ show exactMatches
-            case (exactMatches,modeMatches) of
-                (match:rest, _)  -> do
-                    unless (List.null rest) $
-                        typeError $ ReasonWarnMultipleMatches match rest pos
-                    finaliseCall m name assigned detism resourceful tmpCount
-                                 final pos args match stmt
-                ([], match:rest) -> do
-                    unless (List.null rest) $
-                        typeError $ ReasonWarnMultipleMatches match rest pos
-                    finaliseCall m name assigned detism resourceful tmpCount
-                                 final pos args match stmt
-                ([],[]) -> do
-                    logTyped $ "Mode errors in call:  " ++ show flowErrs
-                    typeError $ ReasonUndefinedFlow cname pos
-                    return ([],assigned,tmpCount)
->>>>>>> 8bbf7fcf
 modecheckStmt m name defPos assigned detism tmpCount final
     stmt@(ForeignCall lang cname flags args) pos = do
     logTyped $ "Mode checking foreign call " ++ show stmt
@@ -2162,29 +2038,18 @@
 modecheckStmt m name defPos assigned detism tmpCount final
     stmt@(UseResources resources _ _ stmts) pos = do
     logTyped $ "Mode checking use ... in stmt " ++ show stmt
-<<<<<<< HEAD
     beforeVars <- mapFromUnivSetM ultimateVarType Set.empty
                     $ bindingVars assigned
-    (stmts', assigned', tmpCount')
-        <- modecheckStmts m name defPos assigned detism tmpCount final stmts
-    afterVars <- mapFromUnivSetM ultimateVarType Set.empty
-                    $ bindingVars assigned
-    return ([maybePlace (UseResources resources (Just beforeVars) (Just afterVars) stmts') pos],
-            assigned',tmpCount')
-=======
     let assigned' = assigned { bindingResources =
             List.foldr Set.insert (bindingResources assigned) resources }
     (stmts', assigned'', tmpCount')
         <- modecheckStmts m name defPos assigned' detism tmpCount final stmts
-    let boundRes = USet.intersection (bindingVars assigned)
-                   $ USet.fromList $ resourceName <$> resources
-    return
-        ([maybePlace (UseResources resources
-                     (Just $ USet.toList [] boundRes) stmts')
-          pos]
-        ,assigned'' { bindingResources = bindingResources assigned }
-        ,tmpCount')
->>>>>>> 8bbf7fcf
+    afterVars <- mapFromUnivSetM ultimateVarType Set.empty
+                    $ bindingVars assigned''
+    return ([maybePlace (UseResources resources 
+                        (Just beforeVars) (Just afterVars) stmts') pos],
+            assigned'' { bindingResources = bindingResources assigned },
+            tmpCount')
 -- XXX Need to implement these correctly:
 modecheckStmt m name defPos assigned detism tmpCount final
     stmt@(And stmts) pos = do
@@ -2338,17 +2203,10 @@
     let inResources = procInfoInRes match
     let allResources = inResources `Set.union` outResources
     let impurity = bindingImpurity assigned
-<<<<<<< HEAD
     let isPartial = procInfoPartial match
     tys <- mapM (expType >=> ultimateType) args
     let (args',stmts,tmpCount') = matchArguments tmpCount
                                     (zipWith TypeFlow tys (procInfoFlows match)) args
-=======
-    let (args',stmts,tmpCount') =
-            matchArguments tmpCount (procInfoArgs match) args
-    let stmt' = ProcCall (procSpecMod matchProc) matchName
-                (Just $ procSpecID matchProc) matchDetism resourceful args'
->>>>>>> 8bbf7fcf
     let procIdent = "proc " ++ show matchProc
     let outOfScope = allResources `Set.difference`
                     (bindingResources assigned `Set.union` specialResourcesSet)
@@ -2366,16 +2224,11 @@
                 | matchImpurity > Pure && not resourceful]
             ++ [ReasonActuallyPure (show matchProc) matchImpurity pos
                 | matchImpurity == Pure && resourceful
-<<<<<<< HEAD
                   && List.null inResources && List.null outResources
                   && not (any isResourcefulHigherOrder tys)]
-            ++ [ReasonResourceUnavail name res pos
-=======
-                  && List.null inResources && List.null outResources]
             ++ [ReasonResourceOutOfScope matchName res pos
                 | res <- Set.toList outOfScope]
             ++ [ReasonResourceUnavail matchName res pos
->>>>>>> 8bbf7fcf
                 | res <- Set.toList
                     $ missingBindings
                       (Set.map resourceName 
@@ -2383,16 +2236,15 @@
                                     Set.\\ outOfScope))
                       assigned]
     typeErrors errs
-<<<<<<< HEAD
-    let specials = inResources `Set.intersection` specialResourcesSet
--- <<<<<<< HEAD
+    let specials = Set.map resourceName
+                 $ inResources `Set.intersection` specialResourcesSet
     if isPartial
     then do
         let result = last args'
         resultTy <- expType result
         let closed = init args'
         let partial = ProcRef matchProc closed `withType` resultTy
-        logTyped $ "Finalising call as partial: "
+        logTyped $ "Finalising call as partial: " ++ show partial
         typeErrors
               [ReasonResourceUnavail ("partial application of " ++ name) res pos
               | res <- Set.toList specials]
@@ -2409,8 +2261,7 @@
         logTyped $ "Specials in call:  " ++ simpleShowSet specials
         logTyped $ "Available vars  :  " ++ simpleShowSet avail
         let specialInstrs =
-                [ move (s `withType` ty)
-                    (varSet r `withType` ty)
+                [ move (s `withType` ty) (varSet r `withType` ty)
                 | resourceful -- no specials unless resourceful
                 , r <- Set.elems $ specials Set.\\ avail
                 , let (f,ty) = fromMaybe (const $ StringValue "Unknown" CString,
@@ -2421,7 +2272,8 @@
                 bindingStateSeq matchDetism matchImpurity
                 (pexpListOutputs args')
                 (assigned {bindingVars =
-                    FiniteSet outResources `USet.union` bindingVars assigned })
+                    FiniteSet (Set.map resourceName outResources)
+                            `USet.union` bindingVars assigned })
         logTyped $ "Generated special stmts = " ++ show specialInstrs
         logTyped $ "New instr = " ++ show stmt'
         logTyped $ "Generated extra stmts = " ++ show stmts
@@ -2433,37 +2285,6 @@
         (HigherInfo fn) _ =
     modecheckStmt m name defPos assigned detism tmpCount final
         (ProcCall (Higher $ fn `maybePlace` pos) detism resourceful args) pos
-=======
-    logTyped $ "Finalising call :  " ++ show stmt'
-    logTyped $ "Input resources :  " ++ simpleShowSet inResources
-    logTyped $ "Output resources:  " ++ simpleShowSet outResources
-    let specials = Set.map resourceName
-                   $ inResources `Set.intersection` specialResourcesSet
-    let avail    = USet.toSet Set.empty $ bindingVars assigned
-    logTyped $ "Specials in call:  " ++ simpleShowSet specials
-    logTyped $ "Available vars  :  " ++ simpleShowSet avail
-    let specialInstrs =
-            [ move (s `withType` ty) (varSet r `withType` ty)
-            | resourceful -- no specials unless resourceful
-            , r <- Set.elems $ specials Set.\\ avail
-            , let (f,ty) = fromMaybe (const $ StringValue "Unknown" CString,
-                                      cStringType)
-                            $ Map.lookup r specialResources
-            , let s = f $ maybePlace stmt pos]
-    let assigned' =
-            bindingStateSeq matchDetism matchImpurity
-            (pexpListOutputs args')
-            (assigned {bindingVars =
-                FiniteSet (Set.map resourceName outResources)
-                          `USet.union` bindingVars assigned })
-    logTyped $ "Generated special stmts = " ++ show specialInstrs
-    logTyped $ "New instr = " ++ show stmt'
-    logTyped $ "Generated extra stmts = " ++ show stmts
-    (stmts',assigned'',tmpCount'') <-
-        modecheckStmts m name pos assigned' detism tmpCount' final stmts
-    return (specialInstrs ++ maybePlace stmt' pos : stmts'
-           , assigned'', tmpCount'')
->>>>>>> 8bbf7fcf
 
 
 matchArguments :: Int -> [TypeFlow] -> [Placed Exp]
