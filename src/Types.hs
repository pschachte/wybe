--  File     : Types.hs
--  Author   : Peter Schachte
--  Purpose  : Type checker/inferencer for Wybe
--  Copyright: (c) 2012 Peter Schachte.  All rights reserved.
--  License  : Licensed under terms of the MIT license.  See the file
--           : LICENSE in the root directory of this project.

-- |Support for type checking/inference.
module Types (validateModExportTypes, typeCheckModSCC) where

import           Debug.Trace
import           AST
import           Control.Monad
import           Control.Monad.State
import           Data.Graph
import           Data.List           as List
import           Data.Map            as Map
import           Data.Maybe          as Maybe
import           Data.Set            as Set
import           Data.Tuple.Select
import           Data.Foldable
import           Data.Bifunctor
import           Options             (LogSelection (Types))
import           Resources
import           Util
import           Snippets
import           Blocks              (llvmMapBinop, llvmMapUnop)
import Data.Function (on)

-- import           Debug.Trace


----------------------------------------------------------------
--           Validating Proc Parameter Type Declarations
----------------------------------------------------------------


-- |Check declared types of exported procs for the specified module.
-- This doesn't check that the types are correct vis-a-vis the
-- definition, just that the declared types are valid types, and it
-- updates the types to their fully-module-qualified versions.
validateModExportTypes :: ModSpec -> Compiler ()
validateModExportTypes thisMod = do
    logTypes $ "**** Validating parameter types in module " ++
           showModSpec thisMod
    reenterModule thisMod
    iface <- getModuleInterface
    procs <- getModuleImplementationField (Map.toAscList . modProcs)
    procs' <- mapM (uncurry validateProcDefsTypes) procs
    updateModImplementation (\imp -> imp { modProcs = Map.fromAscList procs'})
    loggedFinishModule thisMod


loggedFinishModule :: ModSpec -> Compiler ()
loggedFinishModule thisMod = do
    reexitModule
    logTypes $ "**** Re-exiting module " ++ showModSpec thisMod
    return ()


validateProcDefsTypes :: Ident -> [ProcDef] -> Compiler (Ident,[ProcDef])
validateProcDefsTypes name defs = do
    defs' <- mapM (validateProcDefTypes name) defs
    return (name, defs')


validateProcDefTypes :: Ident -> ProcDef -> Compiler ProcDef
validateProcDefTypes name def = do
    let public = procVis def == Public
    let pos = procPos def
    let proto = procProto def
    let params = procProtoParams proto
    logTypes $ "Validating def of " ++ name
    params' <- mapM (validateParamType name pos public) params
    return $ def { procProto = proto { procProtoParams = params' }}


validateParamType :: Ident -> OptPos -> Bool -> Param -> Compiler Param
validateParamType pname ppos public param = do
    let ty = paramType param
    -- XXX For Issue #135, but this issues warnings about OK constructor decls 
    -- currMod <- getModuleSpec
    -- case ty of
    --     TypeSpec tmod tname _ | tname == last currMod && tmod == init currMod ->
    --       message Warning
    --       ("Explicit specification of current type " ++ show ty
    --        ++ "\n  it is recommended to specify type as _")
    --       ppos
    --     _ -> return ()
    checkDeclIfPublic pname ppos public ty
    logTypes $ "Checking type " ++ show ty ++ " of param " ++ show param
    ty' <- lookupType "proc declaration" ppos ty
    let param' = param { paramType = ty' }
    logTypes $ "Param is " ++ show param'
    return param'


checkDeclIfPublic :: Ident -> OptPos -> Bool -> TypeSpec -> Compiler ()
checkDeclIfPublic pname ppos public ty =
    when (public && ty == AnyType) $
         message Error ("Public proc '" ++ pname ++
                        "' with undeclared parameter or return type") ppos


----------------------------------------------------------------
-- BEGIN MAJOR DOC
-- ###                 Type Checking Module SCCs
--
-- Our type inference is flow sensitive, that is, types flow from callees to
-- callers, but not vice versa.  Therefore, types must be uniquely determined by
-- proc definitions.
--
-- Because submodules in a file automatically have access to all items (even
-- private ones) in their supermodule, submodules in that file are considered to
-- depend on their supermodules.  Likewise, supermodules automatically import
-- everything exported by their submodules in the same file, so supermodules
-- depend on their submodules. This means all modules in a given file are always
-- in the same module dependency SCC.  Since SCCs are type checked in
-- topological order, this ensures that all proc calls can only refer to procs
-- that have already been type checked or are defined in the current SCC.
--
-- Type checking is responsible for overloading resolution, therefore during
-- type checking, there may be multiple possible procs that could be referenced
-- by an individual call.  To support this, we use a type RoughProcSpec which
-- represents a proc as best we are able to identify it.  This is only used
-- during type checking to determine potential call graph SCCs.  Type
-- checking/inference is then performed bottom-up by potential call graph SCC.
--
-- Handling of resources here is a little tricky, because resources in lower
-- SCCs will have been transformed into parameters, but resources in the current
-- SCC will not have been transformed.  This problem is unavoidable because types
-- must be determined (so that overloading can be resolved) before resources can
-- be transformed.  Therefore, type checking must be prepared to handle both
-- calls that have had resources transformed to parameters and calls that
-- haven't.

-- END MAJOR DOC
----------------------------------------------------------------

-- |Specify as much as we know about the proc referred to by a proc call
data RoughProcSpec = RoughProc {
    roughModule  :: ModSpec,   -- the module specified in the call
    roughName    :: ProcName   -- the proc name specified in the call
} deriving (Eq,Ord)

instance Show RoughProcSpec where
    show (RoughProc mod name) = maybeModPrefix mod ++ name


-- |Type check a single module dependency SCC.  
typeCheckModSCC :: [ModSpec] -> Compiler ()
typeCheckModSCC scc = do
    logTypes $ "**** Type checking modules " ++ showModSpecs scc
    procs <- concat <$> mapM modProcsDefs scc
    let unresolved = [(spec, spec,
              Set.elems $ Set.unions
              $ List.map (localBodyProcs . procImpln) procDefs)
             | (spec,procDefs) <- procs]
    resolutions <- mapM (resolveCalls $ Set.fromList scc) unresolved
    let ordered = stronglyConnComp resolutions
    logTypes $ "**** Strongly connected components:\n" ++
      intercalate "\n"
       (List.map (("    " ++) . intercalate ", " . List.map show . sccElts)
       ordered)
    errs <- concat <$> mapM typecheckProcSCC ordered
    mapM_ (queueMessage . typeErrorMessage) errs


-- |Return the module, name, and defn of all procs in the specified module
modProcsDefs :: ModSpec -> Compiler [(RoughProcSpec,[ProcDef])]
modProcsDefs mod =
    List.map (first (RoughProc mod)) <$>
    (getModuleImplementationField (Map.toList . modProcs) `inModule` mod)


-- |Work out all the possible resolutions of all the calls in dependency triple.
resolveCalls :: Set ModSpec -> (RoughProcSpec,RoughProcSpec,[RoughProcSpec])
             -> Compiler (RoughProcSpec,RoughProcSpec,[RoughProcSpec])
resolveCalls mods (spec,spec2,deps) = do
    let m = roughModule spec
    deps' <- concat <$> mapM (callResolutions m mods) deps
    return (spec,spec2,deps')


-- |Find all rough procs that a call could be referring to, given the module in
-- which the call appears, filtered to include only procs in the specified list
-- of modules, all of which are imported into the context module.  The
-- RoughProcSpec of the call may not include a module spec, but the specified
-- context will be a proper ModSpec.
callResolutions :: ModSpec -> Set ModSpec -> RoughProcSpec
                -> Compiler [RoughProcSpec]
callResolutions context mods (RoughProc m name) = do
    pspecs <- callTargets m name `inModule` context
    return [RoughProc m name
           | ProcSpec m name _ _ <- pspecs
           , m `Set.member` mods
           ]


----------------------------------------------------------------
--                       Supporting Type Errors
----------------------------------------------------------------

-- |Either something or some type errors
data MaybeErr t = OK t | Err [TypeError]
    deriving (Eq,Show)


-- |Return a list of the errors in the supplied MaybeErr
errList :: MaybeErr t -> [TypeError]
errList (OK _) = []
errList (Err lst) = lst


-- |Return a list of the payloads of all the OK elements of the input list
catOKs :: [MaybeErr t] -> [t]
catOKs lst = let toMaybe (OK a) =  Just a
                 toMaybe (Err _) = Nothing
             in  Maybe.mapMaybe toMaybe lst


-- |The reason a variable is given a certain type
data TypeError = ReasonParam ProcName Int OptPos
                   -- ^Formal param type/flow inconsistent
               | ReasonOutputUndef ProcName Ident OptPos
                   -- ^Output param not defined by proc body
               | ReasonResource ProcName Ident OptPos
                   -- ^Declared resource inconsistent
               | ReasonUndef ProcName ProcName OptPos
                   -- ^Call to unknown proc
               | ReasonArgType ProcName Int OptPos
                   -- ^Actual param type inconsistent
               | ReasonCond OptPos
                   -- ^Conditional expression not bool
               | ReasonArgFlow ProcName Int OptPos
                   -- ^Input param with undefined argument variable
               | ReasonUndefinedFlow ProcName OptPos
                   -- ^Call argument flow does not match any definition
               | ReasonOverload [ProcSpec] OptPos
                   -- ^Multiple procs with same types/flows
               | ReasonAmbig ProcName OptPos [(VarName,[TypeSpec])]
                   -- ^Proc defn has ambiguous types
               | ReasonArity ProcName ProcName OptPos Int Int
                   -- ^Call to proc with wrong arity
               | ReasonUndeclared ProcName OptPos
                   -- ^Public proc with some undeclared types
               | ReasonEqual Exp Exp OptPos
                   -- ^Expression types should be equal
               | ReasonDeterminism String Determinism Determinism OptPos
                   -- ^Calling a proc in a more deterministic context
               | ReasonWeakDetism String Determinism Determinism OptPos
                   -- ^Actual determinism of proc body weaker than declared
               | ReasonPurity String Impurity Impurity OptPos
                   -- ^Calling a proc or foreign in a more pure context
               | ReasonLooksPure ProcName Impurity OptPos
                   -- ^Calling a not-pure proc without ! marker
               | ReasonForeignLanguage String String OptPos
                   -- ^Foreign call with bogus language
               | ReasonForeignArgType String Int OptPos
                   -- ^Foreign call with unknown argument type
               | ReasonForeignArity String Int Int OptPos
                   -- ^Foreign call with wrong arity
               | ReasonBadForeign String String OptPos
                   -- ^Unknown foreign llvm/lpvm instruction
               | ReasonBadMove Exp OptPos
                   -- ^Instruction moves value to a non-variable
               | ReasonResourceUndef ProcName Ident OptPos
                   -- ^Output resource not defined in proc body
               | ReasonResourceUnavail ProcName Ident OptPos
                   -- ^Input resource not available in proc call
               | ReasonWrongFamily Ident Int TypeFamily OptPos
                   -- ^LLVM instruction expected different argument family
               | ReasonIncompatible Ident TypeRepresentation
                 TypeRepresentation OptPos
                   -- ^Inconsistent arguments to binary LLVM instruction
               | ReasonWrongOutput Ident TypeRepresentation
                 TypeRepresentation OptPos
                   -- ^Wrong output type representation to LLVM instruction
               | ReasonForeignArgRep Ident Int TypeRepresentation
                 String OptPos
                   -- ^Foreign call with wrong argument type
               | ReasonBadCast Ident Ident Int OptPos
                   -- ^Cast operation appearing in non-foreign call argument
               | ReasonShouldnt
                   -- ^This error should never happen
               | ReasonActuallyPure ProcName Impurity OptPos
                   -- ^Calling a pure proc with unneeded ! marker
            --    | ReasonUndeclaredTerminal ProcName OptPos
            --        -- ^The proc is terminal but not declared so
            --    | ReasonUnnreachable ProcName OptPos
            --        -- ^Statement following a terminal statement
               deriving (Eq, Ord)


instance Show TypeError where
    show = show . typeErrorMessage


-- |Produce a Message to be stored from a TypeError.
typeErrorMessage :: TypeError -> Message
typeErrorMessage (ReasonParam name num pos) =
    Message Error pos $
        "Type/flow error in definition of " ++ name ++
        ", parameter " ++ show num
typeErrorMessage (ReasonOutputUndef proc param pos) =
    Message Error pos $
    "Output parameter " ++ param ++ " not defined by proc " ++ show proc
typeErrorMessage (ReasonResource name resName pos) =
    Message Error pos $
        "Type/flow error in definition of " ++ name ++
        ", resource " ++ resName
typeErrorMessage (ReasonArgType name num pos) =
    Message Error pos $
        "Type error in call to " ++ name ++ ", argument " ++ show num
typeErrorMessage (ReasonCond pos) =
    Message Error pos
        "Conditional or test expression with non-boolean result"
typeErrorMessage (ReasonArgFlow name num pos) =
    Message Error pos $
        "Uninitialised argument in call to " ++ name
        ++ ", argument " ++ show num
typeErrorMessage (ReasonUndefinedFlow name pos) =
    Message Error pos $
        "No matching mode in call to " ++ name
typeErrorMessage (ReasonOverload pspecs pos) =
    Message Error pos $
        "Ambiguous overloading: call could refer to:" ++
        List.concatMap (("\n    "++) . show) (reverse pspecs)
typeErrorMessage (ReasonAmbig procName pos varAmbigs) =
    Message Error pos $
        "Type ambiguity in defn of " ++ procName ++ ":" ++
        concat ["\n    Variable '" ++ v ++ "' could be: " ++
                intercalate ", " (List.map show typs)
                | (v,typs) <- varAmbigs]
typeErrorMessage (ReasonUndef callFrom callTo pos) =
    Message Error pos $
        "'" ++ callTo ++ "' unknown in "
        ++ if callFrom == ""
            then "top-level statement"
            else "'" ++ callFrom ++ "'"
typeErrorMessage (ReasonArity callFrom callTo pos callArity procArity) =
    Message Error pos $
        (if callFrom == ""
            then "Toplevel call"
            else "Call from " ++ callFrom) ++
        " to " ++ callTo ++ " with " ++
        (if callArity == procArity
            then "unsupported argument flow"
            else show callArity ++ " argument(s), expected " ++ show procArity)
typeErrorMessage (ReasonUndeclared name pos) =
    Message Error pos $
    "Public definition of '" ++ name ++ "' with some undeclared types."
typeErrorMessage (ReasonEqual exp1 exp2 pos) =
    Message Error pos $
    "Type of " ++ show exp2 ++ " incompatible with " ++ show exp1
typeErrorMessage (ReasonDeterminism name stmtDetism contextDetism pos) =
    Message Error pos $
    "Calling " ++ determinismFullName stmtDetism ++ " " ++ name
    ++ " in a " ++ determinismFullName contextDetism ++ " context"
typeErrorMessage (ReasonWeakDetism name actualDetism expectedDetism pos) =
    Message Error pos $ name ++ " has " ++ determinismFullName actualDetism
    ++ " determinism, but declared " ++ determinismFullName expectedDetism
typeErrorMessage (ReasonPurity descrip stmtPurity contextPurity pos) =
    Message Error pos $
    "Calling " ++ impurityFullName stmtPurity ++ " " ++ descrip
    ++ ", expecting at least " ++ impurityFullName contextPurity
typeErrorMessage (ReasonLooksPure name impurity pos) =
    Message Error pos $
    "Calling " ++ impurityFullName impurity ++ " proc " ++ name
    ++ " without ! non-purity marker"
typeErrorMessage (ReasonForeignLanguage lang instr pos) =
    Message Error pos $
    "Foreign call '" ++ instr ++ "' with unknown language '" ++ lang ++ "'"
typeErrorMessage (ReasonForeignArgType instr argNum pos) =
    Message Error pos $
    "Foreign call '" ++ instr ++ "' with unknown type in argument "
    ++ show argNum
typeErrorMessage (ReasonForeignArity instr actualArity expectedArity pos) =
    Message Error pos $
    "Foreign call '" ++ instr ++ "' with arity " ++ show actualArity
    ++ "; should be " ++ show expectedArity
typeErrorMessage (ReasonBadForeign lang instr pos) =
    Message Error pos $
    "Unknown " ++ lang ++ " instruction '" ++ instr ++ "'"
typeErrorMessage (ReasonBadMove dest pos) =
    Message Error pos $
    "Instruction moves result to non-variable expression " ++ show dest
typeErrorMessage (ReasonResourceUndef proc res pos) =
    Message Error pos $
    "Output resource " ++ res ++ " not defined by proc " ++ proc
typeErrorMessage (ReasonResourceUnavail proc res pos) =
    Message Error pos $
    "Input resource " ++ res ++ " not available at call to proc " ++ proc
typeErrorMessage (ReasonWrongFamily instr argNum fam pos) =
    Message Error pos $
    "LLVM instruction '" ++ instr ++ "' argument " ++ show argNum
    ++ ": expected " ++ show fam ++ " argument"
typeErrorMessage (ReasonIncompatible instr rep1 rep2 pos) =
    Message Error pos $
    "LLVM instruction '" ++ instr ++ "' inconsistent arguments "
    ++ show rep1 ++ " and " ++ show rep2
typeErrorMessage (ReasonWrongOutput instr wrongRep rightRep pos) =
    Message Error pos $
    "LLVM instruction '" ++ instr ++ "' wrong output "
    ++ show wrongRep ++ ", should be " ++ show rightRep
typeErrorMessage (ReasonForeignArgRep instr argNum wrongRep rightDesc pos) =
    Message Error pos $
    "LLVM instruction '" ++ instr ++ "' argument " ++ show argNum
    ++ " is " ++ show wrongRep ++ ", should be " ++ rightDesc
typeErrorMessage (ReasonBadCast caller callee argNum pos) =
    Message Error pos $
    "Type cast (:!) in call from " ++ caller
    ++ " to non-foreign " ++ callee ++ ", argument " ++ show argNum
typeErrorMessage ReasonShouldnt =
    Message Error Nothing "Mysterious typing error"
typeErrorMessage (ReasonActuallyPure name impurity pos) =
    Message Warning pos $
    "Calling proc " ++ name ++ " with unneeded ! marker"
-- XXX These won't work until we better infer terminalness 
-- typeErrorMessage (ReasonUndeclaredTerminal name pos) =
--     Message Warning pos $
--     "Proc " ++ name ++ " should be declared terminal"
-- typeErrorMessage (ReasonUnnreachable name pos) =
--     Message Warning pos $
--     "In proc " ++ name ++ ", this statement is unreachable"


----------------------------------------------------------------
--                       The Typed Monad
----------------------------------------------------------------

-- |The Typed monad is a state transformer monad carrying the 
--  typing state over the compiler monad.
type Typed = StateT Typing Compiler


-- | A variable type assignment (symbol table), with a list of type errors. Also
--   records bindings of type variables, and contains a counter for generating
--   new type variables.
data Typing = Typing {
                  typingDict::VarDict,                  -- ^variable types
                  tvarDict::Map TypeVarName TypeSpec,   -- ^type variable types
                  typeVarCounter::Int,                  -- for renumbering tvars
                  typingErrs::[TypeError]               -- type errors seen
                  } deriving (Eq,Ord)


instance Show Typing where
  show (Typing dict tvardict _ errs) =
    "Typing " ++ showVarMap dict ++ "; " ++ showVarMap tvardict
    ++ if List.null errs
       then " (with no errors)"
       else " with errors: " ++ show errs


-- |Follow type variables to fully recursively resolve a type.
ultimateType  :: TypeSpec -> Typed TypeSpec
ultimateType ty@TypeVariable{typeVariableName=tvar} = do
    mbval <- gets $ Map.lookup tvar . tvarDict
    logTyped $ "Type variable ?" ++ tvar ++ " is bound to " ++ show mbval
    case mbval of
        Nothing -> return ty
        Just ty' -> ultimateType ty'
ultimateType (TypeSpec mod name args) = do
    args' <- mapM ultimateType args
    return $ TypeSpec mod name args'
ultimateType ty = return ty


-- |Bind all type variables in chain to specified type.  Make sure we don't bind
-- a type variable to itself.
bindTypeVariables :: TypeSpec -> TypeSpec -> Typed ()
bindTypeVariables ty1@TypeVariable{typeVariableName=var} ty2
 | ty1 /= ty2 = do
    nxt <- gets $ Map.lookup var . tvarDict
    modify $ \t -> t { tvarDict = Map.insert var ty2 $ tvarDict t }
    when (isJust nxt) $ bindTypeVariables (fromJust nxt) ty2
bindTypeVariables _ _ = return ()


-- |The empty typing, assigning every var the type AnyType.
initTyping :: Typing
initTyping = Typing Map.empty Map.empty 0 []


-- |Does the current typing have no errors?
validTyping :: Typed Bool
validTyping = gets $ List.null . typingErrs


-- |Get the ultimate type of variable.  If the type of the variable is
-- completely unknown, a type variable will be assigned, so this will never
-- return AnyType as a type.  It will also follow type variable bindings to get
-- the ultimate type of the variable.
ultimateVarType :: VarName -> Typed TypeSpec
ultimateVarType var = do
    ty <- varType var >>= ultimateType
    case ty of
        AnyType -> do
            ty' <- freshTypeVar
            setVarType var ty'
            return ty'
        _ -> return ty


-- |Get the type associated with a variable; AnyType if no constraint has
--  been imposed on that variable.  Does not follow type variable chains.
varType :: VarName -> Typed TypeSpec
varType var = gets $ Map.findWithDefault AnyType var . typingDict


-- |Maybe make a map of the ultimate types of the given maybe set of variables.
typeMapFromSet :: Maybe (Set VarName) -> Typed (Maybe VarDict)
typeMapFromSet vars =
    case vars of
        Nothing  -> return Nothing
        Just set ->
            let varList = Set.toAscList set
            in  Just . Map.fromAscList . zip varList
                <$> mapM ultimateVarType varList


-- |Set the type associated with a variable; does not check that the type is
-- consistent.
setVarType :: VarName -> TypeSpec -> Typed ()
setVarType var ty =
    modify (\t -> t { typingDict=Map.insert var ty $ typingDict t } )


-- |Constrain the type of the specified variable to be a subtype of the
--  specified type.  If this produces an invalid type, the specified type
--  error describes the error.
constrainVarType :: TypeError -> VarName -> TypeSpec -> Typed ()
constrainVarType reason var ty = do
    ty' <- varType var
    ty'' <- unifyTypes reason ty ty'
    logTyped $ "Variable " ++ var ++ " type constrained to " ++ show ty''
    setVarType var ty''


-- |Unify the types of two variables; ie, constrain them to have the same types.
unifyVarTypes :: OptPos -> VarName -> VarName -> Typed ()
unifyVarTypes pos v1 v2 = do
    t1 <- varType v1
    t2 <- varType v2
    ty <- unifyTypes
          (ReasonEqual (Var v1 ParamIn Ordinary) (Var v2 ParamOut Ordinary) pos)
          t1 t2
    ty' <- case ty of
        AnyType -> -- two unconstrained vars:  must create type var
            freshTypeVar
        _ -> return ty
    setVarType v1 ty'
    setVarType v2 ty'


-- |Unify two types, returning a type that describes all instances of both input
-- types.  If this produces an invalid type, the specified type error describes
-- the error.  Unifying types may have the effect of binding variables.
unifyTypes :: TypeError -> TypeSpec -> TypeSpec -> Typed TypeSpec
unifyTypes reason t1 t2 = do
    logTyped $ "Unifying types " ++ show t1 ++ " and " ++ show t2
    t1' <- lift (lookupType "proc declaration" Nothing t1) >>= ultimateType
    t2' <- lift (lookupType "proc declaration" Nothing t2) >>= ultimateType
    t <- unifyTypes' reason t1' t2'
    logTyped $ "  Unification yields " ++ show t
    bindTypeVariables t1 t
    bindTypeVariables t2 t
    return t


-- | Find the type that matches both specified type specs.  If there is no such
-- type, report the specified type error and return InvalidType.  If either or
-- both arguments are type variables, this need not bind them, as unifyTypes
-- will do that.
unifyTypes' :: TypeError -> TypeSpec -> TypeSpec -> Typed TypeSpec
unifyTypes' reason ty1 ty2
  | occursCheck ty1 ty2 = typeError reason >> return InvalidType
unifyTypes' reason InvalidType _ = return InvalidType
unifyTypes' reason _ InvalidType = return InvalidType
unifyTypes' reason AnyType ty    = return ty
unifyTypes' reason ty AnyType    = return ty
unifyTypes' reason t1@TypeVariable{} t2@TypeVariable{} = return $ max t1 t2
unifyTypes' reason TypeVariable{} ty = return ty
unifyTypes' reason ty TypeVariable{} = return ty
unifyTypes' reason t1@Representation{} t2@Representation{}
    | t1 == t2  = return t1
    | otherwise = typeError reason >> return InvalidType
unifyTypes' reason ty1@(Representation rep1) ty2@TypeSpec{} = do
    rep2 <- lift $ lookupTypeRepresentation ty2
    if Just rep1 == rep2
        then return ty2
        else typeError reason >> return InvalidType
unifyTypes' reason ty1@TypeSpec{} ty2@(Representation rep2) = do
    rep1 <- lift $ lookupTypeRepresentation ty1
    if rep1 == Just rep2
        then return ty1
        else typeError reason >> return InvalidType
unifyTypes' reason ty1@(TypeSpec m1 n1 ps1) ty2@(TypeSpec m2 n2 ps2)
    | n1 == n2 && modsMatch && length ps1 == length ps2 = do
        ps <- zipWithM (unifyTypes reason) ps1 ps2
        return $ TypeSpec m n1 ps
    | otherwise = typeError reason >> return InvalidType
  where (modsMatch, m)
          | m1 `isSuffixOf` m2 = (True,  m2)
          | m2 `isSuffixOf` m1 = (True,  m1)
          | otherwise          = (False, [])


-- | Checks if two types' are cyclic. 
-- That is if one type variable is contained in the other
occursCheck :: TypeSpec -> TypeSpec -> Bool
occursCheck ty1@TypeVariable{typeVariableName=nm} ty2
  = containstypeVar nm ty2
occursCheck ty1 ty2@TypeVariable{typeVariableName=nm}
  = containstypeVar nm ty1
occursCheck _ _ = False


-- | Checks if the given TypeVarName is contained within the TypeSpec.
-- Does not hold for a TypeVariable
containstypeVar :: TypeVarName -> TypeSpec -> Bool
containstypeVar nm TypeSpec{typeParams=tys} = any (containstypeVar' nm) tys 
containstypeVar _ _ = False


-- | Checks if the given TypeVarName is contained within the TypeSpec.
-- Holds for a TypeVariable
containstypeVar' :: TypeVarName -> TypeSpec -> Bool
containstypeVar' nm TypeVariable{typeVariableName=nm'} = nm == nm'
containstypeVar' nm TypeSpec{typeParams=tys} = any (containstypeVar' nm) tys 
containstypeVar' _ _ = False


-- |Generate a unique fresh type variable.
freshTypeVar :: Typed TypeSpec
freshTypeVar = do
    next <- gets typeVarCounter
    modify $ \st -> st { typeVarCounter = next+1 }
    return $ TypeVariable $ show next


-- |Record a type error in the current typing.
typeError :: TypeError -> Typed ()
typeError = typeErrors . (:[])


-- |Record a list of type errors in the current typing.
typeErrors :: [TypeError] -> Typed ()
typeErrors errs = do
    unless (List.null errs) $ logTyped $ "Recording error(s): " ++ show errs
    modify $ \t -> t { typingErrs=errs ++ typingErrs t }


localBodyProcs :: ProcImpln -> Set RoughProcSpec
localBodyProcs (ProcDefSrc body) =
    foldStmts localCalls const Set.empty body
localBodyProcs ProcDefPrim{} =
    shouldnt "Type checking compiled code"

localCalls :: Set RoughProcSpec -> Stmt -> Set RoughProcSpec
localCalls idents (ProcCall m name _ _ _ _)
  = Set.insert (RoughProc m name) idents
localCalls idents _ = idents


-- |Return the ultimate type of an expression. 
expType :: Placed Exp -> Typed TypeSpec
expType expr = do
    logTyped $ "Finding type of expr " ++ show expr
    ty <- placedApply expType' expr
    logTyped $ "  Type = " ++ show ty
    return ty


expType' :: Exp -> OptPos -> Typed TypeSpec
expType' (IntValue _) _      = return $ TypeSpec ["wybe"] "int" []
expType' (FloatValue _) _    = return $ TypeSpec ["wybe"] "float" []
expType' (StringValue _) _   = return $ TypeSpec ["wybe"] "string" []
expType' (CharValue _) _     = return $ TypeSpec ["wybe"] "char" []
expType' (Var name _ _) _    = ultimateVarType name
expType' (Typed _ typ _) pos =
    lift (lookupType "typed expression" pos typ) >>= ultimateType
expType' expr _ =
    shouldnt $ "Expression '" ++ show expr ++ "' left after flattening"


-- |Works out the declared flow direction of an actual parameter, paired
-- with whether or not the actual value is in fact available (is a constant
-- or a previously assigned variable), and with whether the call this arg
-- appears in should be delayed until this argument variable is assigned.
expMode :: BindingState -> Placed Exp -> (FlowDirection,Bool,Maybe VarName)
expMode assigned pexp = expMode' assigned $ content pexp

expMode' :: BindingState -> Exp -> (FlowDirection,Bool,Maybe VarName)
expMode' _ (IntValue _) = (ParamIn, True, Nothing)
expMode' _ (FloatValue _) = (ParamIn, True, Nothing)
expMode' _ (StringValue _) = (ParamIn, True, Nothing)
expMode' _ (CharValue _) = (ParamIn, True, Nothing)
expMode' assigned (Var name flow _) =
    (flow, name `assignedIn` assigned, Nothing)
expMode' assigned (Typed expr _ _) = expMode' assigned expr
expMode' _ expr =
    shouldnt $ "Expression '" ++ show expr ++ "' left after flattening"


----------------------------------------------------------------
--                         Type Checking Procs
----------------------------------------------------------------

-- |Type check one strongly connected component in the call graph.  Returns True
--  if the inferred types are more specific than the old ones.  In this case, we
--  will have to rerun the typecheck after typechecking the other modules on
--  that list.
typecheckProcSCC :: SCC RoughProcSpec -> Compiler [TypeError]
typecheckProcSCC (AcyclicSCC proc) = do
    -- A single pass is always enough for non-cyclic SCCs
    logTypes $ "Type checking non-recursive proc " ++ show proc
    (_,reasons) <- typecheckProcDecl proc
    return reasons
typecheckProcSCC (CyclicSCC list) = do
    logTypes $ "**** Type checking recursive procs " ++
      intercalate ", " (List.map show list)
    (sccAgain,reasons) <-
        foldM (\(sccAgain,rs) proc -> do
                    (sccAgain',reasons) <- typecheckProcDecl proc
                    return (sccAgain || sccAgain', reasons++rs))
        (False, []) list
    if sccAgain
    then typecheckProcSCC $ CyclicSCC list
    else do
      logTypes $ "**** Completed checking of " ++
             intercalate ", " (show <$> list) ++
             " with " ++ show (length reasons) ++ " errors"
      return reasons


-- |Type check a list of procedure definitions and update the definitions stored
--  in the Compiler monad.  Returns a pair of a Bool saying whether any
--  defnition has been udpated, and a list of the type errors detected.
typecheckProcDecl :: RoughProcSpec -> Compiler (Bool,[TypeError])
typecheckProcDecl (RoughProc m name) = do
    logTypes $ "** Type checking decl of proc " ++ name
    reenterModule m
    defs <- getModuleImplementationField
            (Map.findWithDefault (error "missing proc definition")
             name . modProcs)
    logTypes $ "found " ++ (show . length) defs ++ " definition(s)"
    (revdefs,sccAgain,reasons) <-
        foldM (\(ds,sccAgain,rs) def -> do
                ((d,again),st) <- runStateT (typecheckProcDecl' m def) initTyping
                return (d:ds, sccAgain || again, typingErrs st++rs))
        ([],False,[]) defs
    updateModImplementation
      (\imp -> imp { modProcs = Map.insert name (reverse revdefs)
                                $ modProcs imp })
    logTypes $ "** New definition of " ++ name ++ ":"
    logTypes $ intercalate "\n" $ List.map (showProcDef 4) (reverse revdefs)
    -- XXX this shouldn't be necessary anymore, but keep it for now for safety
    unless (sccAgain || not (List.null reasons)) $
        mapM_ checkProcDefFullytyped revdefs
    reexitModule
    return (sccAgain,reasons)


----------------------------------------------------------------
--                       Resolving types and modes
--
-- This code resolves types and modes, including resolving overloaded
-- calls, handling implied modes, and appropriately ordering calls from
-- nested function application (which was not resolved during flattening).
-- We search for a valid resolution deterministically if possible.
--
-- To do this we first collect a list of all the calls in the proc body.
-- We process this maintaining 3 data structures:
--    * a typing:  a map from variable name to type;
--    * a resolution:  a mapping from original call to the selected proc spec;
--    * residue:  a list of unprocessed (delayed) calls with the list of
--      resolutions for each.
--
-- For each call, we collect the list of all possible resolutions, and
-- filter this down to the ones that match the argument types given the
-- current typing. If this is unique, we add it to the resolution mapping
-- and update the typing. If there are no matches, we check if there is a
-- unique resolution taking implied modes into account, and if so we select
-- it. If there are no resolutions at all, even allowing for implied modes,
-- then we can report a type error. If there are multiple matches, we add
-- this call to the residue and move on to the the call.
--
-- This process is repeated using the residue of the previous pass as the
-- input to the next one, repeating as long as the residue gets strictly
-- smaller.  Once it stops getting smaller, we select the remaining call
-- with the fewest resolutions and try selecting each resolution and then
-- processing the remainder of the residue with that "guess".  If only one
-- of the guesses leads to a valid typing, that is the correct typing;
-- otherwise we report a type error.


-- |An individual proc, its formal parameter types and modes, and determinism
data ProcInfo = ProcInfo {
  procInfoProc    :: ProcSpec,
  procInfoArgs    :: [TypeFlow],
  procInfoDetism  :: Determinism,
  procInfoImpurity:: Impurity,
  procInfoInRes   :: Set ResourceName,
  procInfoOutRes  :: Set ResourceName
  } deriving (Eq)

instance Show ProcInfo where
    show (ProcInfo procSpec args detism impurity inRes outRes) =
        showProcModifiers (ProcModifiers detism MayInline impurity [] [])
        ++ show procSpec ++ "(" ++ intercalate "," (show <$> args) ++ ")"
        ++ if Set.null inRes && Set.null outRes
            then ""
            else " use " ++ intercalate ", "
                 (Set.toList inRes ++ (('?':) <$> Set.toList outRes))


procInfoTypes :: ProcInfo -> [TypeSpec]
procInfoTypes call = typeFlowType <$> procInfoArgs call


-- |Check if ProcInfo is for a proc with a single Bool output as last arg,
--  and if so, return Just the ProcInfo for the equivalent test proc
boolFnToTest :: ProcInfo -> Maybe ProcInfo
boolFnToTest pinfo@ProcInfo{procInfoDetism=Det, procInfoArgs=args}
    | List.null args = Nothing
    | last args == TypeFlow boolType ParamOut =
        Just $ pinfo {procInfoArgs=init args, procInfoDetism=SemiDet}
    | otherwise = Nothing
boolFnToTest _ = Nothing


-- |Check if ProcInfo is for a test proc, and if so, return a ProcInfo for
--  the Det proc with a single Bool output as last arg
testToBoolFn :: ProcInfo -> Maybe ProcInfo
testToBoolFn pinfo@ProcInfo{procInfoDetism=SemiDet, procInfoArgs=args}
    = Just $ pinfo {procInfoDetism=Det
                   ,procInfoArgs=args ++ [TypeFlow boolType ParamOut]}
testToBoolFn _ = Nothing


-- |A single call statement together with the determinism context in which
--  the call appears and a list of all the possible different parameter
--  list types (a list of types). This type is used to narrow down the
--  possible call typings.
data StmtTypings = StmtTypings {typingStmt::Placed Stmt,
                                typingDetism::Determinism,
                                typingArgsTypes::[ProcInfo]}
    deriving (Eq,Show)


-- |Type check a single procedure definition, including resolving overloaded
-- calls, handling implied modes, and appropriately ordering calls from
-- nested function application.  We search for a valid resolution
-- deterministically if possible.
typecheckProcDecl' :: ModSpec -> ProcDef -> Typed (ProcDef,Bool)
typecheckProcDecl' m pdef = do
    let name = procName pdef
    logTyped $ "Type checking proc " ++ name
    let proto = procProto pdef
    let params = procProtoParams proto
    let resources = procProtoResources proto
    let tmpCount = procTmpCount pdef
    let (ProcDefSrc def) = procImpln pdef
    let detism = procDetism pdef
    let pos = procPos pdef
    let vis = procVis pdef
    when (vis == Public && any ((==AnyType) . paramType) params)
        $ typeError $ ReasonUndeclared name pos
    ifOK pdef $ do
        logTyping $ "** Type checking proc " ++ name ++ ": "
        logTyped $ "   with resources: " ++ show resources
        calls <- bodyCalls def detism
        logTyped $ "   containing calls: " ++ showBody 8 (fst <$> calls)
        logTyped $ "Recording parameter types: "
                   ++ intercalate ", " (show <$> params)
        mapM_ (addDeclaredType name pos (length params)) $ zip params [1..]
        logTyped $ "Recording resource types: "
                   ++ intercalate ", " (show <$> Set.toList resources)
        mapM_ (addResourceType name pos) resources
        ifOK pdef $ do
            mapM_ (placedApply (recordCasts name) . fst) calls
            let procCalls = List.filter (isRealProcCall . content . fst) calls
            -- let unifs = List.concatMap foreignTypeEquivs
            --             (content . fst <$> calls)
            -- mapM_ (uncurry $ unifyExprTypes pos) unifs
            calls' <- zipWith (uncurry StmtTypings) procCalls
                      <$> mapM (lift . callProcInfos . fst) procCalls
            let badCalls = List.map typingStmt
                           $ List.filter (List.null . typingArgsTypes) calls'
            mapM_ (\pcall -> case content pcall of
                    ProcCall _ callee _ _ _ _ ->
                        typeError $ ReasonUndef name callee $ place pcall
                    _ -> shouldnt "typecheckProcDecl'"
                  ) badCalls
            ifOK pdef $ do
                typecheckCalls m name pos calls' [] False
                logTyping "Typing independent of mode: "
                mapM_ (placedApply validateForeign)
                      (List.filter (isForeign . content)
                        $ fst <$> calls)
                ifOK pdef $ do
                    logTyped $ "Now mode checking proc " ++ name
                    let inParams = Set.fromList $ paramName <$>
                          List.filter (flowsIn . paramFlow) params
                    let outParams = Set.fromList $ paramName <$>
                          List.filter (flowsOut . paramFlow) params
                    let inResources =
                          Set.map (resourceName . resourceFlowRes)
                          $ Set.filter (flowsIn . resourceFlowFlow) resources
                    let outResources =
                          Set.map (resourceName . resourceFlowRes)
                          $ Set.filter (flowsIn . resourceFlowFlow) resources
                    let bound
                            = addBindings (inParams `Set.union` inResources)
                              $ initBindingState pdef
                    logTyped $ "bound vars: " ++ show bound
                    (def',assigned,tmpCount') <-
                        modecheckStmts m name pos bound detism tmpCount True def
                    logTyped $ "Mode checked body   : " ++ show def'
                    logTyped $ "Vars defined by body: " ++ show assigned
                    logTyped $ "Output parameters   : "
                               ++ intercalate ", " (Set.toList outParams)
                    logTyped $ "Output resources    : "
                               ++ intercalate ", " (Set.toList outResources)
                    let modeErrs =
                          [ReasonResourceUndef name res pos
                          | res <- Set.toList
                                   $ missingBindings outResources assigned]
                          ++
                          [ReasonOutputUndef name param pos
                          | param <- Set.toList
                                     $ missingBindings outParams assigned]
                    typeErrors modeErrs
                    params' <- updateParamTypes params
                    let proto' = proto { procProtoParams = params' }
                    let pdef' = pdef { procProto = proto',
                                       procTmpCount = tmpCount',
                                       procImpln = ProcDefSrc def' }
                    sccAgain <- (&& params' /= params) <$> validTyping
                    logTyped $ "===== "
                               ++ (if sccAgain then "" else "NO ")
                               ++ "Need to check again."
                    when sccAgain
                        (logTyped $ "\n-----------------OLD:"
                                    ++ showProcDef 4 pdef
                                    ++ "\n-----------------NEW:"
                                    ++ showProcDef 4 pdef' ++ "\n")
                    return (pdef',sccAgain)


-- | If no type errors have been recorded, execute the enclosed code; otherwise
-- just return the specified proc definition.  This is probably only useful in
-- defining typecheckProcDecl'.
ifOK :: ProcDef -> Typed (ProcDef,Bool) -> Typed (ProcDef,Bool)
ifOK pdef body = do
    allGood <- validTyping
    if allGood then body else return (pdef,False)



addDeclaredType :: ProcName -> OptPos -> Int -> (Param,Int) -> Typed ()
addDeclaredType procname pos arity (Param name typ flow _,argNum) = do
    typ' <- lift $ lookupType "proc declaration" pos typ
    logTyped $ "    type of '" ++ name ++ "' is " ++ show typ'
    constrainVarType (ReasonParam procname arity pos) name typ'


-- | Record the types of available resources as local variables
addResourceType :: ProcName -> OptPos -> ResourceFlowSpec -> Typed ()
addResourceType procname pos rfspec = do
    let rspec = resourceFlowRes rfspec
    resDef <- lift $ lookupResource rspec
    let (rspecs,implns) = unzip $ maybe [] Map.toList resDef
    zipWithM_ (\n -> constrainVarType (ReasonResource procname n pos) n)
          (resourceName <$> rspecs) (resourceType <$> implns)


-- | Register variable types coming from explicit type constraints and type
-- casts.  Casts are only permitted on foreign call arguments, and only specify
-- the type of the receiving variable, while type constraints can appear
-- anywhere and constrain the type of both the source and destination
-- expressions.
recordCasts :: ProcName -> Stmt -> OptPos -> Typed ()
recordCasts caller instr@(ForeignCall "llvm" "move" _ [v1,v2]) pos = do
    logTyped $ "Recording casts in " ++ show instr
    recordCast True caller "move" v1 1
    recordCast True caller "move" v2 2
    logTyped $ "Unifying move argument types " ++ show v1 ++ " and " ++ show v2
    t1 <- expType v1
    t2 <- expType v2
    void $ unifyTypes (ReasonEqual (content v1) (content v2) pos)
           t1 t2
recordCasts caller instr@(ForeignCall _ callee _ args) pos = do
    logTyped $ "Recording casts in " ++ show instr
    mapM_ (uncurry $ recordCast True caller callee) $ zip args [1..]
recordCasts caller instr@(ProcCall _ callee _ _ _ args) pos = do
    logTyped $ "Recording casts in " ++ show instr
    mapM_ (uncurry $ recordCast False caller callee) $ zip args [1..]
recordCasts caller stmt _ =
    shouldnt $ "recordCasts of non-call statement " ++ show stmt


-- | Record the constraints on the contents of a single type constraint or type
-- cast.  Note that the Typed wrapper gives the type of the expression itself,
-- so this only needs to record the type of the variable inside the Typed
-- constructor.
recordCast :: Bool -> ProcName -> Ident -> Placed Exp -> Int -> Typed ()
recordCast isForeign caller callee pexp argNum =
    case content pexp of
        (Typed _ _ (Just _)) | not isForeign
            -> typeError $ ReasonBadCast caller callee argNum pos
        (Typed (Var name flow _) typ Nothing)
            -> constrainVarType (ReasonArgType callee argNum pos) name typ
        (Typed (Var name flow _) _ (Just typ))
            -> constrainVarType (ReasonArgType callee argNum pos) name typ
        -- XXX should check casts/constraints on manifest constants
        _   -> return ()
    where pos = place pexp


updateParamTypes :: [Param] -> Typed [Param]
updateParamTypes =
    mapM (\p@(Param name _ fl afl) -> do
            ty <- varType name >>= ultimateType
            return $ Param name ty fl afl)


-- |Return a list of the proc and foreign calls recursively in a list of
--  statements, paired with all the possible resolutions.
bodyCalls :: [Placed Stmt] -> Determinism
          -> Typed [(Placed Stmt, Determinism)]
bodyCalls [] _ = return []
bodyCalls (pstmt:pstmts) detism = do
    rest <- bodyCalls pstmts detism
    let stmt = content pstmt
    let pos  = place pstmt
    case stmt of
        ProcCall{} -> return $  (pstmt,detism):rest
        -- need to handle move instructions:
        ForeignCall{} -> return $ (pstmt,detism):rest
        TestBool _ -> return rest
        And stmts -> bodyCalls stmts detism
        Or stmts _ -> bodyCalls stmts detism
        Not stmt -> bodyCalls [stmt] detism
        Nop -> return rest
        Fail -> return rest
        Cond cond thn els _ _ -> do
          -- modify $ constrainVarType (ReasonCond pos)
          --          (expVar $ content expr) boolType
          cond' <- bodyCalls [cond] SemiDet
          thn' <- bodyCalls thn detism
          els' <- bodyCalls els detism
          return $ cond' ++ thn' ++ els' ++ rest
        Loop nested _ -> do
          nested' <- bodyCalls nested detism
          return $ nested' ++ rest
        UseResources _ nested -> do
          nested' <- bodyCalls nested detism
          return $ nested' ++ rest
        For _ nested -> shouldnt "bodyCalls: flattening left For stmt"
        Break -> return rest
        Next ->  return rest


-- |The statement is a ProcCall
isRealProcCall :: Stmt -> Bool
isRealProcCall ProcCall{} = True
isRealProcCall _ = False


-- |The statement is a ForeignCall
isForeign :: Stmt -> Bool
isForeign ForeignCall{} = True
isForeign _ = False


foreignTypeEquivs :: Stmt -> [(Placed Exp,Placed Exp)]
foreignTypeEquivs (ForeignCall "llvm" "move" _ [v1,v2]) = [(v1,v2)]
foreignTypeEquivs (ForeignCall "lpvm" "mutate" _ [v1,v2,_,_,_,_,_]) = [(v1,v2)]
foreignTypeEquivs _ = []


-- |Get matching ProcInfos for the supplied statement (which must be a call)
callProcInfos :: Placed Stmt -> Compiler [ProcInfo]
callProcInfos pstmt =
    case content pstmt of
        ProcCall m name procId _ _ _ -> do
          procs <- case procId of
              Nothing   -> callTargets m name
              Just pid -> return [ProcSpec m name pid generalVersion]
          defs <- mapM getProcDef procs
          return [ ProcInfo proc typflow detism imp inResources outResources
                 | (proc,def) <- zip procs defs
                 , let proto = procProto def
                 , let params = procProtoParams proto
                 , let resources = Set.elems $ procProtoResources proto
                 , let realParams = List.filter (not . resourceParam) params
                 , let typflow = paramTypeFlow <$> realParams
                 , let inResources = Set.fromList
                        $ resourceName . resourceFlowRes <$>
                          List.filter (flowsIn . resourceFlowFlow) resources
                 , let outResources = Set.fromList
                        $ resourceName . resourceFlowRes <$>
                          List.filter (flowsOut . resourceFlowFlow) resources
                 , let detism = procDetism def
                 , let imp = procImpurity def
                 ]
        stmt ->
          shouldnt $ "callProcInfos with non-call statement "
                     ++ showStmt 4 stmt


-- |Return the variable name of the supplied expr.  In this context,
--  the expr will always be a variable.
expVar :: Exp -> VarName
expVar expr = fromMaybe
              (shouldnt $ "expVar of non-variable expr " ++ show expr)
              $ expVar' expr


-- |Return the variable name of the supplied expr, if there is one.
expVar' :: Exp -> Maybe VarName
expVar' (Typed expr _ _) = expVar' expr
expVar' (Var name _ _) = Just name
expVar' _expr = Nothing


-- |Return the "primitive" expr of the specified expr.  This unwraps Typed
--  wrappers, giving the internal exp.
ultimateExp :: Exp -> Exp
ultimateExp (Typed expr _ _) = ultimateExp expr
ultimateExp expr = expr


-- |Type check a list of statement typings, resulting in a typing of all
--  variables.  Input is a list of statement typings plus a variable typing,
--  output is a final variable typing.  We thread through a residue
--  list of unresolved statement typings; when we reach the end of the
--  main list of statement typings, we reprocess the residue, providing
--  the last pass has resolved some statements.  Thus we make multiple
--  passes over the list of statement typings until it is empty.
--
--  If we complete a pass over the list without resolving any statements
--  and a residue remains, then we pick a statement with the fewest remaining
--  types and try all the types in turn.  If exactly one of these leads to
--  a valid typing, this is the correct one; otherwise it is a type error.
--
--  To handle a single call, we find the types of all arguments as determined
--  by the current typing, and match this list against each of the candidate
--  statement typings, filtering out invalid possibilities.  If a single
--  possibility remains, we commit to this.  If multiple possibilities remain,
--  we keep all of them as a residue and continue with other statements.  If
--  no possibilities remain, we determine that the statement typing is
--  inconsistent with the initial variable typing (a type error).
typecheckCalls :: ModSpec -> ProcName -> OptPos -> [StmtTypings]
               -> [StmtTypings] -> Bool -> Typed ()
typecheckCalls m name pos [] [] _ = return ()
typecheckCalls m name pos [] residue True =
    typecheckCalls m name pos residue [] False
typecheckCalls m name pos [] residue False = do
    -- XXX Propagation alone is not always enough to determine a unique type.
    -- Need code to try to find a mode by picking a residual call with the
    -- fewest possibilities and try all combinations to see if exactly one
    -- of them gives us a valid typing.  If not, it's a type error.
    typeErrors (List.map overloadErr residue)
    return ()
typecheckCalls m name pos (stmtTyping@(StmtTypings pstmt detism typs):calls)
        residue chg = do
    logTyped $ "Type checking call " ++ show pstmt
    logTyped $ "Calling context is " ++ show detism
    logTyped $ "Candidate types:\n    " ++ intercalate "\n    " (show <$> typs)
    let (callee,pexps) = case content pstmt of
                             ProcCall _ callee' _ _ _ pexps' -> (callee',pexps')
                             noncall -> shouldnt
                                        $ "typecheckCalls with non-call stmt"
                                          ++ show noncall
    actualTypes <- mapM expType pexps
    logTyped $ "Actual types: " ++ show actualTypes
    matches <- mapM
               (matchTypeList name callee (place pstmt) actualTypes detism)
               typs
    let validMatches = catOKs matches
    let validTypes = nubBy ((==) `on` (procInfoTypes . fst)) validMatches
    logTyped $ "Valid types = " ++ show (snd <$> validTypes)
    logTyped $ "Converted types = " ++ show (boolFnToTest <$> typs)
    case validTypes of
        [] -> do
          logTyped "Type error: no valid types for call"
          typeErrors (concatMap errList matches)
        [(match,typing)] -> do
          put typing
          logTyping "Resulting typing = "
          typecheckCalls m name pos calls residue True
        _ -> do
          let matchProcInfos = fst <$> validMatches
          let stmtTyping' = stmtTyping {typingArgsTypes = matchProcInfos}
          typecheckCalls m name pos calls (stmtTyping':residue)
              $ chg || matchProcInfos /= typs


-- |Match up the argument types of a call with the parameter types of the
-- callee, producing a list of the actual types.  If this list contains
-- InvalidType, then the call would be a type error.
matchTypeList :: Ident -> Ident -> OptPos -> [TypeSpec] -> Determinism
              -> ProcInfo -> Typed (MaybeErr (ProcInfo,Typing))
matchTypeList caller callee pos callArgTypes detismContext calleeInfo
    | sameLength callArgTypes args
    = matchTypeList' callee pos callArgTypes calleeInfo
    -- Handle case of SemiDet context call to bool function as a proc call
    | isJust testInfo
      && sameLength callArgTypes (procInfoArgs calleeInfo')
    = matchTypeList' callee pos callArgTypes calleeInfo'
    -- Handle case of reified test call
    | isJust detCallInfo
      && sameLength callArgTypes (procInfoArgs calleeInfo'')
    = matchTypeList' callee pos callArgTypes calleeInfo''
    | otherwise = return $ Err [ReasonArity caller callee pos
                                (length callArgTypes) (length args)]
    where args = procInfoArgs calleeInfo
          testInfo = boolFnToTest calleeInfo
          calleeInfo' = fromJust testInfo
          detCallInfo = testToBoolFn calleeInfo
          calleeInfo'' = fromJust detCallInfo

matchTypeList' :: Ident -> OptPos -> [TypeSpec] -> ProcInfo
               -> Typed (MaybeErr (ProcInfo,Typing))
matchTypeList' callee pos callArgTypes calleeInfo = do
    logTyped $ "Matching types " ++ show callArgTypes
               ++ " with " ++ show calleeInfo
    let args = procInfoArgs calleeInfo
    let calleeTypes = typeFlowType <$> args
    let calleeFlows = typeFlowMode <$> args
    typing0 <- get
    calleeTypes' <- refreshTypes calleeTypes
    matches <- zipWith3M (unifyTypes . flip (ReasonArgType callee) pos)
               [1..] callArgTypes calleeTypes'
    logTyping "Matched with typing: "
    typing <- get
    put typing0 -- reset to initial typing
    let mismatches = List.map fst $ List.filter ((==InvalidType) . snd)
                       $ zip [1..] matches
    if List.null mismatches
    then return $ OK
         (calleeInfo
        -- XXX this throws away the types of the callee
        --   {procInfoArgs = List.zipWith TypeFlow matches calleeFlows},
          {procInfoArgs = List.zipWith TypeFlow calleeTypes calleeFlows},

          typing)
    else return $ Err [ReasonArgType callee n pos | n <- mismatches]


-- | Refresh all type variables in a list of TypeSpecs.
-- Does not modify the underlying Typing, excluding the typeVarCounter
refreshTypes :: [TypeSpec] -> Typed [TypeSpec]
refreshTypes tys = do
    typing0 <- get
    modify (\s -> initTyping{typeVarCounter=typeVarCounter s})
    tys' <- refreshTypeVars tys
    logTyping $ "Refreshed types " ++ show tys ++ " with " ++ show tys'
    modify (\s -> typing0{typeVarCounter=typeVarCounter s})
    return tys'


-- | Replace all TypeVariables in a list of TypeSpecs with fresh TypeVariables
refreshTypeVars :: [TypeSpec] -> Typed [TypeSpec]
refreshTypeVars = mapM refreshTypeVar


-- | Replace all TypeVariables in a TypeSpec with fresh TypeVariables
refreshTypeVar :: TypeSpec -> Typed TypeSpec
refreshTypeVar ty@TypeVariable{typeVariableName=nm} = do
    mbty' <- gets $ Map.lookup nm . tvarDict
    case mbty' of
        Just ty' -> return ty'
        Nothing -> do
            ty' <- freshTypeVar
            modify (\s -> s{tvarDict=Map.insert nm ty' $ tvarDict s})
            return ty'
refreshTypeVar ty@TypeSpec{typeParams=tys} = do
    tys' <- refreshTypeVars tys
    return ty{typeParams=tys'}
refreshTypeVar ty = return ty


----------------------------------------------------------------
--                            Mode Checking
--
-- Once type checking is complete and a unique type for each variable is
-- determined, we select the proc invoked at each call, and check that the code
-- is mode-correct, determinism-correct, and Impurity-correct.  Rather than
-- inferring mode, determinism, and Impurity, and then reporting errors where they
-- conflict with the declarations, our approach to checking these things is, as
-- much as possible, to point out the call that violates the declared
-- characteristics.  This is possible because mode, determinism, and Impurity must
-- be declared, and because most of these things are non-decreasing over
-- statement sequences.  For example, code that is SemiDet will not meet a call
-- that will suddenly make the statement sequence Det, nor will Impure code meet
-- a call that makes it Pure.  That means we can check code by simply reporting
-- the first call that violates the declared characteristic.  The exception to
-- this is that code that is Det or SemiDet does become Failure or Terminal by
-- meeting a call that is; we handle this by keeping track of whether or not a
-- sequence has included a Failure or Terminal call, and reporting if this
-- aspect was violated at the end of the sequence.
----------------------------------------------------------------


-- | A binding state reflects whether execution will reach a given program
-- point, if so, whether execution can succeed or fail, and if it can reach
-- there in success, the set of variables that will definitely be defined
-- (bound).  It comprises a determinism, the set of variables that will
-- definitely be bound at that program point, and the set of variables that
-- will definitely reach the loop exit point.  For both sets of variables,
-- Nothing indicates the universal set.

data BindingState = BindingState {
        bindingDetism    :: Determinism,
        bindingImpurity  :: Impurity,
        bindingVars      :: Maybe (Set VarName),
        bindingBreakVars :: Maybe (Set VarName)
        }


-- | Nicely show a set, given the supplied fn to show each element
showSet :: (a -> String) -> Set a -> String
showSet showFn set =
    "{" ++ intercalate ", " (showFn <$> Set.toList set) ++ "}"


-- | Nicely show a Maybe set, given the supplied fn to show each element.
-- Nothing is treated as signifying the universal set.
showMaybeSet :: (a -> String) -> Maybe (Set a) -> String
showMaybeSet f Nothing = "Everything"
showMaybeSet f (Just set) = showSet f set


instance Show BindingState where
    show (BindingState detism impurity boundVars breakVars) =
        impurityFullName impurity ++ " "
        ++ determinismFullName detism ++ " computation binding "
        ++ showMaybeSet id boundVars ++ ", break set = "
        ++ showMaybeSet id breakVars


impurityFullName :: Impurity -> String
impurityFullName Pure = "pure"
impurityFullName PromisedPure = "promised pure"
impurityFullName impurity = impurityName impurity


-- | A determinism name suitable for user messages
determinismFullName :: Determinism -> String
determinismFullName Det = "normal (total)"
determinismFullName detism = determinismName detism

-- | Is this binding state guaranteed to succeed?
mustSucceed :: BindingState -> Bool
mustSucceed = (==Det) . bindingDetism


-- | Is this binding state guaranteed to fail?
mustFail :: BindingState -> Bool
mustFail = (==Failure) . bindingDetism


-- | Initial BindingState with nothing bound and no breaks seen
initBindingState :: ProcDef -> BindingState
initBindingState pdef =
    BindingState Det impurity (Just Set.empty) Nothing
    where impurity = expectedImpurity $ procImpurity pdef


-- | The intersection of two Maybe (Set a), where Nothing denotes the universal
-- set.
intersectMaybeSets :: Ord a => Maybe (Set a) -> Maybe (Set a) -> Maybe (Set a)
intersectMaybeSets Nothing mset = mset
intersectMaybeSets mset Nothing = mset
intersectMaybeSets (Just mset1) (Just mset2) =
    Just $ Set.intersection mset1 mset2


-- | the join of two BindingStates.
joinState :: BindingState -> BindingState -> BindingState
joinState (BindingState detism1 impurity1 boundVars1 breakVars1)
          (BindingState detism2 impurity2 boundVars2 breakVars2) =
          BindingState detism  impurity  boundVars  breakVars
  where detism    = determinismJoin detism1 detism2
        impurity    = max impurity1 impurity2
        breakVars = breakVars1 `intersectMaybeSets` breakVars2
        boundVars = boundVars1 `intersectMaybeSets` boundVars2


-- | Add some bindings to a BindingState
addBindings :: Set VarName -> BindingState -> BindingState
addBindings vars st@BindingState{bindingDetism=Terminal} = st
addBindings vars st@BindingState{bindingDetism=Failure}  = st
addBindings vars st@BindingState{bindingDetism=Det} =
    st {bindingVars=(vars `Set.union`) <$> bindingVars st}
addBindings vars st@BindingState{bindingDetism=SemiDet} =
    st {bindingVars=(vars `Set.union`) <$> bindingVars st}


-- | Returns the deterministic version of the specified binding state.
forceDet :: BindingState -> BindingState
forceDet st =
    st {bindingDetism = determinismSucceed $ bindingDetism st}


-- | Returns the definitely failing version of the specified binding state.
forceFailure :: BindingState -> BindingState
forceFailure st =
        st {bindingVars = Nothing,
            bindingDetism = determinismFail $ bindingDetism st}


-- | Returns the binding state after a statement with the specified determinism that
--   definitely binds the specified variables.
bindingStateSeq :: Determinism -> Impurity -> Set VarName -> BindingState
                -> BindingState
bindingStateSeq stmtDetism impurity outputs st =
    st {bindingDetism=detism', bindingImpurity=impurity', bindingVars=vars'}
  where detism' = bindingDetism st `determinismSeq` stmtDetism
        impurity' = bindingImpurity st `impuritySeq` impurity
        vars'   = if determinismProceding detism'
                  then (outputs `Set.union`) <$> bindingVars st
                  else Nothing


-- | Returns the binding state after a next statement entered in the specified
-- binding state.
bindingStateAfterNext :: BindingState -> BindingState
bindingStateAfterNext st = st {bindingDetism=Terminal, bindingVars=Nothing}


-- | Returns the binding state after a break statement entered in the specified
-- binding state.
bindingStateAfterBreak :: BindingState -> BindingState
bindingStateAfterBreak st =
    st {bindingDetism=Terminal, bindingVars=Nothing, bindingBreakVars=bvars}
    where bvars = bindingVars st `intersectMaybeSets` bindingBreakVars st


-- | which of a set of expected bindings will be unbound if execution reach this
-- binding state
missingBindings :: Set VarName -> BindingState -> Set VarName
missingBindings vars st = maybe Set.empty (vars Set.\\) $ bindingVars st


-- | Is the specified variable defined in the specified binding state?
assignedIn :: VarName -> BindingState -> Bool
assignedIn var bstate = maybe True (var `elem`) $ bindingVars bstate


-- |Return a list of (actual,formal) argument mode pairs.
actualFormalModes :: [(FlowDirection,Bool,Maybe VarName)] -> ProcInfo
                  -> [(FlowDirection,FlowDirection)]
actualFormalModes modes ProcInfo{procInfoArgs=typModes} =
    zip (typeFlowMode <$> typModes) (sel1 <$> modes)


-- |Match up the argument modes of a call with the available parameter
-- modes of the callee.  Determine if all actual arguments are instantiated
-- if the corresponding parameter is an input.
matchModeList :: [(FlowDirection,Bool,Maybe VarName)]
              -> ProcInfo -> Bool
matchModeList modes procinfo
    -- Check that no param is in where actual is out
    = (ParamIn,ParamOut) `notElem` actualFormalModes modes procinfo


-- |Match up the argument modes of a call with the available parameter
-- modes of the callee.  Determine if the call mode exactly matches the
-- proc mode, treating a FlowUnknown argument as ParamOut.
exactModeMatch :: [(FlowDirection,Bool,Maybe VarName)]
               -> ProcInfo -> Bool
exactModeMatch modes procinfo
    = all (uncurry (==)) $ actualFormalModes modes procinfo


overloadErr :: StmtTypings -> TypeError
overloadErr StmtTypings{typingStmt=call,typingArgsTypes=candidates} =
    -- XXX Need to give list of matching procs
    ReasonOverload (procInfoProc <$> candidates) $ place call


-- |Given type assignments to variables, resolve modes in a proc body, building
--  a revised, properly moded body, or indicate a mode error. This must handle
--  several cases:
--  * Test statements must be handled, determining which stmts in a test context
--    are actually tests, and reporting an error for tests outside a test
--    context
--  * Implied modes:  in a test context, allow in mode where out mode is
--    expected by assigning a fresh temp variable and generating an = test of
--    the variable against the in value.
--  * Handle in-out call mode where an out-only argument is expected.
--  * Reaching the end of a Terminal or Failure statement sequence with a weaker
--    determinism.
--  This code threads a set of assigned variables through, which starts as
--  the set of in parameter names.
modecheckStmts :: ModSpec -> ProcName -> OptPos -> BindingState -> Determinism
<<<<<<< HEAD
               -> Int -> [Placed Stmt] -> Typed ([Placed Stmt],BindingState,Int)
modecheckStmts _ name pos assigned detism tmpCount [] = do
    logTyped $ "Mode check end of " ++ show detism ++ " proc '" ++ name ++ "'"
    typeErrors $ detismCheck name pos detism $ bindingDetism assigned
=======
               -> Int -> Bool -> [Placed Stmt]
               -> Typed ([Placed Stmt],BindingState,Int)
modecheckStmts _ name pos assigned detism tmpCount final [] = do
    when final
        $ typeErrors $ detismCheck name pos detism $ bindingDetism assigned
>>>>>>> 24b1d433
    return ([],assigned,tmpCount)
modecheckStmts m name pos assigned detism tmpCount final (pstmt:pstmts) = do
    logTyped $ "Mode check stmt " ++ showStmt 16 (content pstmt)
    -- when (bindingDetism assigned == Terminal)
    --     $ typeErrors [ReasonUnnreachable name (place pstmt)]
    let final' = final && List.null pstmts
    (pstmt',assigned',tmpCount') <-
        placedApply (modecheckStmt m name pos assigned detism tmpCount final')
            pstmt
    logTyped $ "Now assigned = " ++ show assigned'
    (pstmts',assigned'',tmpCount'')
        <- modecheckStmts m name pos assigned' detism tmpCount' final pstmts
    return (pstmt'++pstmts',assigned'',tmpCount'')


-- |Mode check a single statement, returning a list of moded statements,
--  plus a set of variables bound by this
--  statement, and a list of errors.  When this is called, all variable
--  and type variable types have already been established in the Typed monad.
--
--  We select a mode as follows:
--    0.  If some input arguments are not assigned, report an uninitialised
--        variable error.
--    1.  If there is an exact match for the current instantiation state
--        (treating any FlowUnknown args as ParamIn), select it.
--    2.  If this is a test context and there is a match for the current
--        instantiation state (treating any FlowUnknown args as ParamIn
--        and allowing ParamIn arguments where the parameter is ParamOut),
--        select it, and transform by replacing each non-identical flow
--        ParamIn argument with a fresh ParamOut variable, and adding a
--        = test call to test the fresh variable against the actual ParamIn
--        argument.
--    3.  If there is a match (possibly with some ParamIn args where
--        ParamOut is expected) treating any FlowUnknown args as ParamOut,
--        then select that mode but delay the call.
--    4.  Otherwise report a mode error.
--
--    In case there are multiple modes that match one of those criteria,
--    select the first that matches.

modecheckStmt :: ModSpec -> ProcName -> OptPos -> BindingState -> Determinism
              -> Int -> Bool -> Stmt -> OptPos
              -> Typed ([Placed Stmt],BindingState,Int)
modecheckStmt m name defPos assigned detism tmpCount final
    stmt@(ProcCall cmod cname _ _ resourceful args) pos = do
    logTyped $ "Mode checking call   : " ++ show stmt
    logTyped $ "    with assigned    : " ++ show assigned
    callInfos <- lift $ callProcInfos $ maybePlace stmt pos
    -- Find arg types and expand type variables
    actualTypes <- mapM (expType >=> ultimateType) args
    logTyped $ "    actual types     : " ++ show actualTypes
    let actualModes = List.map (expMode assigned) args
    logTyped $ "    actual modes     : " ++ show actualModes
    let flowErrs = [ReasonArgFlow cname num pos
                   | ((mode,avail,_),num) <- zip actualModes [1..]
                   , not avail && (mode == ParamIn || mode == ParamInOut)]
    if not $ List.null flowErrs -- Using undefined var as input?
        then do
            logTyped $ "Unpreventable mode errors: " ++ show flowErrs
            typeErrors flowErrs
            return ([],assigned,tmpCount)
        else case (cmod, cname, actualModes, args) of
          -- Special cases to handle = as assignment when one argument is
          -- known to be defined and the other is an output or unknown.
          ([], "=", [(ParamIn,True,_),(ParamOut,_,_)],[arg1,arg2]) ->
                modecheckStmt m name defPos assigned detism tmpCount final
                    (ForeignCall "llvm" "move" [] [arg1, arg2]) pos
          ([], "=", [(ParamOut,_,_),(ParamIn,True,_)],[arg1,arg2]) ->
                modecheckStmt m name defPos assigned detism tmpCount final
                    (ForeignCall "llvm" "move" [] [arg2, arg1]) pos
          _ -> do
            typeMatches <- (fst <$>) . catOKs <$> mapM
                        (matchTypeList name cname pos actualTypes detism)
                        callInfos
            logTyped $ "Type-correct modes   : " ++ show typeMatches
            -- All the possibly matching modes
            let modeMatches
                    = List.filter (matchModeList actualModes) typeMatches
            logTyped $ "Possible mode matches: " ++ show modeMatches
            let exactMatches
                    = List.filter (exactModeMatch actualModes) modeMatches
            logTyped $ "Exact mode matches: " ++ show exactMatches
            case (exactMatches,modeMatches) of
                (match:_, _)  ->
                    finaliseCall m name assigned detism resourceful tmpCount
                                 final pos args match stmt
                ([], match:_) ->
                    finaliseCall m name assigned detism resourceful tmpCount
                                 final pos args match stmt
                ([], []) -> do
                        logTyped $ "Mode errors in call:  " ++ show flowErrs
                        typeError $ ReasonUndefinedFlow cname pos
                        return ([],assigned,tmpCount)
modecheckStmt m name defPos assigned detism tmpCount final
    stmt@(ForeignCall lang cname flags args) pos = do
    logTyped $ "Mode checking foreign call " ++ show stmt
    logTyped $ "    with assigned " ++ show assigned
    actualTypes <- mapM (expType >=> ultimateType) args
    let actualModes = List.map (expMode assigned) args
    let flowErrs = [ReasonArgFlow ("foreign " ++ lang ++ " " ++ cname) num pos
                   | ((mode,avail,_yy),num) <- zip actualModes [1..]
                   , not avail && mode == ParamIn]
    if not $ List.null flowErrs -- Using undefined var as input?
        then do
            logTyped "mode error in foreign call"
            typeErrors flowErrs
            return ([],assigned,tmpCount)
        else do
            let typeflows = List.zipWith TypeFlow actualTypes
                            $ sel1 <$> actualModes
            logTyped $ "    types and modes = " ++ show typeflows
            let actualImpurity = flagsImpurity flags
            let impurity = bindingImpurity assigned
            let stmtDetism = flagsDetism flags
            let foreignIdent = "foreign " ++ cname
            let errs = [ReasonDeterminism foreignIdent stmtDetism detism pos
                       | Det `determinismLEQ` detism
                         && not (stmtDetism `determinismLEQ` detism)]
                       ++ [ReasonPurity foreignIdent actualImpurity impurity pos
                          | actualImpurity > impurity]
            typeErrors errs
            let args' = List.zipWith setPExpTypeFlow typeflows args
            let stmt' = ForeignCall lang cname flags args'
            let vars = pexpListOutputs args'
            let nextDetism = determinismSeq (bindingDetism assigned) stmtDetism
            let assigned' = assigned {bindingDetism=nextDetism}
            logTyped $ "New instr = " ++ show stmt'
            return ([maybePlace stmt' pos],
                    bindingStateSeq stmtDetism impurity vars assigned,tmpCount)
modecheckStmt _ _ _ assigned _ tmpCount final Nop pos = do
    logTyped "Mode checking Nop"
    return ([maybePlace Nop pos], assigned, tmpCount)
modecheckStmt _ _ _ assigned _ tmpCount final Fail pos = do
    logTyped "Mode checking Fail"
    return ([maybePlace Fail pos], forceFailure assigned, tmpCount)
modecheckStmt m name defPos assigned detism tmpCount final
    stmt@(Cond tstStmt thnStmts elsStmts _ _) pos = do
    logTyped $ "Mode checking conditional " ++ show stmt
    (tstStmt', assigned1, tmpCount1) <-
        placedApplyM
        (modecheckStmt m name defPos assigned SemiDet tmpCount False)
        tstStmt
    logTyped $ "Assigned by test: " ++ show assigned1
    let condVars = maybe [] Set.toAscList $ bindingVars assigned1
    condTypes <- mapM ultimateVarType condVars
    let condBindings = Map.fromAscList $ zip condVars condTypes
    logTyped $ "Assigned by test: " ++ show assigned1
    (thnStmts', assigned2, tmpCount2) <-
        modecheckStmts m name defPos (forceDet assigned1) detism tmpCount1
                       final thnStmts
    logTyped $ "Assigned by then branch: " ++ show assigned2
    (elsStmts', assigned3, tmpCount3) <-
        modecheckStmts m name defPos assigned detism tmpCount2 final elsStmts
    logTyped $ "Assigned by else branch: " ++ show assigned3
    if mustSucceed assigned1 -- is condition guaranteed to succeed?
      then do
        logTyped $ "Assigned by succeeding conditional: " ++ show assigned2
        return (tstStmt'++thnStmts', assigned2, tmpCount2)
      else if mustFail assigned1 -- is condition guaranteed to fail?
      then do
        logTyped $ "Assigned by failing conditional: " ++ show assigned3
        return (tstStmt'++elsStmts', assigned3, tmpCount3)
      else do
        let finalAssigned = assigned2 `joinState` assigned3
        logTyped $ "Assigned by conditional: " ++ show finalAssigned
        let vars = maybe [] Set.toAscList $ bindingVars finalAssigned
        types <- mapM ultimateVarType vars
        let bindings = Map.fromAscList $ zip vars types
        return -- XXX Fix Nothing to be set of variables assigned by condition
          ([maybePlace (Cond (seqToStmt tstStmt') thnStmts' elsStmts'
                        (Just condBindings)
                        (if isJust (bindingVars finalAssigned)
                         then Just bindings else Nothing)
          )
            pos], finalAssigned,tmpCount)
modecheckStmt m name defPos assigned detism tmpCount final
    stmt@(TestBool exp) pos = do
    logTyped $ "Mode checking test " ++ show exp
    let exp' = [maybePlace
                (TestBool (content
                           $ setPExpTypeFlow (TypeFlow boolType ParamIn)
                             (maybePlace exp pos)))
                 pos]
    case expIsConstant exp of
      Just (IntValue 0) -> return (exp', forceFailure assigned,tmpCount)
      Just (IntValue 1) -> return ([maybePlace Nop pos], assigned,tmpCount)
      _                 -> return (exp',
                                   bindingStateSeq SemiDet Pure Set.empty
                                   assigned,tmpCount)
modecheckStmt m name defPos assigned detism tmpCount final
    stmt@(Loop stmts _) pos = do
    logTyped $ "Mode checking loop " ++ show stmt
    -- XXX `final` is wrong:  checking for a terminal loop is not this easy
    (stmts', assigned', tmpCount') <-
      modecheckStmts m name defPos assigned detism tmpCount final stmts
    logTyped $ "Assigned by loop: " ++ show assigned'
    vars <- typeMapFromSet $ bindingBreakVars assigned'
    logTyped $ "Loop exit vars: " ++ show vars
    return ([maybePlace (Loop stmts' vars) pos], assigned',tmpCount')
modecheckStmt m name defPos assigned detism tmpCount final
    stmt@(UseResources resources stmts) pos = do
    logTyped $ "Mode checking use ... in stmt " ++ show stmt
    (stmts', assigned', tmpCount')
<<<<<<< HEAD
        <- modecheckStmts m name defPos assigned (determinismJoin Det detism)       
            tmpCount stmts
=======
        <- modecheckStmts m name defPos assigned detism tmpCount final stmts
>>>>>>> 24b1d433
    return
        ([maybePlace (UseResources resources stmts') pos], assigned',tmpCount')
-- XXX Need to implement these correctly:
modecheckStmt m name defPos assigned detism tmpCount final
    stmt@(And stmts) pos = do
    logTyped $ "Mode checking conjunction " ++ show stmt
    (stmts', assigned', tmpCount')
        <- modecheckStmts m name defPos assigned detism tmpCount final stmts
    if mustSucceed assigned'
        then return (stmts', assigned',tmpCount')
        else return ([maybePlace (And stmts') pos], assigned',tmpCount')
modecheckStmt m name defPos assigned detism tmpCount final
    stmt@(Or stmts _) pos = do
    logTyped $ "Mode checking disjunction " ++ show stmt
    -- XXX must mode check individually and join the resulting states
    (stmts', assigned', tmpCount')
        <- modecheckStmts m name defPos assigned detism tmpCount final stmts
    vars <- typeMapFromSet $ bindingVars assigned'
    return ([maybePlace (Or stmts' vars) pos], assigned',tmpCount')
modecheckStmt m name defPos assigned detism tmpCount final
    (Not stmt) pos = do
    logTyped $ "Mode checking negation " ++ show stmt
    (stmt', _, tmpCount') <-
        placedApplyM (modecheckStmt m name defPos assigned detism tmpCount final) stmt
    return ([maybePlace (Not (seqToStmt stmt')) pos], assigned, tmpCount')
modecheckStmt _ _ _ _ _ _ final stmt@For{} pos =
    shouldnt $ "For statement left by unbranching: " ++ show stmt
modecheckStmt m name defPos assigned detism tmpCount final
    Break pos = do
    logTyped $ "Mode checking break with assigned=" ++ show assigned
    return ([maybePlace Break pos],bindingStateAfterBreak assigned, tmpCount)
modecheckStmt m name defPos assigned detism tmpCount final
    Next pos = do
    logTyped $ "Mode checking continue with assigned=" ++ show assigned
    return ([maybePlace Next pos],bindingStateAfterNext assigned, tmpCount)


-- |Produce a typed statement sequence, the binding state, and final temp count
-- from a single proc call.
finaliseCall :: ModSpec -> ProcName -> BindingState -> Determinism -> Bool
             -> Int -> Bool -> OptPos -> [Placed Exp] -> ProcInfo -> Stmt
             -> Typed ([Placed Stmt],BindingState,Int)
finaliseCall m name assigned detism resourceful tmpCount final pos args match
             stmt = do
    let matchProc = procInfoProc match
    let matchDetism = procInfoDetism match
    let matchImpurity = procInfoImpurity match
    let outResources = procInfoOutRes match
    let inResources = procInfoInRes match
    let impurity = bindingImpurity assigned
    let (args',stmts,tmpCount') =
         matchArguments tmpCount (procInfoArgs match) args
    let stmt' = ProcCall (procSpecMod matchProc)
                (procSpecName matchProc)
                (Just $ procSpecID matchProc)
                matchDetism resourceful args'
    let procIdent = "proc " ++ show matchProc
    let errs =
            -- XXX Should postpone detism errors until we see if we
            -- can work out if the test is certain to succeed.
            -- Perhaps add mutual exclusion inference to the mode
            -- checker.
            [ReasonDeterminism procIdent matchDetism detism pos
            | Det `determinismLEQ` detism
                && not (matchDetism `determinismLEQ` detism)]
            ++ [ReasonPurity procIdent matchImpurity impurity pos
                | matchImpurity > impurity]
            ++ [ReasonLooksPure (show matchProc) matchImpurity pos
                | matchImpurity > Pure && not resourceful]
            ++ [ReasonActuallyPure (show matchProc) matchImpurity pos
                | matchImpurity == Pure && resourceful
                  && List.null inResources && List.null outResources]
            ++ [ReasonResourceUnavail name res pos
                | res <- Set.toList
                    $ missingBindings inResources
                      $ addBindings specialResourcesSet assigned]
    typeErrors errs
    logTyped $ "Finalising call :  " ++ show stmt'
    logTyped $ "Input resources :  " ++ simpleShowSet inResources
    logTyped $ "Output resources:  " ++ simpleShowSet outResources
    let specials = inResources `Set.intersection` specialResourcesSet
    let avail    = fromMaybe Set.empty (bindingVars assigned)
    logTyped $ "Specials in call:  " ++ simpleShowSet specials
    logTyped $ "Available vars  :  " ++ simpleShowSet avail
    let specialInstrs =
            [ move (s `withType` ty)
                   (varSet r `withType` ty)
            | resourceful -- no specials unless resourceful
            , r <- Set.elems $ specials Set.\\ avail
            , let (f,ty) = fromMaybe (const $ StringValue "Unknown",stringType)
                            $ Map.lookup r specialResources
            , let s = f $ maybePlace stmt pos]
    let assigned' =
            bindingStateSeq matchDetism matchImpurity
            (pexpListOutputs args')
            (assigned {bindingVars =
                Set.union outResources <$> bindingVars assigned })
    logTyped $ "Generated special stmts = " ++ show specialInstrs
    logTyped $ "New instr = " ++ show stmt'
    logTyped $ "Generated extra stmts = " ++ show stmts
    (stmts',assigned'',tmpCount'') <-
        modecheckStmts m name pos assigned' detism tmpCount' final stmts
    return (specialInstrs ++ maybePlace stmt' pos : stmts'
           , assigned'', tmpCount'')


matchArguments :: Int -> [TypeFlow] -> [Placed Exp]
               -> ([Placed Exp],[Placed Stmt],Int)
matchArguments tmpCount [] [] = ([],[],tmpCount)
matchArguments _ [] _ = shouldnt "matchArguments arity mismatch"
matchArguments _ _ [] = shouldnt "matchArguments arity mismatch"
matchArguments tmpCount (typeflow:typeflows) (arg:args) =
    let (arg', stmts1, tmpCount') = matchArgument tmpCount typeflow arg
        (args', stmts2, tmpCount'') = matchArguments tmpCount' typeflows args
    in  (arg':args', stmts1++stmts2, tmpCount'')


-- |Transform an argument as supplied to match the param it is passed to.  This
-- includes handling implied modes by generating a fresh variable to pass in the
-- call, and generating code to match it with the provided input.  Thus also
-- attaches the correct type to the argument.
matchArgument :: Int -> TypeFlow -> Placed Exp -> (Placed Exp,[Placed Stmt],Int)
matchArgument tmpCount typeflow arg
    | ParamOut == typeFlowMode typeflow
      && ParamIn == flattenedExpFlow (content arg) =
          let var = mkTempName tmpCount
              inTypeFlow = typeflow {typeFlowMode = ParamIn}
          in  (Unplaced $ setExpTypeFlow typeflow (varSet var),
               [maybePlace (ProcCall [] "=" Nothing SemiDet False
                            [Unplaced $ setExpTypeFlow inTypeFlow $ varGet var,
                             setPExpTypeFlow inTypeFlow arg])
                           (place arg)],
               tmpCount+1)
    | otherwise = (setPExpTypeFlow typeflow arg, [], tmpCount)


-- |Return a list of error messages for too weak a determinism at the end of a
-- statement sequence.
detismCheck :: ProcName -> OptPos -> Determinism -> Determinism -> [TypeError]
detismCheck name pos expectedDetism actualDetism
    -- XXX Report ReasonUndeclaredTerminal if appropriate, when terminalness is
    -- analysed correctly.
    | actualDetism `determinismLEQ` expectedDetism = []
    | Det `determinismLEQ` expectedDetism = []
    | otherwise = [ReasonWeakDetism name actualDetism expectedDetism pos]


selectMode :: [ProcInfo] -> [(FlowDirection,Bool,Maybe VarName)]
           -> ProcInfo
selectMode (procInfo:_) _ = procInfo
selectMode _ _ = shouldnt "selectMode with empty list of modes"


-- |Ensure the two exprs have the same types; if both are variables, this
--  means unifying their types.
unifyExprTypes :: OptPos -> Placed Exp -> Placed Exp -> Typed ()
unifyExprTypes pos a1 a2 = do
    logTyped $ "Type checking foreign instruction unifying types "
               ++ show a1 ++ " and " ++ show a2
    let a1Content = content a1
    let a2Content = content a2
    case expVar' $ content a2 of
        Nothing -> typeError (ReasonBadMove a2Content pos)
        Just toVar ->
          case ultimateExp a1Content of
              Var fromVar _ _ -> do
                unifyVarTypes pos fromVar toVar
                logTyping "Resulting typing = "
              _ -> do
                ty <- expType $ Unplaced a1Content
                logTyped $ "constraining var " ++ show toVar
                           ++ " to type " ++ show ty
                constrainVarType
                         (ReasonEqual a1Content a2Content (place a2))
                         toVar ty


-- |Does this parameter correspond to a manifest argument?
resourceParam :: Param -> Bool
resourceParam (Param _ _ _ (Resource _)) = True
resourceParam _ = False


----------------------------------------------------------------
--                    Check foreign calls
----------------------------------------------------------------

-- | Add the specified type error if the specified test fails
reportErrorUnless :: TypeError -> Bool -> Typed ()
reportErrorUnless err False = typeError err
reportErrorUnless err True = return ()


-- | Make sure a foreign call is valid; otherwise report an error
validateForeign :: Stmt -> OptPos -> Typed ()
validateForeign stmt@(ForeignCall lang name tags args) pos = do
    argTypes <- mapM (expType >=> ultimateType) args
    maybeReps <- lift $ mapM lookupTypeRepresentation argTypes
    let numberedMaybes = zip maybeReps [1..]
    let untyped = snd <$> List.filter (isNothing . fst) numberedMaybes
    if List.null untyped
      then do
        let argReps = List.filter (not . repIsPhantom)
                      $ trustFromJust "validateForeign" <$> maybeReps
        logTyped $ "Type checking foreign " ++ lang ++ " call "
                   ++ unwords (name:tags)
                   ++ "(" ++ intercalate ", " (show <$> argReps) ++ ")"
        validateForeignCall lang name tags argReps stmt pos
      else
        typeErrors (flip (ReasonForeignArgType name) pos <$> untyped)
validateForeign stmt _ =
    shouldnt $ "validateForeign of non-foreign stmt " ++ showStmt 4 stmt


-- | Make sure a foreign call is valid; otherwise report an error
-- XXX Check that the outputs of LLVM instructions are correct, after
--     considering casting.
validateForeignCall :: String -> ProcName -> [String] -> [TypeRepresentation]
                    -> Stmt -> OptPos -> Typed ()
-- just assume C calls are OK
validateForeignCall "c" _ _ _ _ _  = return ()
-- A move with no non-phantom arguments:  all OK
validateForeignCall "llvm" "move" _ [] stmt pos = return ()
validateForeignCall "llvm" "move" _ [inRep,outRep] stmt pos
  | inRep == outRep = return ()
  | otherwise       = typeError (ReasonWrongOutput "move" outRep inRep pos)
validateForeignCall "llvm" "move" _ argReps stmt pos =
    typeError (ReasonForeignArity "move" (length argReps) 2 pos)
validateForeignCall "llvm" name flags argReps stmt pos = do
    let arity = length argReps
    case argReps of
        [inRep1,inRep2,outRep] ->
          case Map.lookup name llvmMapBinop of
             Just (_,fam,outTy) -> do
               reportErrorUnless (ReasonWrongFamily name 1 fam pos)
                                 (fam == typeFamily inRep1)
               reportErrorUnless (ReasonWrongFamily name 2 fam pos)
                                 (fam == typeFamily inRep2)
               reportErrorUnless (ReasonIncompatible name inRep1 inRep2 pos)
                                 (compatibleReps inRep1 inRep2)
             Nothing ->
               if isJust $ Map.lookup name llvmMapUnop
               then typeError (ReasonForeignArity name arity 2 pos)
               else typeError (ReasonBadForeign "llvm" name pos)
        [inRep,outRep] ->
          case Map.lookup name llvmMapUnop of
             Just (_,famIn,famOut) ->
               reportErrorUnless (ReasonWrongFamily name 1 famIn pos)
                                 (famIn == typeFamily inRep)
             Nothing ->
               if isJust $ Map.lookup name llvmMapBinop
               then typeError (ReasonForeignArity name arity 3 pos)
               else typeError (ReasonBadForeign "llvm" name pos)
        _ -> if isJust $ Map.lookup name llvmMapBinop
             then typeError (ReasonForeignArity name arity 3 pos)
             else if isJust $ Map.lookup name llvmMapUnop
                  then typeError (ReasonForeignArity name arity 2 pos)
                  else typeError (ReasonBadForeign "llvm" name pos)
validateForeignCall "lpvm" name flags argReps stmt pos =
    checkLPVMArgs name flags argReps stmt pos
validateForeignCall lang name flags argReps stmt pos =
    typeError (ReasonForeignLanguage lang name pos)


-- | Are two types compatible for use as inputs to a binary LLVM op?
--   Used for type checking LLVM instructions.
compatibleReps :: TypeRepresentation -> TypeRepresentation -> Bool
compatibleReps Address           Address           = True
compatibleReps Address           (Bits wordSize)   = True
compatibleReps Address           (Signed wordSize) = True
compatibleReps Address           (Floating _)      = False
compatibleReps (Bits wordSize)   Address           = True
compatibleReps (Bits m)          (Bits n)          = m == n
compatibleReps (Bits m)          (Signed n)        = m == n
compatibleReps (Bits _)          (Floating _)      = False
compatibleReps (Signed wordSize) Address           = True
compatibleReps (Signed m)        (Bits n)          = m == n
compatibleReps (Signed m)        (Signed n)        = m == n
compatibleReps (Signed _)        (Floating _)      = False
compatibleReps (Floating _)      Address           = False
compatibleReps (Floating _)      (Bits _)          = False
compatibleReps (Floating _)      (Signed _)        = False
compatibleReps (Floating m)      (Floating n)      = m == n


-- | Check arg types of an LPVM instruction
checkLPVMArgs :: String -> [String] -> [TypeRepresentation] -> Stmt -> OptPos
              -> Typed ()
checkLPVMArgs "alloc" _ [Bits _,Address] stmt pos = return ()
checkLPVMArgs "alloc" _ [Signed _,Address] stmt pos = return ()
checkLPVMArgs "alloc" _ [sz,struct] stmt pos = do
    reportErrorUnless (ReasonForeignArgRep "alloc" 1 sz "integer" pos)
                      (integerTypeRep sz)
    reportErrorUnless (ReasonForeignArgRep "alloc" 2 struct "address" pos)
                      (struct == Address)
checkLPVMArgs "alloc" _ args stmt pos =
    typeError (ReasonForeignArity "alloc" (length args) 2 pos)
checkLPVMArgs "access" _ [struct,offset,size,startOffset,val] stmt pos = do
    reportErrorUnless (ReasonForeignArgRep "access" 1 struct "address" pos)
                      (struct == Address)
    reportErrorUnless (ReasonForeignArgRep "access" 2 offset "integer" pos)
                      (integerTypeRep offset)
    reportErrorUnless (ReasonForeignArgRep "access" 3 startOffset "integer" pos)
                      (integerTypeRep startOffset)
    reportErrorUnless (ReasonForeignArgRep "access" 4 size "integer" pos)
                      (integerTypeRep size)
checkLPVMArgs "access" _ args stmt pos =
    typeError (ReasonForeignArity "access" (length args) 5 pos)
checkLPVMArgs "mutate" _ [old,new,offset,destr,sz,start,val] stmt pos = do
    reportErrorUnless (ReasonForeignArgRep "mutate" 1 old "address" pos)
                      (old == Address)
    reportErrorUnless (ReasonForeignArgRep "mutate" 2 new "address" pos)
                      (new == Address)
    reportErrorUnless (ReasonForeignArgRep "mutate" 3 offset "integer" pos)
                      (integerTypeRep offset)
    reportErrorUnless (ReasonForeignArgRep "mutate" 4 destr "Boolean" pos)
                      (integerTypeRep destr)
    reportErrorUnless (ReasonForeignArgRep "mutate" 5 sz "integer" pos)
                      (integerTypeRep sz)
    reportErrorUnless (ReasonForeignArgRep "mutate" 6 start "integer" pos)
                      (integerTypeRep start)
checkLPVMArgs "mutate" _ args stmt pos =
    typeError (ReasonForeignArity "mutate" (length args) 7 pos)
-- XXX do we still need a cast instruction?
checkLPVMArgs "cast" _ [old,new] stmt pos = return ()
checkLPVMArgs "cast" _ [] stmt pos = return ()
checkLPVMArgs "cast" _ args stmt pos =
    typeError (ReasonForeignArity "cast" (length args) 2 pos)
checkLPVMArgs name _ args stmt pos =
    typeError (ReasonBadForeign "lpvm" name pos)

----------------------------------------------------------------
--                    Check that everything is typed
----------------------------------------------------------------

-- |Make sure all args and params in the specified proc def are typed.
checkProcDefFullytyped :: ProcDef -> Compiler ()
checkProcDefFullytyped def = do
    let name = procName def
    let pos = procPos def
    mapM_ (checkParamTyped name pos) $
      zip [1..] $ procProtoParams $ procProto def
    mapM_ (placedApply (checkStmtTyped name pos)) $
          procDefSrc $ procImpln def


procDefSrc :: ProcImpln -> [Placed Stmt]
procDefSrc (ProcDefSrc def) = def
procDefSrc ProcDefPrim{} = shouldnt "procDefSrc applied to ProcDefPrim"


checkParamTyped :: ProcName -> OptPos -> (Int,Param) -> Compiler ()
checkParamTyped name pos (num,param) =
    when (AnyType == paramType param) $
      reportUntyped name pos (" parameter " ++ show num)


checkStmtTyped :: ProcName -> OptPos -> Stmt -> OptPos -> Compiler ()
checkStmtTyped name pos (ProcCall pmod pname pid _ _ args) ppos = do
    when (isNothing pid || List.null pmod) $
         shouldnt $ "Call to " ++ pname ++ showOptPos ppos ++
                  " left unresolved"
    mapM_ (checkArgTyped name pos pname ppos) $
          zip [1..] $ List.map content args
checkStmtTyped name pos (ForeignCall _ pname _ args) ppos =
    mapM_ (checkArgTyped name pos pname ppos) $
          zip [1..] $ List.map content args
checkStmtTyped _ _ (TestBool _) _ = return ()
checkStmtTyped name pos (And stmts) _ppos =
    mapM_ (placedApply (checkStmtTyped name pos)) stmts
checkStmtTyped name pos stmt@(Or stmts exitVars) _ppos = do
    -- exit vars are Nothing when both disjuncts are infinite loops, so don't report this:
    -- when (isNothing exitVars) $
    --      shouldnt $ "exit vars of disjunction undetermined: " ++ showStmt 4 stmt
    mapM_ (placedApply (checkStmtTyped name pos)) stmts
checkStmtTyped name pos (Not stmt) _ppos =
    placedApply (checkStmtTyped name pos) stmt
checkStmtTyped name pos
               stmt@(Cond tst thenstmts elsestmts condVars exitVars) _ppos = do
    -- exit vars are Nothing when both branches are infinite loops, so don't report this:
    -- when (isNothing exitVars) $
    --      shouldnt $ "exit vars of conditional undetermined: " ++ showStmt 4 stmt
    placedApply (checkStmtTyped name pos) tst
    mapM_ (placedApply (checkStmtTyped name pos)) thenstmts
    mapM_ (placedApply (checkStmtTyped name pos)) elsestmts
checkStmtTyped name pos stmt@(Loop stmts exitVars) _ppos = do
    -- exit vars are Nothing for infinite loops, so don't report this:
    -- when (isNothing exitVars) $
    --      shouldnt $ "exit vars of loop undetermined: " ++ showStmt 4 stmt
    mapM_ (placedApply (checkStmtTyped name pos)) stmts
checkStmtTyped name pos (UseResources _ stmts) _ppos =
    mapM_ (placedApply (checkStmtTyped name pos)) stmts
checkStmtTyped name pos For {} ppos =
    shouldnt "For should not exist here"
checkStmtTyped _ _ Nop _ = return ()
checkStmtTyped _ _ Fail _ = return ()
checkStmtTyped _ _ Break _ = return ()
checkStmtTyped _ _ Next _ = return ()


checkArgTyped :: ProcName -> OptPos -> ProcName -> OptPos ->
                 (Int, Exp) -> Compiler ()
checkArgTyped callerName callerPos calleeName callPos (n,arg) =
    checkExpTyped callerName callerPos
                      ("in call to " ++ calleeName ++
                       showOptPos callPos ++
                       ", arg " ++ show n) arg


checkExpTyped :: ProcName -> OptPos -> String -> Exp ->
                 Compiler ()
checkExpTyped callerName callerPos msg (Typed expr ty _)
    | ty /= AnyType = return ()
checkExpTyped callerName callerPos msg _ =
    reportUntyped callerName callerPos msg


reportUntyped :: ProcName -> OptPos -> String -> Compiler ()
reportUntyped procname pos msg =
    liftIO $ putStrLn $ "Internal error: In " ++ procname ++
      showOptPos pos ++ ", " ++ msg ++ " left untyped"


--------------------------------------------------------------------------------
--                               Logging
--------------------------------------------------------------------------------

-- |Log a message, if we are logging type checker activity.
logTypes :: String -> Compiler ()
logTypes = logMsg Types

-- |Log a message, if we are logging type checker activity; used in Typed monad.
logTyped :: String -> Typed ()
logTyped = lift . logTypes


-- |Log a message including the current typing.
logTyping :: String -> Typed ()
logTyping prefix = do
    typing <- get
    logTyped $ prefix ++ show typing<|MERGE_RESOLUTION|>--- conflicted
+++ resolved
@@ -1500,18 +1500,12 @@
 --  This code threads a set of assigned variables through, which starts as
 --  the set of in parameter names.
 modecheckStmts :: ModSpec -> ProcName -> OptPos -> BindingState -> Determinism
-<<<<<<< HEAD
-               -> Int -> [Placed Stmt] -> Typed ([Placed Stmt],BindingState,Int)
-modecheckStmts _ name pos assigned detism tmpCount [] = do
-    logTyped $ "Mode check end of " ++ show detism ++ " proc '" ++ name ++ "'"
-    typeErrors $ detismCheck name pos detism $ bindingDetism assigned
-=======
                -> Int -> Bool -> [Placed Stmt]
                -> Typed ([Placed Stmt],BindingState,Int)
 modecheckStmts _ name pos assigned detism tmpCount final [] = do
+    logTyped $ "Mode check end of " ++ show detism ++ " proc '" ++ name ++ "'"
     when final
         $ typeErrors $ detismCheck name pos detism $ bindingDetism assigned
->>>>>>> 24b1d433
     return ([],assigned,tmpCount)
 modecheckStmts m name pos assigned detism tmpCount final (pstmt:pstmts) = do
     logTyped $ "Mode check stmt " ++ showStmt 16 (content pstmt)
@@ -1715,12 +1709,8 @@
     stmt@(UseResources resources stmts) pos = do
     logTyped $ "Mode checking use ... in stmt " ++ show stmt
     (stmts', assigned', tmpCount')
-<<<<<<< HEAD
         <- modecheckStmts m name defPos assigned (determinismJoin Det detism)       
-            tmpCount stmts
-=======
-        <- modecheckStmts m name defPos assigned detism tmpCount final stmts
->>>>>>> 24b1d433
+            tmpCount final stmts
     return
         ([maybePlace (UseResources resources stmts') pos], assigned',tmpCount')
 -- XXX Need to implement these correctly:
