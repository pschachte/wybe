--  File     : Types.hs
--  Author   : Peter Schachte
--  Purpose  : Type checker/inferencer for Wybe
--  Copyright: (c) 2012 Peter Schachte.  All rights reserved.
--  License  : Licensed under terms of the MIT license.  See the file
--           : LICENSE in the root directory of this project.

-- |Support for type checking/inference.
module Types (validateModExportTypes, typeCheckModSCC) where


import           AST
import           Debug.Trace
import           Control.Monad
import           Control.Monad.State
import           Data.Graph
import           Data.List           as List
import           Data.Map            as Map
import           Data.Maybe          as Maybe
import           Data.Either         as Either
import           Data.Set            as Set
import           Data.Tuple.Select
import           Data.Foldable
import           Data.Bifunctor
import           Data.Functor        ((<&>))
import           Data.Function       (on)
import           Options             (LogSelection (Types))
import           Resources
import           Util
import           Config
import           Snippets
import           Blocks              (llvmMapBinop, llvmMapUnop)
<<<<<<< HEAD
-- import qualified Data.List.Extra as Set
=======
import Data.Function (on)
>>>>>>> 6189263f


----------------------------------------------------------------
--           Validating Proc Parameter Type Declarations
----------------------------------------------------------------


-- |Check declared types of exported procs for the specified module.
-- This doesn't check that the types are correct vis-a-vis the
-- definition, just that the declared types are valid types, and it
-- updates the types to their fully-module-qualified versions.
validateModExportTypes :: ModSpec -> Compiler ()
validateModExportTypes thisMod = do
    logTypes $ "**** Validating parameter types in module " ++
           showModSpec thisMod
    reenterModule thisMod
    iface <- getModuleInterface
    procs <- getModuleImplementationField (Map.toAscList . modProcs)
    procs' <- mapM (uncurry validateProcDefsTypes) procs
    updateModImplementation (\imp -> imp { modProcs = Map.fromAscList procs'})
    loggedFinishModule thisMod


loggedFinishModule :: ModSpec -> Compiler ()
loggedFinishModule thisMod = do
    reexitModule
    logTypes $ "**** Re-exiting module " ++ showModSpec thisMod
    return ()


validateProcDefsTypes :: Ident -> [ProcDef] -> Compiler (Ident,[ProcDef])
validateProcDefsTypes name defs = do
    defs' <- mapM (validateProcDefTypes name) defs
    return (name, defs')


validateProcDefTypes :: Ident -> ProcDef -> Compiler ProcDef
validateProcDefTypes name def = do
    let public = procVis def == Public
    let pos = procPos def
    let proto = procProto def
    let params = procProtoParams proto
    logTypes $ "Validating def of " ++ name
    params' <- mapM (validateParamType name pos public) params
    return $ def { procProto = proto { procProtoParams = params' }}


validateParamType :: Ident -> OptPos -> Bool -> Param -> Compiler Param
validateParamType pname ppos public param = do
    let ty = paramType param
    -- XXX For Issue #135, but this issues warnings about OK constructor decls 
    -- currMod <- getModuleSpec
    -- case ty of
    --     TypeSpec tmod tname _ | tname == last currMod && tmod == init currMod ->
    --       message Warning
    --       ("Explicit specification of current type " ++ show ty
    --        ++ "\n  it is recommended to specify type as _")
    --       ppos
    --     _ -> return ()
    checkDeclIfPublic pname ppos public ty
    logTypes $ "Checking type " ++ show ty ++ " of param " ++ show param
    ty' <- lookupType "proc declaration" ppos ty
    let param' = param { paramType = ty' }
    logTypes $ "Param is " ++ show param'
    return param'


checkDeclIfPublic :: Ident -> OptPos -> Bool -> TypeSpec -> Compiler ()
checkDeclIfPublic pname ppos public ty =
    when (public && ty == AnyType) $
         message Error ("Public proc '" ++ pname ++
                        "' with undeclared parameter or return type") ppos


----------------------------------------------------------------
-- BEGIN MAJOR DOC
-- ###                 Type Checking Module SCCs
--
-- Our type inference is flow sensitive, that is, types flow from callees to
-- callers, but not vice versa.  Therefore, types must be uniquely determined by
-- proc definitions.
--
-- Because submodules in a file automatically have access to all items (even
-- private ones) in their supermodule, submodules in that file are considered to
-- depend on their supermodules.  Likewise, supermodules automatically import
-- everything exported by their submodules in the same file, so supermodules
-- depend on their submodules. This means all modules in a given file are always
-- in the same module dependency SCC.  Since SCCs are type checked in
-- topological order, this ensures that all proc calls can only refer to procs
-- that have already been type checked or are defined in the current SCC.
--
-- Type checking is responsible for overloading resolution, therefore during
-- type checking, there may be multiple possible procs that could be referenced
-- by an individual call.  To support this, we use a type RoughProcSpec which
-- represents a proc as best we are able to identify it.  This is only used
-- during type checking to determine potential call graph SCCs.  Type
-- checking/inference is then performed bottom-up by potential call graph SCC.
--
-- Handling of resources here is a little tricky, because resources in lower
-- SCCs will have been transformed into parameters, but resources in the current
-- SCC will not have been transformed.  This problem is unavoidable because types
-- must be determined (so that overloading can be resolved) before resources can
-- be transformed.  Therefore, type checking must be prepared to handle both
-- calls that have had resources transformed to parameters and calls that
-- haven't.

-- END MAJOR DOC
----------------------------------------------------------------

-- |Specify as much as we know about the proc referred to by a proc call
data RoughProcSpec = RoughProc {
    roughModule  :: ModSpec,   -- the module specified in the call
    roughName    :: ProcName   -- the proc name specified in the call
} deriving (Eq,Ord)

instance Show RoughProcSpec where
    show (RoughProc mod name) = maybeModPrefix mod ++ name


-- |Type check a single module dependency SCC.  
typeCheckModSCC :: [ModSpec] -> Compiler ()
typeCheckModSCC scc = do
    logTypes $ "**** Type checking modules " ++ showModSpecs scc
    procs <- concat <$> mapM modProcsDefs scc
    let unresolved = [(spec, spec,
              Set.elems $ Set.unions
              $ List.map (localBodyProcs . procImpln) procDefs)
             | (spec,procDefs) <- procs]
    resolutions <- mapM (resolveCalls $ Set.fromList scc) unresolved
    let ordered = stronglyConnComp resolutions
    logTypes $ "**** Strongly connected components:\n" ++
      intercalate "\n"
       (List.map (("    " ++) . intercalate ", " . List.map show . sccElts)
       ordered)
    errs <- concat <$> mapM typecheckProcSCC ordered
    mapM_ (queueMessage . typeErrorMessage) errs


-- |Return the module, name, and defn of all procs in the specified module
modProcsDefs :: ModSpec -> Compiler [(RoughProcSpec,[ProcDef])]
modProcsDefs mod =
    List.map (first (RoughProc mod)) <$>
    (getModuleImplementationField (Map.toList . modProcs) `inModule` mod)


-- |Work out all the possible resolutions of all the calls in dependency triple.
resolveCalls :: Set ModSpec -> (RoughProcSpec,RoughProcSpec,[RoughProcSpec])
             -> Compiler (RoughProcSpec,RoughProcSpec,[RoughProcSpec])
resolveCalls mods (spec,spec2,deps) = do
    let m = roughModule spec
    deps' <- concat <$> mapM (callResolutions m mods) deps
    return (spec,spec2,deps')


-- |Find all rough procs that a call could be referring to, given the module in
-- which the call appears, filtered to include only procs in the specified list
-- of modules, all of which are imported into the context module.  The
-- RoughProcSpec of the call may not include a module spec, but the specified
-- context will be a proper ModSpec.
callResolutions :: ModSpec -> Set ModSpec -> RoughProcSpec
                -> Compiler [RoughProcSpec]
callResolutions context mods (RoughProc m name) = do
    pspecs <- callTargets m name `inModule` context
    return [RoughProc m name
           | ProcSpec m name _ _ <- pspecs
           , m `Set.member` mods
           ]


----------------------------------------------------------------
--                       Supporting Type Errors
----------------------------------------------------------------

-- |Either something or some type errors
data MaybeErr t = OK t | Err [TypeError]
    deriving (Eq,Show)


-- |Return a list of the errors in the supplied MaybeErr
errList :: MaybeErr t -> [TypeError]
errList (OK _) = []
errList (Err lst) = lst


-- |Return a list of the payloads of all the OK elements of the input list
catOKs :: [MaybeErr t] -> [t]
catOKs lst = let toMaybe (OK a) =  Just a
                 toMaybe (Err _) = Nothing
             in  Maybe.mapMaybe toMaybe lst


-- |The reason a variable is given a certain type
data TypeError = ReasonParam ProcName Int OptPos
                   -- ^Formal param type/flow inconsistent
               | ReasonOutputUndef ProcName Ident OptPos
                   -- ^Output param not defined by proc body
               | ReasonResource ProcName Ident OptPos
                   -- ^Declared resource inconsistent
               | ReasonUndef ProcName ProcName OptPos
                   -- ^Call to unknown proc
               | ReasonArgType ProcName Int OptPos
                   -- ^Actual param type inconsistent
               | ReasonCond OptPos
                   -- ^Conditional expression not bool
               | ReasonArgFlow ProcName Int OptPos
                   -- ^Input param with undefined argument variable
               | ReasonUndefinedFlow ProcName OptPos
                   -- ^Call argument flow does not match any definition
               | ReasonOverload [ProcSpec] OptPos
                   -- ^Multiple procs with same types/flows
               | ReasonWarnMultipleMatches ProcInfo [ProcInfo] OptPos
                   -- ^Warn multiple procs with same types/flows
                   -- XXX remove when handling multiple matches is better defined
               | ReasonAmbig ProcName OptPos [(VarName,[TypeSpec])]
                   -- ^Proc defn has ambiguous types
               | ReasonArity ProcName ProcName OptPos Int Int
                   -- ^Call to proc with wrong arity
               | ReasonUndeclared ProcName OptPos
                   -- ^Public proc with some undeclared types
               | ReasonEqual Exp Exp OptPos
                   -- ^Expression types should be equal
               | ReasonHigher ProcName Exp OptPos
                   -- ^ Expression does not have correct higher type 
               | ReasonProcRef ProcName ProcSpec OptPos
                   -- ^ ProcSpec does not have the correct type, in context 
               | ReasonDeterminism String Determinism Determinism OptPos
                   -- ^Calling a proc in a more deterministic context
               | ReasonWeakDetism String Determinism Determinism OptPos
                   -- ^Actual determinism of proc body weaker than declared
               | ReasonPurity String Impurity Impurity OptPos
                   -- ^Calling a proc or foreign in a more pure context
               | ReasonLooksPure ProcName Impurity OptPos
                   -- ^Calling a not-pure proc without ! marker
               | ReasonForeignLanguage String String OptPos
                   -- ^Foreign call with bogus language
               | ReasonForeignArgType String Int OptPos
                   -- ^Foreign call with unknown argument type
               | ReasonForeignArity String Int Int OptPos
                   -- ^Foreign call with wrong arity
               | ReasonBadForeign String String OptPos
                   -- ^Unknown foreign llvm/lpvm instruction
               | ReasonBadMove Exp OptPos
                   -- ^Instruction moves value to a non-variable
               | ReasonResourceUndef ProcName Ident OptPos
                   -- ^Output resource not defined in proc body
               | ReasonResourceUnavail ProcName Ident OptPos
                   -- ^Input resource not available in proc call
               | ReasonWrongFamily Ident Int TypeFamily OptPos
                   -- ^LLVM instruction expected different argument family
               | ReasonIncompatible Ident TypeRepresentation
                 TypeRepresentation OptPos
                   -- ^Inconsistent arguments to binary LLVM instruction
               | ReasonWrongOutput Ident TypeRepresentation
                 TypeRepresentation OptPos
                   -- ^Wrong output type representation to LLVM instruction
               | ReasonForeignArgRep Ident Int TypeRepresentation
                 String OptPos
                   -- ^Foreign call with wrong argument type
               | ReasonBadCast Ident Ident Int OptPos
                   -- ^Cast operation appearing in non-foreign call argument
               | ReasonShouldnt
                   -- ^This error should never happen
               | ReasonActuallyPure ProcName Impurity OptPos
                   -- ^Calling a pure proc with unneeded ! marker
            --    | ReasonUndeclaredTerminal ProcName OptPos
            --        -- ^The proc is terminal but not declared so
            --    | ReasonUnnreachable ProcName OptPos
            --        -- ^Statement following a terminal statement
               deriving (Eq, Ord)


instance Show TypeError where
    show = show . typeErrorMessage


-- |Produce a Message to be stored from a TypeError.
typeErrorMessage :: TypeError -> Message
typeErrorMessage (ReasonParam name num pos) =
    Message Error pos $
        "Type/flow error in definition of " ++ name ++
        ", parameter " ++ show num
typeErrorMessage (ReasonOutputUndef proc param pos) =
    Message Error pos $
    "Output parameter " ++ param ++ " not defined by proc " ++ show proc
typeErrorMessage (ReasonResource name resName pos) =
    Message Error pos $
        "Type/flow error in definition of " ++ name ++
        ", resource " ++ resName
typeErrorMessage (ReasonArgType name num pos) =
    Message Error pos $
        "Type error in call to " ++ name ++ ", argument " ++ show num
typeErrorMessage (ReasonCond pos) =
    Message Error pos
        "Conditional or test expression with non-boolean result"
typeErrorMessage (ReasonArgFlow name num pos) =
    Message Error pos $
        "Uninitialised argument in call to " ++ name
        ++ ", argument " ++ show num
typeErrorMessage (ReasonUndefinedFlow name pos) =
    Message Error pos $
        "No matching mode in call to " ++ name
typeErrorMessage (ReasonOverload pspecs pos) =
    Message Error pos $
        "Ambiguous overloading: call could refer to:" ++
        List.concatMap (("\n    "++) . show) (reverse pspecs)
typeErrorMessage (ReasonWarnMultipleMatches match rest pos) =
    Message Warning pos $
        "Multiple procedures match this call's types and flows:" ++
        List.concatMap (("\n    "++) . show)
                       (procInfoProc <$> (match:rest))
        ++ "\nDefaulting to: " ++ show (procInfoProc match)
typeErrorMessage (ReasonAmbig procName pos varAmbigs) =
    Message Error pos $
        "Type ambiguity in defn of " ++ procName ++ ":" ++
        concat ["\n    Variable '" ++ v ++ "' could be: " ++
                intercalate ", " (List.map show typs)
                | (v,typs) <- varAmbigs]
typeErrorMessage (ReasonUndef callFrom callTo pos) =
    Message Error pos $
        "'" ++ callTo ++ "' unknown in "
        ++ if callFrom == ""
            then "top-level statement"
            else "'" ++ callFrom ++ "'"
typeErrorMessage (ReasonArity callFrom callTo pos callArity procArity) =
    Message Error pos $
        (if callFrom == ""
            then "Toplevel call"
            else "Call from " ++ callFrom) ++
        " to " ++ callTo ++ " with " ++
        (if callArity == procArity
            then "unsupported argument flow"
            else show callArity ++ " argument(s), expected " ++ show procArity)
typeErrorMessage (ReasonUndeclared name pos) =
    Message Error pos $
    "Public definition of '" ++ name ++ "' with some undeclared types."
typeErrorMessage (ReasonEqual exp1 exp2 pos) =
    Message Error pos $
    "Type of " ++ show exp2 ++ " incompatible with " ++ show exp1
typeErrorMessage (ReasonHigher procName exp pos) =
    Message Error pos $
    "Higher order call to " ++ show exp ++ " in "
    ++ (if procName == ""
            then "top-level statement"
            else "'" ++ procName ++ "'") ++ " is invalid."
typeErrorMessage (ReasonProcRef procName pspec pos) =
    Message Error pos $
    "Reference to procedure '" ++ show pspec ++ "' in "
    ++ (if procName == ""
            then "top-level statement"
            else "'" ++ procName ++ "'") ++ " is invalid."
typeErrorMessage (ReasonDeterminism name stmtDetism contextDetism pos) =
    Message Error pos $
    "Calling " ++ determinismFullName stmtDetism ++ " " ++ name
    ++ " in a " ++ determinismFullName contextDetism ++ " context"
typeErrorMessage (ReasonWeakDetism name actualDetism expectedDetism pos) =
    Message Error pos $ name ++ " has " ++ determinismFullName actualDetism
    ++ " determinism, but declared " ++ determinismFullName expectedDetism
typeErrorMessage (ReasonPurity descrip stmtPurity contextPurity pos) =
    Message Error pos $
    "Calling " ++ impurityFullName stmtPurity ++ " " ++ descrip
    ++ ", expecting at least " ++ impurityFullName contextPurity
typeErrorMessage (ReasonLooksPure name impurity pos) =
    Message Error pos $
    "Calling " ++ impurityFullName impurity ++ " proc " ++ name
    ++ " without ! non-purity marker"
typeErrorMessage (ReasonForeignLanguage lang instr pos) =
    Message Error pos $
    "Foreign call '" ++ instr ++ "' with unknown language '" ++ lang ++ "'"
typeErrorMessage (ReasonForeignArgType instr argNum pos) =
    Message Error pos $
    "Foreign call '" ++ instr ++ "' with unknown type in argument "
    ++ show argNum
typeErrorMessage (ReasonForeignArity instr actualArity expectedArity pos) =
    Message Error pos $
    "Foreign call '" ++ instr ++ "' with arity " ++ show actualArity
    ++ "; should be " ++ show expectedArity
typeErrorMessage (ReasonBadForeign lang instr pos) =
    Message Error pos $
    "Unknown " ++ lang ++ " instruction '" ++ instr ++ "'"
typeErrorMessage (ReasonBadMove dest pos) =
    Message Error pos $
    "Instruction moves result to non-variable expression " ++ show dest
typeErrorMessage (ReasonResourceUndef proc res pos) =
    Message Error pos $
    "Output resource " ++ res ++ " not defined by proc " ++ proc
typeErrorMessage (ReasonResourceUnavail proc res pos) =
    Message Error pos $
    "Input resource " ++ res ++ " not available at call to proc " ++ proc
typeErrorMessage (ReasonWrongFamily instr argNum fam pos) =
    Message Error pos $
    "LLVM instruction '" ++ instr ++ "' argument " ++ show argNum
    ++ ": expected " ++ show fam ++ " argument"
typeErrorMessage (ReasonIncompatible instr rep1 rep2 pos) =
    Message Error pos $
    "LLVM instruction '" ++ instr ++ "' inconsistent arguments "
    ++ show rep1 ++ " and " ++ show rep2
typeErrorMessage (ReasonWrongOutput instr wrongRep rightRep pos) =
    Message Error pos $
    "LLVM instruction '" ++ instr ++ "' wrong output "
    ++ show wrongRep ++ ", should be " ++ show rightRep
typeErrorMessage (ReasonForeignArgRep instr argNum wrongRep rightDesc pos) =
    Message Error pos $
    "LLVM instruction '" ++ instr ++ "' argument " ++ show argNum
    ++ " is " ++ show wrongRep ++ ", should be " ++ rightDesc
typeErrorMessage (ReasonBadCast caller callee argNum pos) =
    Message Error pos $
    "Type cast (:!) in call from " ++ caller
    ++ " to non-foreign " ++ callee ++ ", argument " ++ show argNum
typeErrorMessage ReasonShouldnt =
    Message Error Nothing "Mysterious typing error"
typeErrorMessage (ReasonActuallyPure name impurity pos) =
    Message Warning pos $
    "Calling proc " ++ name ++ " with unneeded ! marker"
-- XXX These won't work until we better infer terminalness 
-- typeErrorMessage (ReasonUndeclaredTerminal name pos) =
--     Message Warning pos $
--     "Proc " ++ name ++ " should be declared terminal"
-- typeErrorMessage (ReasonUnnreachable name pos) =
--     Message Warning pos $
--     "In proc " ++ name ++ ", this statement is unreachable"


----------------------------------------------------------------
--                       The Typed Monad
----------------------------------------------------------------

-- |The Typed monad is a state transformer monad carrying the 
--  typing state over the compiler monad.
type Typed = StateT Typing Compiler


-- | A variable type assignment (symbol table), with a list of type errors. Also
--   records bindings of type variables, and contains a counter for generating
--   new type variables.
data Typing = Typing {
                  typingDict::VarDict,                -- ^variable types
                  tvarDict::Map TypeVarName TypeSpec, -- ^type variable types
                  typeVarCounter::Int,                -- for renumbering tvars
                  typingErrs::[TypeError]             -- type errors seen
                  } deriving (Eq,Ord)


instance Show Typing where
  show (Typing dict tvardict _ errs) =
    "Typing " ++ showVarMap dict ++ "; " ++ showVarMap (Map.mapKeys show tvardict)
    ++ if List.null errs
       then " (with no errors)"
       else " with errors: " ++ show errs


-- |Follow type variables to fully recursively resolve a type.
ultimateType  :: TypeSpec -> Typed TypeSpec
ultimateType ty@TypeVariable{typeVariableName=tvar} = do
    mbval <- gets $ Map.lookup tvar . tvarDict
    logTyped $ "Type variable ?" ++ show tvar ++ " is bound to " ++ show mbval
    case mbval of
        Nothing -> return ty
        Just ty' -> ultimateType ty'
ultimateType (TypeSpec mod name args) = do
    args' <- mapM ultimateType args
    return $ TypeSpec mod name args'
ultimateType ty@HigherOrderType{} =
    updateHigherOrderTypesM ultimateType ty
ultimateType ty = return ty


-- |Bind all type variables in chain to specified type.  Make sure we don't bind
-- a type variable to itself.
bindTypeVariables :: TypeSpec -> TypeSpec -> Typed ()
bindTypeVariables ty1@TypeVariable{typeVariableName=var} ty2
 | ty1 /= ty2 = do
    nxt <- gets $ Map.lookup var . tvarDict
    modify $ \t -> t { tvarDict = Map.insert var ty2 $ tvarDict t }
    when (isJust nxt) $ bindTypeVariables (fromJust nxt) ty2
bindTypeVariables _ _ = return ()


-- |The empty typing, assigning every var the type AnyType.
initTyping :: Typing
initTyping = Typing Map.empty Map.empty 0 []


-- |Does the current typing have no errors?
validTyping :: Typed Bool
validTyping = gets $ List.null . typingErrs


-- |Get the ultimate type of variable.  If the type of the variable is
-- completely unknown, a type variable will be assigned, so this will never
-- return AnyType as a type.  It will also follow type variable bindings to get
-- the ultimate type of the variable.
ultimateVarType :: VarName -> Typed TypeSpec
ultimateVarType var = do
    ty <- varType var >>= ultimateType
    case ty of
        AnyType -> do
            ty' <- freshTypeVar
            setVarType var ty'
            return ty'
        _ -> return ty


-- |Get the type associated with a variable; AnyType if no constraint has
--  been imposed on that variable.  Does not follow type variable chains.
varType :: VarName -> Typed TypeSpec
varType var = gets $ Map.findWithDefault AnyType var . typingDict


-- |Maybe make a map of the ultimate types of the given maybe set of variables.
typeMapFromSet :: Maybe (Set VarName) -> Typed (Maybe VarDict)
typeMapFromSet vars =
    case vars of
        Nothing  -> return Nothing
        Just set ->
            let varList = Set.toAscList set
            in  Just . Map.fromAscList . zip varList
                <$> mapM ultimateVarType varList


-- |Set the type associated with a variable; does not check that the type is
-- consistent.
setVarType :: VarName -> TypeSpec -> Typed ()
setVarType var ty =
    modify (\t -> t { typingDict=Map.insert var ty $ typingDict t } )


-- |Constrain the type of the specified variable to be a subtype of the
--  specified type.  If this produces an invalid type, the specified type
--  error describes the error.
constrainVarType :: TypeError -> VarName -> TypeSpec -> Typed ()
constrainVarType reason var ty = do
    ty' <- varType var
    ty'' <- unifyTypes reason ty ty'
    logTyped $ "Variable " ++ var ++ " type constrained to " ++ show ty''
    setVarType var ty''


-- |Unify the types of two variables; ie, constrain them to have the same types.
unifyVarTypes :: OptPos -> VarName -> VarName -> Typed ()
unifyVarTypes pos v1 v2 = do
    t1 <- varType v1
    t2 <- varType v2
    ty <- unifyTypes
          (ReasonEqual (Var v1 ParamIn Ordinary) (Var v2 ParamOut Ordinary) pos)
          t1 t2
    ty' <- case ty of
        AnyType -> -- two unconstrained vars:  must create type var
            freshTypeVar
        _ -> return ty
    setVarType v1 ty'
    setVarType v2 ty'


-- |Unify two types, returning a type that describes all instances of both input
-- types.  If this produces an invalid type, the specified type error describes
-- the error.  Unifying types may have the effect of binding variables.
unifyTypes :: TypeError -> TypeSpec -> TypeSpec -> Typed TypeSpec
unifyTypes reason t1 t2 = do
    logTyped $ "Unifying types " ++ show t1 ++ " and " ++ show t2
    t1' <- lift (lookupType "proc declaration" Nothing t1) >>= ultimateType
    t2' <- lift (lookupType "proc declaration" Nothing t2) >>= ultimateType
    t <- unifyTypes' reason t1' t2'
    logTyped $ "  Unification yields " ++ show t
    bindTypeVariables t1 t
    bindTypeVariables t2 t
    return t


-- | Find the type that matches both specified type specs.  If there is no such
-- type, report the specified type error and return InvalidType.  If either or
-- both arguments are type variables, this need not bind them, as unifyTypes
-- will do that.
unifyTypes' :: TypeError -> TypeSpec -> TypeSpec -> Typed TypeSpec
unifyTypes' reason ty1 ty2
  | occursCheck ty1 ty2 = invalidTypeError reason
unifyTypes' reason InvalidType _ = return InvalidType
unifyTypes' reason _ InvalidType = return InvalidType
unifyTypes' reason AnyType ty    = return ty
unifyTypes' reason ty AnyType    = return ty
unifyTypes' reason ty1@(TypeVariable RealTypeVar{}) ty2@(TypeVariable RealTypeVar{})
    | ty1 == ty2 = return ty1
    | otherwise  = invalidTypeError reason
unifyTypes' reason ty1@TypeVariable{} ty2@TypeVariable{} = return $ max ty1 ty2
unifyTypes' reason (TypeVariable RealTypeVar{}) _  = invalidTypeError reason
unifyTypes' reason (TypeVariable FauxTypeVar{}) ty = return ty
unifyTypes' reason _  (TypeVariable RealTypeVar{}) = invalidTypeError reason
unifyTypes' reason ty (TypeVariable FauxTypeVar{}) = return ty
unifyTypes' reason ty1@Representation{} ty2@Representation{}
    | ty1 == ty2 = return ty1
    | otherwise  = invalidTypeError reason
unifyTypes' reason ty1@(Representation rep1) ty2@TypeSpec{} = do
    rep2 <- lift $ lookupTypeRepresentation ty2
    if Just rep1 == rep2
    then return ty2
    else invalidTypeError reason
unifyTypes' reason ty1@TypeSpec{} ty2@(Representation rep2) = do
    rep1 <- lift $ lookupTypeRepresentation ty1
    if rep1 == Just rep2
    then return ty1
    else invalidTypeError reason
unifyTypes' reason ty1@(TypeSpec m1 n1 ps1) ty2@(TypeSpec m2 n2 ps2)
    | n1 == n2 && modsMatch && sameLength ps1 ps2 = 
        TypeSpec m n1 <$> zipWithM (unifyTypes reason) ps1 ps2
    | otherwise = invalidTypeError reason
  where (modsMatch, m)
          | m1 `isSuffixOf` m2 = (True,  m2)
          | m2 `isSuffixOf` m1 = (True,  m1)
          | otherwise          = (False, [])
unifyTypes' reason (HigherOrderType mods1 ps1) (HigherOrderType mods2 ps2)
    | sameLength ps1Tys ps2Tys 
            && mods1' == mods2' 
            && and (zipWith (==) ps1Fls ps2Fls) = do
        logTyped $ "Unifying higher types " ++ show ps1Tys ++ "; " ++ show ps2Tys
        HigherOrderType mods1' . zipWith (flip TypeFlow) ps1Fls <$>
            zipWithM (unifyTypes reason) ps1Tys ps2Tys
    | otherwise =
        typeError reason >> return InvalidType
    where
        (mods1', (ps1Tys, ps1Fls)) = typeFlowsToSemiDet mods1 ps1 ps2
        (mods2', (ps2Tys, ps2Fls)) = typeFlowsToSemiDet mods2 ps2 ps1
unifyTypes' reason _ _ = typeError reason >> return InvalidType

invalidTypeError :: TypeError -> Typed TypeSpec
invalidTypeError reason = typeError reason >> return InvalidType


-- | Checks if two types' are cyclic. 
-- That is if one type variable is contained in the other
occursCheck :: TypeSpec -> TypeSpec -> Bool
occursCheck TypeVariable{} TypeVariable{} = False
occursCheck ty1@TypeVariable{typeVariableName=nm} ty2
  = containsTypeVar nm ty2
occursCheck ty1 ty2@TypeVariable{typeVariableName=nm}
  = containsTypeVar nm ty1
occursCheck _ _ = False


-- | Checks if the given TypeVarName is contained within the TypeSpec.
-- Does not hold for a TypeVariable
containsTypeVar :: TypeVarName -> TypeSpec -> Bool
containsTypeVar nm TypeVariable{typeVariableName=nm'} = nm == nm'
containsTypeVar nm TypeSpec{typeParams=tys} = any (containsTypeVar nm) tys
containsTypeVar nm HigherOrderType{higherTypeParams=params}
  = any (containsTypeVar nm . typeFlowType) params
containsTypeVar _ _ = False


-- |Generate a unique fresh type variable.
freshTypeVar :: Typed TypeSpec
freshTypeVar = do
    next <- gets typeVarCounter
    modify $ \st -> st { typeVarCounter = next+1 }
    return $ TypeVariable $ FauxTypeVar next


-- |Record a type error in the current typing.
typeError :: TypeError -> Typed ()
typeError = typeErrors . (:[])


-- |Record a list of type errors in the current typing.
typeErrors :: [TypeError] -> Typed ()
typeErrors errs = do
    unless (List.null errs) $ logTyped $ "Recording error(s): " ++ show errs
    modify $ \t -> t { typingErrs=errs ++ typingErrs t }


localBodyProcs :: ProcImpln -> Set RoughProcSpec
localBodyProcs (ProcDefSrc body) =
    foldStmts localCalls const Set.empty body
localBodyProcs ProcDefPrim{} =
    shouldnt "Type checking compiled code"

localCalls :: Set RoughProcSpec -> Stmt -> Set RoughProcSpec
localCalls idents (ProcCall (First m name _) _ _ _)
  = Set.insert (RoughProc m name) idents
localCalls idents _ = idents


-- |Return the ultimate type of an expression. 
expType :: Placed Exp -> Typed TypeSpec
expType expr = do
    logTyped $ "Finding type of expr " ++ show expr
    ty <- placedApply expType' expr
    logTyped $ "  Type = " ++ show ty
    return ty


expType' :: Exp -> OptPos -> Typed TypeSpec
expType' (IntValue _) _               = return $ TypeSpec ["wybe"] "int" []
expType' (FloatValue _) _             = return $ TypeSpec ["wybe"] "float" []
expType' (StringValue _ WybeString) _ = return $ TypeSpec ["wybe"] "string" []
expType' (StringValue _ CString) _    = return $ TypeSpec ["wybe"] "c_string" []
expType' (CharValue _) _              = return $ TypeSpec ["wybe"] "char" []
expType' (Lambda mods params pstmts) _            = do
    mapM_ ultimateVarType $ paramName <$> params
    params' <- updateParamTypes params
    return $ HigherOrderType mods $ paramTypeFlow <$> params'
expType' (ProcRef pspec _) _     = do
    typeFlows <- lift $ (paramTypeFlow <$>) 
                      . List.filter (not . argFlowTypeIsResource . paramFlowType)
                      . procProtoParams 
                      . procProto
                     <$> getProcDef pspec
    let types = typeFlowType <$> typeFlows
    let flows = typeFlowMode <$> typeFlows
    types' <- refreshTypes types
    ProcDef _ ProcProto{procProtoResources=ress} _ _ _ _ _ _ _ detism inlining impurity _ 
        <- lift $ getProcDef pspec
    let resful = if Set.null ress then Resourceless else Resourceful 
    return $ HigherOrderType 
                (ProcModifiers detism inlining impurity resful [] [])
           $ zipWith TypeFlow types' flows
expType' (Var name _ _) _             = ultimateVarType name
expType' (Typed _ typ _) pos          =
    lift (lookupType "typed expression" pos typ) >>= ultimateType
expType' expr _ =
    shouldnt $ "Expression '" ++ show expr ++ "' left after flattening"


-- |Works out the declared flow direction of an actual parameter, paired
-- with whether or not the actual value is in fact available (is a constant
-- or a previously assigned variable), and with whether the call this arg
-- appears in should be delayed until this argument variable is assigned.
expMode :: BindingState -> Placed Exp -> (FlowDirection,Bool,Maybe VarName)
expMode assigned pexp = expMode' assigned $ content pexp

expMode' :: BindingState -> Exp -> (FlowDirection,Bool,Maybe VarName)
expMode' _ (IntValue _) = (ParamIn, True, Nothing)
expMode' _ (FloatValue _) = (ParamIn, True, Nothing)
expMode' _ (StringValue _ _) = (ParamIn, True, Nothing)
expMode' _ (CharValue _) = (ParamIn, True, Nothing)
expMode' _ (ProcRef _ _) = (ParamIn, True, Nothing)
expMode' _ (Lambda _ _ _) = (ParamIn, True, Nothing)
expMode' assigned (Var name flow _) =
    (flow, name `assignedIn` assigned, Nothing)
expMode' assigned (Typed expr _ _) = expMode' assigned expr
expMode' _ expr =
    shouldnt $ "Expression '" ++ show expr ++ "' left after flattening"


typeFlowsToSemiDet :: ProcModifiers -> [TypeFlow] -> [TypeFlow]
                   -> (ProcModifiers, ([TypeSpec], [FlowDirection]))
typeFlowsToSemiDet mods@ProcModifiers{modifierDetism=Det} tfs@(_:_) others
    | test == TypeFlow boolType ParamOut
      && sameLength others semiTFs = (mods{modifierDetism=SemiDet,
                                           modifierInline=MayInline}, unzipTypeFlows semiTFs)
  where
    semiTFs = init tfs
    test = last tfs
typeFlowsToSemiDet mods tfs _ = (mods{modifierInline=MayInline}, unzipTypeFlows tfs)



----------------------------------------------------------------
--                         Type Checking Procs
----------------------------------------------------------------

-- |Type check one strongly connected component in the call graph.  Returns True
--  if the inferred types are more specific than the old ones.  In this case, we
--  will have to rerun the typecheck after typechecking the other modules on
--  that list.
typecheckProcSCC :: SCC RoughProcSpec -> Compiler [TypeError]
typecheckProcSCC (AcyclicSCC proc) = do
    -- A single pass is always enough for non-cyclic SCCs
    logTypes $ "Type checking non-recursive proc " ++ show proc
    (_,reasons) <- typecheckProcDecl proc
    return reasons
typecheckProcSCC (CyclicSCC list) = do
    logTypes $ "**** Type checking recursive procs " ++
      intercalate ", " (List.map show list)
    (sccAgain,reasons) <-
        foldM (\(sccAgain,rs) proc -> do
                    (sccAgain',reasons) <- typecheckProcDecl proc
                    return (sccAgain || sccAgain', reasons++rs))
        (False, []) list
    if sccAgain
    then typecheckProcSCC $ CyclicSCC list
    else do
      logTypes $ "**** Completed checking of " ++
             intercalate ", " (show <$> list) ++
             " with " ++ show (length reasons) ++ " errors"
      return reasons


-- |Type check a list of procedure definitions and update the definitions stored
--  in the Compiler monad.  Returns a pair of a Bool saying whether any
--  defnition has been udpated, and a list of the type errors detected.
typecheckProcDecl :: RoughProcSpec -> Compiler (Bool,[TypeError])
typecheckProcDecl (RoughProc m name) = do
    logTypes $ "** Type checking decl of proc " ++ name
    reenterModule m
    defs <- getModuleImplementationField
            (Map.findWithDefault (error "missing proc definition")
             name . modProcs)
    logTypes $ "found " ++ (show . length) defs ++ " definition(s)"
    (revdefs,sccAgain,reasons) <-
        foldM (\(ds,sccAgain,rs) def -> do
                ((d,again),st) <- runStateT (typecheckProcDecl' m def) initTyping
                return (d:ds, sccAgain || again, typingErrs st++rs))
        ([],False,[]) defs
    updateModImplementation
      (\imp -> imp { modProcs = Map.insert name (reverse revdefs)
                                $ modProcs imp })
    logTypes $ "** New definition of " ++ name ++ ":"
    logTypes $ intercalate "\n" $ List.map (showProcDef 4) (reverse revdefs)
    -- XXX this shouldn't be necessary anymore, but keep it for now for safety
    unless (sccAgain || not (List.null reasons)) $
        mapM_ checkProcDefFullytyped revdefs
    reexitModule
    return (sccAgain,reasons)


----------------------------------------------------------------
--                       Resolving types and modes
--
-- This code resolves types and modes, including resolving overloaded
-- calls, handling implied modes, and appropriately ordering calls from
-- nested function application (which was not resolved during flattening).
-- We search for a valid resolution deterministically if possible.
--
-- To do this we first collect a list of all the calls in the proc body.
-- We process this maintaining 3 data structures:
--    * a typing:  a map from variable name to type;
--    * a resolution:  a mapping from original call to the selected proc spec;
--    * residue:  a list of unprocessed (delayed) calls with the list of
--      resolutions for each.
--
-- For each call, we collect the list of all possible resolutions, and
-- filter this down to the ones that match the argument types given the
-- current typing. If this is unique, we add it to the resolution mapping
-- and update the typing. If there are no matches, we check if there is a
-- unique resolution taking implied modes into account, and if so we select
-- it. If there are no resolutions at all, even allowing for implied modes,
-- then we can report a type error. If there are multiple matches, we add
-- this call to the residue and move on to the the call.
--
-- This process is repeated using the residue of the previous pass as the
-- input to the next one, repeating as long as the residue gets strictly
-- smaller.  Once it stops getting smaller, we select the remaining call
-- with the fewest resolutions and try selecting each resolution and then
-- processing the remainder of the residue with that "guess".  If only one
-- of the guesses leads to a valid typing, that is the correct typing;
-- otherwise we report a type error.


-- |An individual proc, its formal parameter types and modes, and determinism
data ProcInfo
    = ProcInfo {
        procInfoProc    :: ProcSpec,
        procInfoArgs    :: [TypeFlow],
        procInfoDetism  :: Determinism,
        procInfoImpurity:: Impurity,
        procInfoInRes   :: Set ResourceName,
        procInfoOutRes  :: Set ResourceName
    }
   deriving (Eq, Ord)

instance Show ProcInfo where
    show (ProcInfo procSpec args detism impurity inRes outRes) =
        showProcModifiers' (ProcModifiers detism MayInline impurity Resourceless [] [])
        ++ show procSpec ++ "(" ++ intercalate "," (show <$> args) ++ ")"
        ++ if Set.null inRes && Set.null outRes
            then ""
            else " use " ++ intercalate ", "
                 (Set.toList inRes ++ (('?':) <$> Set.toList outRes))


procInfoTypes :: ProcInfo -> [TypeSpec]
procInfoTypes ProcInfo{procInfoArgs=args} = typeFlowType <$> args


-- |Check if ProcInfo is for a proc with a single Bool output as last arg,
--  and if so, return Just the ProcInfo for the equivalent test proc
boolFnToTest :: ProcInfo -> Maybe ProcInfo
boolFnToTest pinfo@ProcInfo{procInfoDetism=Det, procInfoArgs=args}
    | List.null args = Nothing
    | last args == TypeFlow boolType ParamOut =
        Just $ pinfo {procInfoArgs=init args, procInfoDetism=SemiDet}
    | otherwise = Nothing
boolFnToTest _ = Nothing


-- |Check if ProcInfo is for a test proc, and if so, return a ProcInfo for
--  the Det proc with a single Bool output as last arg
testToBoolFn :: ProcInfo -> Maybe ProcInfo
testToBoolFn pinfo@ProcInfo{procInfoDetism=SemiDet, procInfoArgs=args}
    = Just $ pinfo {procInfoDetism=Det
                   ,procInfoArgs=args ++ [TypeFlow boolType ParamOut]}
testToBoolFn _ = Nothing


-- |A single call statement together with the determinism context in which
--  the call appears and a list of all the possible different parameter
--  list types (a list of types). This type is used to narrow down the
--  possible call typings.
data StmtTypings
    = StmtTypings {
            typingStmt::Placed Stmt,
            typingDetism::Determinism,
            typingArgsTypes::[ProcInfo],
            typingErrors::Either [ProcInfo] [TypeError]
        }
    | HigherTypings {
            typingStmt::Placed Stmt,
            typingDetism::Determinism
        }
    deriving (Eq,Show)


-- |Type check a single procedure definition, including resolving overloaded
-- calls, handling implied modes, and appropriately ordering calls from
-- nested function application.  We search for a valid resolution
-- deterministically if possible.
typecheckProcDecl' :: ModSpec -> ProcDef -> Typed (ProcDef,Bool)
typecheckProcDecl' m pdef = do
    let name = procName pdef
    logTyped $ "Type checking proc " ++ name
    let proto = procProto pdef
    let params = procProtoParams proto
    let resources = procProtoResources proto
    let tmpCount = procTmpCount pdef
    let (ProcDefSrc def) = procImpln pdef
    let detism = procDetism pdef
    let pos = procPos pdef
    let vis = procVis pdef
    let inParams = Set.fromList $ paramName <$>
            List.filter (flowsIn . paramFlow) params
    let outParams = Set.fromList $ paramName <$>
            List.filter (flowsOut . paramFlow) params
    let inResources =
            Set.map (resourceName . resourceFlowRes)
            $ Set.filter (flowsIn . resourceFlowFlow) resources
    let outResources =
            Set.map (resourceName . resourceFlowRes)
            $ Set.filter (flowsIn . resourceFlowFlow) resources
    when (vis == Public && any ((==AnyType) . paramType) params)
        $ typeError $ ReasonUndeclared name pos
    ifOK pdef $ do
        logTyping $ "** Type checking proc " ++ name ++ ": "
        logTyped $ "   with resources: " ++ show resources
        calls <- bodyCalls def detism
        logTyped $ "   containing calls: " ++ showBody 8 (fst <$> calls)
        let assignedVars = foldStmts const ((. expOutputs) . Set.union)
                                           (inParams `Set.union` inResources) def
        logTyped $ "   with assigned vars: " ++ show assignedVars
        logTyped $ "Recording parameter types: "
                   ++ intercalate ", " (show <$> params)
        mapM_ (addDeclaredType name pos (length params)) $ zip params [1..]
        logTyped $ "Recording resource types: "
                   ++ intercalate ", " (show <$> Set.toList resources)
        mapM_ (addResourceType name pos) resources
        ifOK pdef $ do
            mapM_ (placedApply (recordCasts name) . fst) calls
            logTyping "*** Before calls "
            let procCalls = List.filter (isRealProcCall . content . fst) calls
            -- let unifs = List.concatMap foreignTypeEquivs
            --             (content . fst <$> calls)
            -- mapM_ (uncurry $ unifyExprTypes pos) unifs
            calls' <- mapM (lift . uncurry (callProcInfos assignedVars)) procCalls
            logTyping $ "  With calls:\n  " ++ intercalate "\n    " (show <$> calls')
            let badCalls = List.map typingStmt $ List.filter badCall calls'
            mapM_ (\pcall -> case content pcall of
                    ProcCall (First _ callee _) _ _ _ ->
                        typeError $ ReasonUndef name callee $ place pcall
                    _ -> shouldnt "typecheckProcDecl'"
                  ) badCalls
            ifOK pdef $ do
                typecheckCalls m name pos calls' [] False
                logTyping "Typing independent of mode: "
                mapM_ (placedApply validateForeign)
                      (List.filter (isForeign . content)
                        $ fst <$> calls)
                ifOK pdef $ do
                    logTyped $ "Now mode checking proc " ++ name
                    let bound = addBindings (inParams `Set.union` inResources)
                                $ initBindingState pdef
                                  $ Set.map resourceFlowRes resources
                    logTyped $ "bound vars: " ++ show bound
                    (def',assigned,tmpCount') <-
                        modecheckStmts m name pos bound detism tmpCount True def
                    logTyped $ "Mode checked body   : " ++ show def'
                    logTyped $ "Vars defined by body: " ++ show assigned
                    logTyped $ "Output parameters   : "
                               ++ intercalate ", " (Set.toList outParams)
                    logTyped $ "Output resources    : "
                               ++ intercalate ", " (Set.toList outResources)
                    let modeErrs =
                          [ReasonResourceUndef name res pos
                          | res <- Set.toList
                                   $ missingBindings outResources assigned]
                          ++
                          [ReasonOutputUndef name param pos
                          | param <- Set.toList
                                     $ missingBindings outParams assigned]
                    typeErrors modeErrs
                    params' <- updateParamTypes params
                    let proto' = proto { procProtoParams = params' }
                    let pdef' = pdef { procProto = proto',
                                       procTmpCount = tmpCount',
                                       procImpln = ProcDefSrc def' }
                    sccAgain <- (&& params' /= params) <$> validTyping
                    logTyped $ "===== "
                               ++ (if sccAgain then "" else "NO ")
                               ++ "Need to check again."
                    when sccAgain
                        (logTyped $ "\n-----------------OLD:"
                                    ++ showProcDef 4 pdef
                                    ++ "\n-----------------NEW:"
                                    ++ showProcDef 4 pdef' ++ "\n")
                    return (pdef',sccAgain)


-- | If no type errors have been recorded, execute the enclosed code; otherwise
-- just return the specified proc definition.  This is probably only useful in
-- defining typecheckProcDecl'.
ifOK :: ProcDef -> Typed (ProcDef,Bool) -> Typed (ProcDef,Bool)
ifOK pdef body = do
    allGood <- validTyping
    if allGood then body else return (pdef,False)



addDeclaredType :: ProcName -> OptPos -> Int -> (Param,Int) -> Typed ()
addDeclaredType procname pos arity (Param name typ flow _,argNum) = do
    typ' <- lift $ lookupType "proc declaration" pos typ
    logTyped $ "    type of '" ++ name ++ "' is " ++ show typ'
    constrainVarType (ReasonParam procname arity pos) name typ'


-- | Record the types of available resources as local variables
addResourceType :: ProcName -> OptPos -> ResourceFlowSpec -> Typed ()
addResourceType procname pos rfspec = do
    let rspec = resourceFlowRes rfspec
    resDef <- lift $ lookupResource rspec
    let (rspecs,implns) = unzip $ maybe [] Map.toList resDef
    zipWithM_ (\n -> constrainVarType (ReasonResource procname n pos) n)
          (resourceName <$> rspecs) (resourceType <$> implns)


-- | Register variable types coming from explicit type constraints and type
-- casts.  Casts are only permitted on foreign call arguments, and only specify
-- the type of the receiving variable, while type constraints can appear
-- anywhere and constrain the type of both the source and destination
-- expressions.
recordCasts :: ProcName -> Stmt -> OptPos -> Typed ()
recordCasts caller instr@(ForeignCall "llvm" "move" _ [v1,v2]) pos = do
    logTyped $ "Recording casts in " ++ show instr
    recordCast True caller "move" v1 1
    recordCast True caller "move" v2 2
    logTyped $ "Unifying move argument types " ++ show v1 ++ " and " ++ show v2
    t1 <- expType v1
    t2 <- expType v2
    void $ unifyTypes (ReasonEqual (content v1) (content v2) pos)
           t1 t2
recordCasts caller instr@(ForeignCall _ callee _ args) pos = do
    logTyped $ "Recording casts in " ++ show instr
    mapM_ (uncurry $ recordCast True caller callee) $ zip args [1..]
recordCasts caller instr@(ProcCall (First _ callee _) _ _ args) pos = do
    logTyped $ "Recording casts in " ++ show instr
    mapM_ (uncurry $ recordCast False caller callee) $ zip args [1..]
-- recordCasts caller instr@(HigherCall _ fn args) pos = do
--     logTyped $ "Recording casts in " ++ show instr
--     mapM_ (uncurry $ recordCast False caller (show fn)) $ zip (fn:args) [1..]
recordCasts caller stmt _ =
    shouldnt $ "recordCasts of non-call statement " ++ show stmt


-- | Record the constraints on the contents of a single type constraint or type
-- cast.  Note that the Typed wrapper gives the type of the expression itself,
-- so this only needs to record the type of the variable inside the Typed
-- constructor.
recordCast :: Bool -> ProcName -> Ident -> Placed Exp -> Int -> Typed ()
recordCast isForeign caller callee pexp argNum =
    case content pexp of
        (Typed _ _ (Just _)) | not isForeign
            -> typeError $ ReasonBadCast caller callee argNum pos
        (Typed (Var name flow _) typ Nothing)
            -> constrainVarType (ReasonArgType callee argNum pos) name typ
        (Typed (Var name flow _) _ (Just typ))
            -> constrainVarType (ReasonArgType callee argNum pos) name typ
        -- XXX should check casts/constraints on manifest constants
        _   -> return ()
    where pos = place pexp


updateParamTypes :: [Param] -> Typed [Param]
updateParamTypes =
    mapM (\p@(Param name _ fl afl) -> do
            ty <- varType name >>= ultimateType
            return $ Param name ty fl afl)


-- |Return a list of the proc and foreign calls recursively in a list of
--  statements, paired with all the possible resolutions.
bodyCalls :: [Placed Stmt] -> Determinism
          -> Typed [(Placed Stmt, Determinism)]
bodyCalls [] _ = return []
bodyCalls (pstmt:pstmts) detism = do
    rest <- bodyCalls pstmts detism
    let stmt = content pstmt
    let pos  = place pstmt
    let stmtsDetism = foldStmts const expStmts [] [pstmt]
    expCalls <- concat <$> mapM (uncurry bodyCalls) stmtsDetism
    (expCalls ++) <$> case stmt of
        ProcCall{} -> return $  (pstmt,detism):rest
        -- need to handle move instructions:
        -- HigherCall{} -> return $ (pstmt,detism):rest
        ForeignCall{} -> return $ (pstmt,detism):rest
        TestBool _ -> return rest
        And stmts -> bodyCalls stmts detism
        Or stmts _ -> bodyCalls stmts detism
        Not stmt -> bodyCalls [stmt] detism
        Nop -> return rest
        Fail -> return rest
        Cond cond thn els _ _ -> do
          -- modify $ constrainVarType (ReasonCond pos)
          --          (expVar $ content expr) boolType
          cond' <- bodyCalls [cond] SemiDet
          thn' <- bodyCalls thn detism
          els' <- bodyCalls els detism
          return $ cond' ++ thn' ++ els' ++ rest
        Loop nested _ -> do
          nested' <- bodyCalls nested detism
          return $ nested' ++ rest
        UseResources _ _ nested -> do
          nested' <- bodyCalls nested detism
          return $ nested' ++ rest
        For _ nested -> shouldnt "bodyCalls: flattening left For stmt"
        Break -> return rest
        Next ->  return rest


expStmts :: [([Placed Stmt], Determinism)] -> Exp -> [([Placed Stmt], Determinism)]
expStmts ss (Lambda ProcModifiers{modifierDetism=detism} _ ls)
    = ss ++ [(ls,detism)]
expStmts ss _ = ss


-- |The statement is a ProcCall
isRealProcCall :: Stmt -> Bool
isRealProcCall ProcCall{} = True
isRealProcCall _ = False

-- |The statement is a HigherCall
isHigherCall :: Stmt -> Bool
-- isHigherCall HigherCall{} = True
isHigherCall _ = False


-- |The statement is a ForeignCall
isForeign :: Stmt -> Bool
isForeign ForeignCall{} = True
isForeign _ = False


foreignTypeEquivs :: Stmt -> [(Placed Exp,Placed Exp)]
foreignTypeEquivs (ForeignCall "llvm" "move" _ [v1,v2]) = [(v1,v2)]
foreignTypeEquivs (ForeignCall "lpvm" "mutate" _ [v1,v2,_,_,_,_,_]) = [(v1,v2)]
foreignTypeEquivs _ = []


-- |Get matching ProcInfos for the supplied statement (which must be a call)
callProcInfos :: Set VarName -> Placed Stmt -> Determinism -> Compiler StmtTypings
callProcInfos vars pstmt detism =
    case content pstmt of
        ProcCall (First m name procId) d r e -> do
            if List.null m && isNothing procId && name `Set.member` vars
            then return
                $ HigherTypings
                    (maybePlace (ProcCall (Higher $ Unplaced
                                                  $ Var name ParamIn Ordinary)
                                           d r e) (place pstmt)) detism
            else do
                procs <- case procId of
                    Nothing   -> callTargets m name
                    Just pid -> return [ProcSpec m name pid generalVersion]
                defs <- mapM getProcDef procs
                let infos = [ ProcInfo proc typflow detism imp inResources outResources
                            | (proc,def) <- zip procs defs
                            , let proto = procProto def
                            , let params = procProtoParams proto
                            , let resources = Set.elems $ procProtoResources proto
                            , let realParams = List.filter (not . resourceParam) params
                            , let typflow = paramTypeFlow <$> realParams
                            , let inResources = Set.fromList
                                    $ resourceName . resourceFlowRes <$>
                                        List.filter (flowsIn . resourceFlowFlow) resources
                            , let outResources = Set.fromList
                                    $ resourceName . resourceFlowRes <$>
                                        List.filter (flowsOut . resourceFlowFlow) resources
                            , let detism = procDetism def
                            , let imp = procImpurity def
                            ]
                return $ StmtTypings pstmt detism infos (Left infos)
        -- ProcCall (Higher fn) _ _ _ -> do
        stmt ->
          shouldnt $ "callProcInfos with non-call statement "
                     ++ showStmt 4 stmt
    -- undefined

badCall :: StmtTypings -> Bool
badCall (StmtTypings _ _ [] _) = True
badCall _                      = False

-- |Return the "primitive" expr of the specified expr.  This unwraps Typed
--  wrappers, giving the internal exp.
ultimateExp :: Exp -> Exp
ultimateExp (Typed expr _ _) = ultimateExp expr
ultimateExp expr = expr


-- |Type check a list of statement typings, resulting in a typing of all
--  variables.  Input is a list of statement typings plus a variable typing,
--  output is a final variable typing.  We thread through a residue
--  list of unresolved statement typings; when we reach the end of the
--  main list of statement typings, we reprocess the residue, providing
--  the last pass has resolved some statements.  Thus we make multiple
--  passes over the list of statement typings until it is empty.
--
--  If we complete a pass over the list without resolving any statements
--  and a residue remains, then we pick a statement with the fewest remaining
--  types and try all the types in turn.  If exactly one of these leads to
--  a valid typing, this is the correct one; otherwise it is a type error.
--
--  To handle a single call, we find the types of all arguments as determined
--  by the current typing, and match this list against each of the candidate
--  statement typings, filtering out invalid possibilities.  If a single
--  possibility remains, we commit to this.  If multiple possibilities remain,
--  we keep all of them as a residue and continue with other statements.  If
--  no possibilities remain, we determine that the statement typing is
--  inconsistent with the initial variable typing (a type error).
typecheckCalls :: ModSpec -> ProcName -> OptPos -> [StmtTypings]
               -> [StmtTypings] -> Bool -> Typed ()
typecheckCalls m name pos [] [] _ = return ()
typecheckCalls m name pos [] residue True =
    typecheckCalls m name pos residue [] False
typecheckCalls m name pos [] residue False = do
    -- XXX Propagation alone is not always enough to determine a unique type.
    -- Need code to try to find a mode by picking a residual call with the
    -- fewest possibilities and try all combinations to see if exactly one
    -- of them gives us a valid typing.  If not, it's a type error.
    typeErrors (List.map overloadErr residue)
    return ()
typecheckCalls m name pos (stmtTyping@(StmtTypings pstmt detism typs infoErrs):calls)
        residue chg = do
    let (matcher, msg) = if isRight infoErrs
                         then (matchProcRefTypeList, " as proc ref")
                         else (matchTypeList, "")
    logTyped $ "Type checking call " ++ show pstmt ++ msg
    logTyped $ "Calling context is " ++ show detism
    logTyped $ "Candidate types:\n    " ++ intercalate "\n    " (show <$> typs)
    let (callee,pexps) = case content pstmt of
                             ProcCall (First _ callee' _) _ _ pexps' -> (callee',pexps')
                             noncall -> shouldnt
                                        $ "typecheckCalls with non-call stmt"
                                          ++ show noncall
    actualTypes <- mapM expType pexps
    logTyped $ "Actual types: " ++ show actualTypes
    matches <- mapM
               (matcher name callee (place pstmt) actualTypes detism)
               typs
    let validMatches = catOKs matches
    let validTypes = nubBy ((==) `on` (procInfoTypes . fst)) validMatches
    logTyped $ "Valid types = " ++ show (snd <$> validTypes)
    logTyped $ "Converted types = " ++ show (boolFnToTest <$> typs)
    case validTypes of
        [] -> do
            let matchErrs = concatMap errList matches
            case infoErrs of
                Left infos ->
                    if [ParamOut] == (flattenedExpFlow . content <$> pexps)
                    then do
                        logTyped "Might have a ProcRef -- trying again."
                        typecheckCalls m name pos calls
                            (StmtTypings pstmt detism infos (Right matchErrs):residue)
                            True
                    else do
                        logTyped "Type error: no valid types for call"
                        typeErrors matchErrs
                Right errs -> do
                    logTyped "Type error: no valid types for call as proc ref"
                    typeErrors errs
        [(match,typing)] -> do
            put typing
            logTyping "Resulting typing = "
            typecheckCalls m name pos calls residue True
        _ -> do
            let matchProcInfos = fst <$> validMatches
            let stmtTyping' = stmtTyping {typingArgsTypes = matchProcInfos}
            typecheckCalls m name pos calls (stmtTyping':residue)
                $ chg || matchProcInfos /= typs
typecheckCalls m name pos (stmtTyping@(HigherTypings pstmt detism):calls)
        residue chg = do
    logTyped $ "Type checking higher call " ++ show pstmt
    logTyped $ "Calling context is " ++ show detism
    let (callFn,pexps) = case content pstmt of
                            ProcCall (Higher fn') _ _ pexps' -> (fn',pexps')
                            noncall -> shouldnt
                                        $ "typecheckCalls with non-higher-call stmt"
                                        ++ show noncall
    typing0 <- get
    actualTypes <- mapM expType pexps
    let actualFlows = placedApply ((flattenedExpFlow .) . const) <$> pexps
    let actualTypeFlows = zipWith TypeFlow actualTypes actualFlows
    logTyped $ "Actual typeflows: " ++ show actualTypeFlows
    higherCallCheck name callFn (place pstmt) actualTypeFlows detism
    logTyping "Resulting typing = "
    valid <- validTyping
    if valid
    then typecheckCalls m name pos calls residue True
    else do
        logTyped "Type error: no valid types for higher call"


-- |Match up the argument types of a call with the parameter types of the
-- callee, producing a list of the actual types.  If this list contains
-- InvalidType, then the call would be a type error.
matchTypeList :: Ident -> Ident -> OptPos -> [TypeSpec] -> Determinism
              -> ProcInfo -> Typed (MaybeErr (ProcInfo,Typing))
matchTypeList caller callee pos callArgTypes detismContext calleeInfo
    | sameLength callArgTypes args
    = matchTypeList' callee pos callArgTypes calleeInfo
    -- Handle case of SemiDet context call to bool function as a proc call
    | isJust testInfo
      && sameLength callArgTypes (procInfoArgs calleeInfo')
    = matchTypeList' callee pos callArgTypes calleeInfo'
    -- Handle case of reified test call
    | isJust detCallInfo
      && sameLength callArgTypes (procInfoArgs calleeInfo'')
    = matchTypeList' callee pos callArgTypes calleeInfo''
    | otherwise = return $ Err [ReasonArity caller callee pos
                                (length callArgTypes) (length args)]
    where args = procInfoArgs calleeInfo
          testInfo = boolFnToTest calleeInfo
          calleeInfo' = fromJust testInfo
          detCallInfo = testToBoolFn calleeInfo
          calleeInfo'' = fromJust detCallInfo

matchTypeList' :: Ident -> OptPos -> [TypeSpec] -> ProcInfo
               -> Typed (MaybeErr (ProcInfo,Typing))
matchTypeList' callee pos callArgTypes calleeInfo = do
    logTyped $ "Matching types " ++ show callArgTypes
               ++ " with " ++ show calleeInfo
    let args = procInfoArgs calleeInfo
    let calleeTypes = typeFlowType <$> args
    let calleeFlows = typeFlowMode <$> args
    typing0 <- get
    calleeTypes' <- refreshTypes calleeTypes
    matches <- zipWith3M (unifyTypes . flip (ReasonArgType callee) pos)
               [1..] callArgTypes calleeTypes'
    logTyping "Matched with typing: "
    typing <- get
    put typing0 -- reset to initial typing
    let mismatches = List.map fst $ List.filter ((==InvalidType) . snd)
                       $ zip [1..] matches
    if List.null mismatches
    then return $ OK
         (calleeInfo
        -- XXX this throws away the types of the callee
        --   {procInfoArgs = List.zipWith TypeFlow matches calleeFlows},
          {procInfoArgs = List.zipWith TypeFlow calleeTypes calleeFlows},
          typing)
    else return $ Err [ReasonArgType callee n pos | n <- mismatches]

higherCallCheck :: Ident -> Placed Exp -> OptPos -> [TypeFlow] -> Determinism -> Typed ()
higherCallCheck caller callFn pos callerTypeFlows detism = do
    callFnTy <- expType callFn >>= ultimateType
    let higherArgTy 
            = case callFnTy of
                HigherOrderType mods tfs -> 
                    if length callerTypeFlows == length tfs - 1
                     && last tfs == TypeFlow boolType ParamOut
                    then HigherOrderType mods (callerTypeFlows ++ [TypeFlow boolType ParamOut])
                    else HigherOrderType mods callerTypeFlows
                _ -> HigherOrderType defaultProcModifiers callerTypeFlows
    logTyped $ "Checking call " ++ show callFn ++ ":" ++ show callFnTy
            ++ " with type " ++ show higherArgTy
    void $ unifyTypes (ReasonHigher caller (content callFn) pos) callFnTy higherArgTy

matchProcRefTypeList :: Ident -> Ident -> OptPos -> [TypeSpec] -> Determinism
                     -> ProcInfo -> Typed (MaybeErr (ProcInfo,Typing))
matchProcRefTypeList caller callee pos [argTy] detismContext calleeInfo = do
    typing0 <- get
    let args = procInfoArgs calleeInfo
    let pspec = procInfoProc calleeInfo
    procTy <- expType (Unplaced $ ProcRef pspec []) >>= ultimateType
    unifyTypes (ReasonProcRef caller pspec pos) procTy argTy
    typing <- get
    valid <- validTyping
    put typing0
    return $ if valid
             then OK (calleeInfo, typing)
             else Err []

matchProcRefTypeList caller callee pos _ _ _ = do
    return $ Err []


-- | Refresh all type variables in a list of TypeSpecs.
-- Does not modify the underlying Typing, excluding the typeVarCounter
refreshTypes :: [TypeSpec] -> Typed [TypeSpec]
refreshTypes tys = do
    typing0 <- get
    modify (\s -> initTyping{typeVarCounter=typeVarCounter s})
    tys' <- refreshTypeVars tys
    logTyped $ "Refreshed types " ++ show tys ++ " with " ++ show tys'
    modify (\s -> typing0{typeVarCounter=typeVarCounter s})
    return tys'


-- | Replace all TypeVariables in a list of TypeSpecs with fresh TypeVariables
refreshTypeVars :: [TypeSpec] -> Typed [TypeSpec]
refreshTypeVars = mapM refreshTypeVar


-- | Replace all TypeVariables in a TypeSpec with fresh TypeVariables
refreshTypeVar :: TypeSpec -> Typed TypeSpec
refreshTypeVar ty@TypeVariable{typeVariableName=nm} = do
    mbty' <- gets $ Map.lookup nm . tvarDict
    case mbty' of
        Just ty' -> return ty'
        Nothing -> do
            ty' <- freshTypeVar
            modify (\s -> s{tvarDict=Map.insert nm ty' $ tvarDict s})
            return ty'
refreshTypeVar ty@TypeSpec{typeParams=tys} = do
    tys' <- refreshTypeVars tys
    return ty{typeParams=tys'}
refreshTypeVar ty@HigherOrderType{} =
    updateHigherOrderTypesM refreshTypeVar ty
refreshTypeVar ty = return ty


----------------------------------------------------------------
--                            Mode Checking
--
-- Once type checking is complete and a unique type for each variable is
-- determined, we select the proc invoked at each call, and check that the code
-- is mode-correct, determinism-correct, and Impurity-correct.  Rather than
-- inferring mode, determinism, and Impurity, and then reporting errors where they
-- conflict with the declarations, our approach to checking these things is, as
-- much as possible, to point out the call that violates the declared
-- characteristics.  This is possible because mode, determinism, and Impurity must
-- be declared, and because most of these things are non-decreasing over
-- statement sequences.  For example, code that is SemiDet will not meet a call
-- that will suddenly make the statement sequence Det, nor will Impure code meet
-- a call that makes it Pure.  That means we can check code by simply reporting
-- the first call that violates the declared characteristic.  The exception to
-- this is that code that is Det or SemiDet does become Failure or Terminal by
-- meeting a call that is; we handle this by keeping track of whether or not a
-- sequence has included a Failure or Terminal call, and reporting if this
-- aspect was violated at the end of the sequence.
----------------------------------------------------------------


-- | A binding state reflects whether execution will reach a given program
-- point, if so, whether execution can succeed or fail, and if it can reach
-- there in success, the set of variables that will definitely be defined
-- (bound).  It comprises a determinism, the set of variables that will
-- definitely be bound at that program point, and the set of variables that
-- will definitely reach the loop exit point.  For both sets of variables,
-- Nothing indicates the universal set.

data BindingState = BindingState {
        bindingDetism    :: Determinism,
        bindingImpurity  :: Impurity,
        bindingResources :: Set ResourceSpec,
        bindingVars      :: Maybe (Set VarName),
        bindingBreakVars :: Maybe (Set VarName)
        }


-- | Nicely show a set, given the supplied fn to show each element
showSet :: (a -> String) -> Set a -> String
showSet showFn set =
    "{" ++ intercalate ", " (showFn <$> Set.toList set) ++ "}"


-- | Nicely show a Maybe set, given the supplied fn to show each element.
-- Nothing is treated as signifying the universal set.
showMaybeSet :: (a -> String) -> Maybe (Set a) -> String
showMaybeSet f Nothing = "Everything"
showMaybeSet f (Just set) = showSet f set


instance Show BindingState where
    show (BindingState detism impurity resources boundVars breakVars) =
        impurityFullName impurity ++ " " ++ determinismFullName detism
        ++ " computation binding " ++ showMaybeSet id boundVars
        ++ ", break set = " ++ showMaybeSet id breakVars
        ++ ", with resources " ++ showSet show resources


impurityFullName :: Impurity -> String
impurityFullName Pure = "pure"
impurityFullName PromisedPure = "promised pure"
impurityFullName impurity = impurityName impurity


-- | A determinism name suitable for user messages
determinismFullName :: Determinism -> String
determinismFullName Det = "normal (total)"
determinismFullName detism = determinismName detism

-- | Is this binding state guaranteed to succeed?
mustSucceed :: BindingState -> Bool
mustSucceed = (==Det) . bindingDetism


-- | Is this binding state guaranteed to fail?
mustFail :: BindingState -> Bool
mustFail = (==Failure) . bindingDetism


-- | Initial BindingState with nothing bound and no breaks seen
initBindingState :: ProcDef -> Set ResourceSpec -> BindingState
initBindingState pdef resources =
    BindingState Det impurity resources (Just Set.empty) Nothing
    where impurity = expectedImpurity $ procImpurity pdef


-- | BindingState at the top of a loop, based on state before the loop.
-- Variables can't disappear during a loop, so the variables at the loop head
-- will always be exactly those defined before the loop.  The variables
-- available at the loop exit will be the intersection of the sets of variables
-- defined at all loop breaks, so we initialise the set of break variables to
-- the universal set.
loopEntryBindingState :: BindingState -> BindingState
loopEntryBindingState before =
    before {bindingBreakVars = Nothing}


-- | BindingState after a loop, based on the state before loop entry and the
-- binding state at the end of processing the loop.  The determinism after the
-- loop will be the same as before; the bound variables will the intersection of
-- the variables defined at all breaks.  If this is a nested loop, then we
-- restore the set of variables from before entering the inner loop.
postLoopBindingState :: BindingState -> BindingState -> BindingState
postLoopBindingState before loop =
    loop {bindingDetism = bindingDetism before
         ,bindingVars = bindingBreakVars loop
         ,bindingBreakVars = bindingBreakVars before}


-- | The intersection of two Maybe (Set a), where Nothing denotes the universal
-- set.
intersectMaybeSets :: Ord a => Maybe (Set a) -> Maybe (Set a) -> Maybe (Set a)
intersectMaybeSets Nothing mset = mset
intersectMaybeSets mset Nothing = mset
intersectMaybeSets (Just mset1) (Just mset2) =
    Just $ Set.intersection mset1 mset2


-- | the join of two BindingStates.
joinState :: BindingState -> BindingState -> BindingState
joinState (BindingState detism1 impurity1 resources1 boundVars1 breakVars1)
          (BindingState detism2 impurity2 resources2 boundVars2 breakVars2) =
           BindingState detism  impurity  resources  boundVars  breakVars
  where detism    = determinismJoin detism1 detism2
        impurity  = max impurity1 impurity2
        resources = Set.intersection resources1 resources2
        breakVars = breakVars1 `intersectMaybeSets` breakVars2
        boundVars = boundVars1 `intersectMaybeSets` boundVars2


-- | Add some bindings to a BindingState
addBindings :: Set VarName -> BindingState -> BindingState
addBindings vars st@BindingState{bindingDetism=Terminal} = st
addBindings vars st@BindingState{bindingDetism=Failure}  = st
addBindings vars st@BindingState{bindingDetism=Det} =
    st {bindingVars=(vars `Set.union`) <$> bindingVars st}
addBindings vars st@BindingState{bindingDetism=SemiDet} =
    st {bindingVars=(vars `Set.union`) <$> bindingVars st}


-- | Returns the deterministic version of the specified binding state.
forceDet :: BindingState -> BindingState
forceDet st =
    st {bindingDetism = determinismSucceed $ bindingDetism st}


-- | Returns the definitely failing version of the specified binding state.
forceFailure :: BindingState -> BindingState
forceFailure st =
        st {bindingVars = Nothing,
            bindingDetism = determinismFail $ bindingDetism st}


-- | Returns the binding state after a statement with the specified determinism that
--   definitely binds the specified variables.
bindingStateSeq :: Determinism -> Impurity -> Set VarName -> BindingState
                -> BindingState
bindingStateSeq stmtDetism impurity outputs st =
    st {bindingDetism=detism', bindingImpurity=impurity', bindingVars=vars'}
  where detism' = bindingDetism st `determinismSeq` stmtDetism
        impurity' = bindingImpurity st `impuritySeq` impurity
        vars'   = if determinismProceding detism'
                  then (outputs `Set.union`) <$> bindingVars st
                  else Nothing


-- | Returns the binding state after a next statement entered in the specified
-- binding state.
bindingStateAfterNext :: BindingState -> BindingState
bindingStateAfterNext st = st {bindingDetism=Terminal, bindingVars=Nothing}


-- | Returns the binding state after a break statement entered in the specified
-- binding state.
bindingStateAfterBreak :: BindingState -> BindingState
bindingStateAfterBreak st =
    st {bindingDetism=Terminal, bindingVars=Nothing, bindingBreakVars=bvars}
    where bvars = bindingVars st `intersectMaybeSets` bindingBreakVars st


-- | which of a set of expected bindings will be unbound if execution reach this
-- binding state
missingBindings :: Set VarName -> BindingState -> Set VarName
missingBindings vars st = maybe Set.empty (vars Set.\\) $ bindingVars st


-- | Is the specified variable defined in the specified binding state?
assignedIn :: VarName -> BindingState -> Bool
assignedIn var bstate = maybe True (var `elem`) $ bindingVars bstate


-- |Return a list of (actual,formal) argument mode pairs.
actualFormalModes :: [(FlowDirection,Bool,Maybe VarName)] -> ProcInfo
                  -> [(FlowDirection,FlowDirection)]
actualFormalModes modes ProcInfo{procInfoArgs=typModes} =
    zip (typeFlowMode <$> typModes) (sel1 <$> modes)


-- |Match up the argument modes of a call with the available parameter
-- modes of the callee.  Determine if all actual arguments are instantiated
-- if the corresponding parameter is an input.
matchModeList :: [(FlowDirection,Bool,Maybe VarName)]
              -> ProcInfo -> Bool
matchModeList modes procinfo
    -- Check that no param is in where actual is out
    = (ParamIn,ParamOut) `notElem` actualFormalModes modes procinfo


-- |Match up the argument modes of a call with the available parameter
-- modes of the callee.  Determine if the call mode exactly matches the
-- proc mode, treating a FlowUnknown argument as ParamOut.
exactModeMatch :: [(FlowDirection,Bool,Maybe VarName)]
               -> ProcInfo -> Bool
exactModeMatch modes procinfo
    = all (uncurry (==)) $ actualFormalModes modes procinfo


overloadErr :: StmtTypings -> TypeError
overloadErr StmtTypings{typingStmt=call,typingArgsTypes=candidates} =
    -- XXX Need to give list of matching procs
    ReasonOverload (procInfoProc <$> candidates) $ place call
overloadErr typs = shouldnt $ "overloadErr on " ++ show typs


-- |Given type assignments to variables, resolve modes in a proc body, building
--  a revised, properly moded body, or indicate a mode error. This must handle
--  several cases:
--  * Test statements must be handled, determining which stmts in a test context
--    are actually tests, and reporting an error for tests outside a test
--    context
--  * Implied modes:  in a test context, allow in mode where out mode is
--    expected by assigning a fresh temp variable and generating an = test of
--    the variable against the in value.
--  * Handle in-out call mode where an out-only argument is expected.
--  * Reaching the end of a Terminal or Failure statement sequence with a weaker
--    determinism.
--  This code threads a set of assigned variables through, which starts as
--  the set of in parameter names.
modecheckStmts :: ModSpec -> ProcName -> OptPos -> BindingState -> Determinism
               -> Int -> Bool -> [Placed Stmt]
               -> Typed ([Placed Stmt],BindingState,Int)
modecheckStmts _ name pos assigned detism tmpCount final [] = do
    logTyped $ "Mode check end of " ++ show detism ++ " proc '" ++ name ++ "'"
    when final
        $ typeErrors $ detismCheck name pos detism $ bindingDetism assigned
    return ([],assigned,tmpCount)
modecheckStmts m name pos assigned detism tmpCount final (pstmt:pstmts) = do
    logTyped $ "Mode check stmt " ++ showStmt 16 (content pstmt)
    -- when (bindingDetism assigned == Terminal)
    --     $ typeErrors [ReasonUnnreachable name (place pstmt)]
    let final' = final && List.null pstmts
    (pstmt',assigned',tmpCount') <-
        placedApply (modecheckStmt m name pos assigned detism tmpCount final')
            pstmt
    logTyped $ "Now assigned = " ++ show assigned'
    (pstmts',assigned'',tmpCount'')
        <- modecheckStmts m name pos assigned' detism tmpCount' final pstmts
    return (pstmt'++pstmts',assigned'',tmpCount'')


-- |Mode check a single statement, returning a list of moded statements,
--  plus a set of variables bound by this
--  statement, and a list of errors.  When this is called, all variable
--  and type variable types have already been established in the Typed monad.
--
--  We select a mode as follows:
--    0.  If some input arguments are not assigned, report an uninitialised
--        variable error.
--    1.  If there is an exact match for the current instantiation state
--        (treating any FlowUnknown args as ParamIn), select it.
--    2.  If this is a test context and there is a match for the current
--        instantiation state (treating any FlowUnknown args as ParamIn
--        and allowing ParamIn arguments where the parameter is ParamOut),
--        select it, and transform by replacing each non-identical flow
--        ParamIn argument with a fresh ParamOut variable, and adding a
--        = test call to test the fresh variable against the actual ParamIn
--        argument.
--    3.  If there is a match (possibly with some ParamIn args where
--        ParamOut is expected) treating any FlowUnknown args as ParamOut,
--        then select that mode but delay the call.
--    4.  Otherwise report a mode error.
--
--    In case there are multiple modes that match one of those criteria,
--    select the first that matches.

modecheckStmt :: ModSpec -> ProcName -> OptPos -> BindingState -> Determinism
              -> Int -> Bool -> Stmt -> OptPos
              -> Typed ([Placed Stmt],BindingState,Int)
modecheckStmt m name defPos assigned detism tmpCount final
    stmt@(ProcCall (First cmod cname pid) d resourceful args) pos = do
    logTyped $ "Mode checking call   : " ++ show stmt
    logTyped $ "    with assigned    : " ++ show assigned

    let callVar = Var cname ParamIn Ordinary
    callVarType <- varType cname >>= ultimateType
    -- check Stmt is actually a higher order call 
    if isHigherOrder callVarType && List.null cmod && isNothing pid
    then modecheckStmt m name defPos assigned detism tmpCount final
            (ProcCall (Higher (maybePlace (Typed callVar callVarType Nothing) pos))
                d resourceful args) pos
    else do
        callInfos <- lift $ callProcInfos Set.empty (maybePlace stmt pos) detism
                            <&> typingArgsTypes
        -- Find arg types and expand type variables
        (args', tmpCount') <- modeCheckExps m name defPos assigned detism tmpCount args
        let stmt' = ProcCall (First cmod cname pid) d resourceful args'
        actualTypes <- mapM (expType >=> ultimateType) args'
        logTyped $ "    actual types     : " ++ show actualTypes
        let actualModes = List.map (expMode assigned) args'
        logTyped $ "    actual modes     : " ++ show actualModes
        checkFlowErrors False False cname pos actualModes ([],assigned,tmpCount')
          $ case (cmod, cname, actualModes, args') of
            -- Special cases to handle = as assignment when one argument is
            -- known to be defined and the other is an output or unknown.
            ([], "=", [(ParamIn,True,_),(ParamOut,_,_)],[arg1,arg2]) ->
                    modecheckStmt m name defPos assigned detism tmpCount' final
                        (ForeignCall "llvm" "move" [] [arg1, arg2]) pos
            ([], "=", [(ParamOut,_,_),(ParamIn,True,_)],[arg1,arg2]) ->
                    modecheckStmt m name defPos assigned detism tmpCount' final
                        (ForeignCall "llvm" "move" [] [arg2, arg1]) pos
            _ -> do
                typeMatches <- (fst <$>) . catOKs <$> mapM
                            (matchTypeList name cname pos actualTypes detism)
                            callInfos
                logTyped $ "Type-correct modes   : " ++ show typeMatches
                -- All the possibly matching modes
                let modeMatches
                        = List.filter (matchModeList actualModes) typeMatches
                logTyped $ "Possible mode matches: " ++ show modeMatches
                let exactMatches
                        = List.filter (exactModeMatch actualModes) modeMatches
                logTyped $ "Exact mode matches: " ++ show exactMatches
                case (exactMatches,modeMatches) of
                    (match:rest, _)  -> do
                        unless (List.null rest) $
                            typeError $ ReasonWarnMultipleMatches match rest pos
                        finaliseCall m name assigned detism resourceful tmpCount'
                                    final pos args' match stmt'
                    ([], match:rest) -> do
                        unless (List.null rest) $
                            typeError $ ReasonWarnMultipleMatches match rest pos
                        finaliseCall m name assigned detism resourceful tmpCount'
                                    final pos args' match stmt'
                    ([],[]) -> do
                        let stmt' = ProcCall (First cmod cname pid) d resourceful args'
                        tryFinaliseProcRef m name defPos assigned detism
                            tmpCount' final stmt' pos callInfos
modecheckStmt m name defPos assigned detism tmpCount final
  stmt@(ProcCall (Higher fn) d resourceful args) pos = do
    logTyped $ "Mode checking higher : " ++ show stmt
    logTyped $ "    with assigned    : " ++ show assigned
    (fnArgs',tmpCount') <- modeCheckExps m name defPos assigned detism tmpCount (fn:args)
    actualTypes@(fnTy:_) <- mapM (expType >=> ultimateType) fnArgs'
    logTyped $ "    actual types     : " ++ show actualTypes
    let actualModes = List.map (expMode assigned) fnArgs'
    logTyped $ "    actual modes     : " ++ show actualModes
    checkFlowErrors False True (show $ innerExp $ content fn)
                    pos actualModes ([],assigned,tmpCount')
      $ do
        let typeflows = List.zipWith TypeFlow actualTypes
                            $ sel1 <$> actualModes
        let (fn':args') = List.zipWith setPExpTypeFlow typeflows fnArgs'
        let assigned' = bindingStateSeq detism Pure
                            (pexpListOutputs (fn':args')) assigned
        let stmt' = case fnTy of
                    HigherOrderType mods fnTyFlows ->
                        let detism' = if sameLength args fnTyFlows
                                      then modifierDetism mods
                                      else SemiDet       
                        in ProcCall (Higher fn') detism' resourceful args'
                    _ -> shouldnt $ "modecheckStmt" ++ show stmt
        return ([maybePlace stmt' pos],
                assigned',tmpCount')
modecheckStmt m name defPos assigned detism tmpCount final
    stmt@(ForeignCall lang cname flags args) pos = do
    logTyped $ "Mode checking foreign call " ++ show stmt
    logTyped $ "    with assigned " ++ show assigned
    (args',tmpCount') <- modeCheckExps m name defPos assigned detism tmpCount args
    actualTypes <- mapM (expType >=> ultimateType) args'
    let actualModes = List.map (expMode assigned) args'
    checkFlowErrors True False ("foreign " ++ lang ++ " " ++ cname)
                    pos actualModes ([],assigned,tmpCount')
      $ do
            let typeflows = List.zipWith TypeFlow actualTypes
                            $ sel1 <$> actualModes
            logTyped $ "    types and modes = " ++ show typeflows
            let actualImpurity = flagsImpurity flags
            let impurity = bindingImpurity assigned
            let stmtDetism = flagsDetism flags
            let foreignIdent = "foreign " ++ cname
            let errs = [ReasonDeterminism foreignIdent stmtDetism detism pos
                       | Det `determinismLEQ` detism
                         && not (stmtDetism `determinismLEQ` detism)]
                       ++ [ReasonPurity foreignIdent actualImpurity impurity pos
                          | actualImpurity > impurity]
            typeErrors errs
            let args'' = zipWith setPExpTypeFlow typeflows args'
            let stmt' = ForeignCall lang cname flags args''
            let vars = pexpListOutputs args''
            let nextDetism = determinismSeq (bindingDetism assigned) stmtDetism
            let assigned' = assigned {bindingDetism=nextDetism}
            logTyped $ "New instr = " ++ show stmt'
            return ([maybePlace stmt' pos],
                    bindingStateSeq stmtDetism impurity vars assigned,tmpCount')
modecheckStmt _ _ _ assigned _ tmpCount final Nop pos = do
    logTyped "Mode checking Nop"
    return ([maybePlace Nop pos], assigned, tmpCount)
modecheckStmt _ _ _ assigned _ tmpCount final Fail pos = do
    logTyped "Mode checking Fail"
    return ([maybePlace Fail pos], forceFailure assigned, tmpCount)
modecheckStmt m name defPos assigned detism tmpCount final
    stmt@(Cond tstStmt thnStmts elsStmts _ _) pos = do
    logTyped $ "Mode checking conditional " ++ show stmt
    (tstStmt', assigned1, tmpCount1) <-
        placedApplyM
        (modecheckStmt m name defPos assigned SemiDet tmpCount False)
        tstStmt
    logTyped $ "Assigned by test: " ++ show assigned1
    let condVars = maybe [] Set.toAscList $ bindingVars assigned1
    condTypes <- mapM ultimateVarType condVars
    let condBindings = Map.fromAscList $ zip condVars condTypes
    logTyped $ "Assigned by test: " ++ show assigned1
    (thnStmts', assigned2, tmpCount2) <-
        modecheckStmts m name defPos (forceDet assigned1) detism tmpCount1
                       final thnStmts
    logTyped $ "Assigned by then branch: " ++ show assigned2
    (elsStmts', assigned3, tmpCount3) <-
        modecheckStmts m name defPos assigned detism tmpCount2 final elsStmts
    logTyped $ "Assigned by else branch: " ++ show assigned3
    if mustSucceed assigned1 -- is condition guaranteed to succeed?
      then do
        logTyped $ "Assigned by succeeding conditional: " ++ show assigned2
        return (tstStmt'++thnStmts', assigned2, tmpCount2)
      else if mustFail assigned1 -- is condition guaranteed to fail?
      then do
        logTyped $ "Assigned by failing conditional: " ++ show assigned3
        return (tstStmt'++elsStmts', assigned3, tmpCount3)
      else do
        let finalAssigned = assigned2 `joinState` assigned3
        logTyped $ "Assigned by conditional: " ++ show finalAssigned
        let vars = maybe [] Set.toAscList $ bindingVars finalAssigned
        types <- mapM ultimateVarType vars
        let bindings = Map.fromAscList $ zip vars types
        return -- XXX Fix Nothing to be set of variables assigned by condition
          ([maybePlace (Cond (seqToStmt tstStmt') thnStmts' elsStmts'
                        (Just condBindings)
                        (if isJust (bindingVars finalAssigned)
                         then Just bindings else Nothing)
          )
            pos], finalAssigned,tmpCount)
modecheckStmt m name defPos assigned detism tmpCount final
    stmt@(TestBool exp) pos = do
    logTyped $ "Mode checking test " ++ show exp
    let exp' = [maybePlace (TestBool $ setExpTypeFlow (TypeFlow boolType ParamIn) exp) pos]
    case expIsConstant exp of
      Just (IntValue 0) -> return (exp', forceFailure assigned,tmpCount)
      Just (IntValue 1) -> return ([maybePlace Nop pos], assigned,tmpCount)
      _                 -> return (exp',
                                   bindingStateSeq SemiDet Pure Set.empty
                                   assigned,tmpCount)
modecheckStmt m name defPos assigned detism tmpCount final
    stmt@(Loop stmts _) pos = do
    logTyped $ "Mode checking loop " ++ show stmt
    -- XXX `final` is wrong:  checking for a terminal loop is not this easy
    (stmts', assigned', tmpCount') <-
      modecheckStmts m name defPos (loopEntryBindingState assigned) detism
                     tmpCount final stmts
    logTyped $ "Assigned by loop: " ++ show assigned'
    vars <- typeMapFromSet $ bindingBreakVars assigned'
    logTyped $ "Loop exit vars: " ++ show vars
    return ([maybePlace (Loop stmts' vars) pos]
           ,postLoopBindingState assigned assigned',tmpCount')
modecheckStmt m name defPos assigned detism tmpCount final
    stmt@(UseResources resources _ stmts) pos = do
    logTyped $ "Mode checking use ... in stmt " ++ show stmt
    (stmts', assigned', tmpCount')
        <- modecheckStmts m name defPos assigned detism tmpCount final stmts
    let boundRes = intersectMaybeSets (bindingVars assigned)
                   $ (Just . Set.fromList) $ resourceName <$> resources
    return
        ([maybePlace (UseResources resources (Set.toList <$> boundRes) stmts')
          pos],assigned',tmpCount')
-- XXX Need to implement these correctly:
modecheckStmt m name defPos assigned detism tmpCount final
    stmt@(And stmts) pos = do
    logTyped $ "Mode checking conjunction " ++ show stmt
    (stmts', assigned', tmpCount')
        <- modecheckStmts m name defPos assigned detism tmpCount final stmts
    if mustSucceed assigned'
        then return (stmts', assigned',tmpCount')
        else return ([maybePlace (And stmts') pos], assigned',tmpCount')
modecheckStmt m name defPos assigned detism tmpCount final
    stmt@(Or stmts _) pos = do
    logTyped $ "Mode checking disjunction " ++ show stmt
    -- XXX must mode check individually and join the resulting states
    (stmts', assigned', tmpCount')
        <- modecheckStmts m name defPos assigned detism tmpCount final stmts
    vars <- typeMapFromSet $ bindingVars assigned'
    return ([maybePlace (Or stmts' vars) pos], assigned',tmpCount')
modecheckStmt m name defPos assigned detism tmpCount final
    (Not stmt) pos = do
    logTyped $ "Mode checking negation " ++ show stmt
    (stmt', _, tmpCount') <-
        placedApplyM (modecheckStmt m name defPos assigned detism tmpCount final) stmt
    return ([maybePlace (Not (seqToStmt stmt')) pos], assigned, tmpCount')
modecheckStmt _ _ _ _ _ _ final stmt@For{} pos =
    shouldnt $ "For statement left by unbranching: " ++ show stmt
modecheckStmt m name defPos assigned detism tmpCount final
    Break pos = do
    logTyped $ "Mode checking break with assigned=" ++ show assigned
    return ([maybePlace Break pos],bindingStateAfterBreak assigned, tmpCount)
modecheckStmt m name defPos assigned detism tmpCount final
    Next pos = do
    logTyped $ "Mode checking continue with assigned=" ++ show assigned
    return ([maybePlace Next pos],bindingStateAfterNext assigned, tmpCount)

modeCheckExps :: ModSpec -> ProcName -> OptPos -> BindingState -> Determinism
             -> Int -> [Placed Exp] -> Typed ([Placed Exp],Int)
modeCheckExps _ _ _ _ _ tmpCount [] = return ([], tmpCount)
modeCheckExps m name pos assigned detism tmpCount (pexp:pexps) = do
    logTyped $ "Mode check exp " ++ show (content pexp)
    (pexp',tmpCount') <-
        placedApply (modeCheckExp m name pos assigned detism tmpCount)
            pexp
    logTyped $ "Mode check exp resulted in " ++ show (content pexp')
    (pexps',tmpCount'')
        <- modeCheckExps m name pos assigned detism tmpCount pexps
    return (pexp':pexps',max tmpCount' tmpCount'')

-- |Mode check stmts inside a lambda expression
modeCheckExp :: ModSpec -> ProcName -> OptPos -> BindingState -> Determinism
             -> Int -> Exp -> OptPos -> Typed (Placed Exp,Int)
modeCheckExp m name defPos assigned _ tmpCount
        exp@(Lambda mods@ProcModifiers{modifierDetism=detism} params ss) pos = do
    logTyped $ "Mode checking lambda " ++ show exp
    let inArgs = List.foldl collectInParams Set.empty params
    (ss',_,tmpCount') <- modecheckStmts m name defPos (addBindings inArgs assigned)
                             detism tmpCount True ss
    params' <- updateParamTypes params
    return (maybePlace (Lambda mods params' ss') pos, tmpCount')
modeCheckExp m name defPos assigned detism tmpCount
        (Typed exp ty cast) pos = do
    (exp', tmpCount') <- modeCheckExp m name defPos assigned
                             detism tmpCount exp pos
    return (maybePlace (Typed (content exp') ty cast) pos, tmpCount')
modeCheckExp m name defPos assigned detism tmpCount exp pos =
    return (maybePlace exp pos, tmpCount)


checkFlowErrors :: Bool -> Bool -> String -> OptPos -> [(FlowDirection, Bool, Maybe VarName)]
                -> a -> Typed a -> Typed a
checkFlowErrors isForeign isHigherOrder name pos flows thn doEls = do
    let numbering = [if isHigherOrder then 0 else 1 ..]
    let flowErrs = [ReasonArgFlow name num pos
                   | ((mode,avail,_),num) <- zip flows numbering
                   , not avail && (if isForeign
                                   then mode == ParamIn
                                   else flowsIn mode)]
    if List.null flowErrs
    then doEls
    else do
        logTyped "mode error in foreign call"
        typeErrors flowErrs
        return thn


tryFinaliseProcRef :: ModSpec -> ProcName -> OptPos -> BindingState -> Determinism
                   -> Int -> Bool -> Stmt -> OptPos -> [ProcInfo]
                   -> Typed ([Placed Stmt],BindingState,Int)
tryFinaliseProcRef m name defPos assigned detism tmpCount final
    stmt@(ProcCall (First cmod cname pid) d resourceful args) pos callInfos = do
    actualTypes <- mapM (expType >=> ultimateType) args
    correctProcs <- matchProcType actualTypes callInfos
    let argsPlace = unPlace <$> args
    case (correctProcs, argsPlace, innerExp . fst <$> argsPlace, actualTypes) of
        ([procSpec], [(arg,argPos)], [Var _ ParamOut _], [ty])
          | isHigherOrder ty -> do
            let procRef = ProcRef procSpec []
            procTy <- expType (Unplaced procRef) >>= ultimateType
            let procRefArg = Unplaced $ Typed procRef procTy Nothing
            let tmpVar = maybePlace arg argPos
            modecheckStmt m name defPos assigned detism tmpCount final
                (ForeignCall "llvm" "move" [] [procRefArg, tmpVar]) pos
        (_:_, _, [Var _ ParamOut _], _) -> do
            typeError $ ReasonOverload correctProcs pos
            return ([],assigned,tmpCount)
        _ -> do
            logTyped "Mode errors in call"
            typeError $ ReasonUndefinedFlow cname pos
            return ([],assigned,tmpCount)
tryFinaliseProcRef _ _ _ _ _ _ _ stmt _ _
    = shouldnt $ "tryFinaliseProcRef on " ++ show stmt


matchProcType :: [TypeSpec] -> [ProcInfo] -> Typed [ProcSpec]
matchProcType [ty] infos = catMaybes <$> mapM (matchProcType' ty) infos
matchProcType _ _ = return []


matchProcType' :: TypeSpec -> ProcInfo -> Typed (Maybe ProcSpec)
matchProcType' ty procInfo = do
    mbErr <- matchProcRefTypeList "" "" Nothing [ty] Det procInfo
    return $ case mbErr of
        OK _ -> Just $ procInfoProc procInfo
        Err _ -> Nothing


-- |Add in-flowing params to a set of varnames
collectInParams :: Set.Set VarName -> Param -> Set.Set VarName
collectInParams s (Param n _ flow _)
    | flowsIn flow = Set.insert n s
collectInParams s _ = s


-- |Produce a typed statement sequence, the binding state, and final temp count
-- from a single proc call.
finaliseCall :: ModSpec -> ProcName -> BindingState -> Determinism -> Bool
             -> Int -> Bool -> OptPos -> [Placed Exp] -> ProcInfo -> Stmt
             -> Typed ([Placed Stmt],BindingState,Int)
finaliseCall m name assigned detism resourceful tmpCount final pos args match
             stmt = do
    let matchProc = procInfoProc match
    let matchDetism = procInfoDetism match
    let matchImpurity = procInfoImpurity match
    let outResources = procInfoOutRes match
    let inResources = procInfoInRes match
    let impurity = bindingImpurity assigned
    let (args',stmts,tmpCount') = matchArguments tmpCount (procInfoArgs match) args
    tys <- mapM (expType >=> ultimateType) args
    let stmt' = ProcCall (First (procSpecMod matchProc) (procSpecName matchProc)
                                (Just $ procSpecID matchProc))
                matchDetism resourceful args'
    let procIdent = "proc " ++ show matchProc
    let errs =
            -- XXX Should postpone detism errors until we see if we
            -- can work out if the test is certain to succeed.
            -- Perhaps add mutual exclusion inference to the mode
            -- checker.
            [ReasonDeterminism procIdent matchDetism detism pos
            | Det `determinismLEQ` detism
                && not (matchDetism `determinismLEQ` detism)]
            ++ [ReasonPurity procIdent matchImpurity impurity pos
                | matchImpurity > impurity]
            ++ [ReasonLooksPure (show matchProc) matchImpurity pos
                | matchImpurity > Pure && not resourceful]
            ++ [ReasonActuallyPure (show matchProc) matchImpurity pos
                | matchImpurity == Pure && resourceful
                  && List.null inResources && List.null outResources
                  && not (any isResourcefulHigherOrder tys)]
            ++ [ReasonResourceUnavail name res pos
                | res <- Set.toList
                    $ missingBindings inResources
                      $ addBindings specialResourcesSet assigned]
    typeErrors errs
    logTyped $ "Finalising call :  " ++ show stmt'
    logTyped $ "Input resources :  " ++ simpleShowSet inResources
    logTyped $ "Output resources:  " ++ simpleShowSet outResources
    let specials = inResources `Set.intersection` specialResourcesSet
    let avail    = fromMaybe Set.empty (bindingVars assigned)
    logTyped $ "Specials in call:  " ++ simpleShowSet specials
    logTyped $ "Available vars  :  " ++ simpleShowSet avail
    let specialInstrs =
            [ move (s `withType` ty)
                   (varSet r `withType` ty)
            | resourceful -- no specials unless resourceful
            , r <- Set.elems $ specials Set.\\ avail
            , let (f,ty) = fromMaybe (const $ StringValue "Unknown" CString,
                                      cStringType)
                            $ Map.lookup r specialResources
            , let s = f $ maybePlace stmt pos]
    let assigned' =
            bindingStateSeq matchDetism matchImpurity
            (pexpListOutputs args')
            (assigned {bindingVars =
                Set.union outResources <$> bindingVars assigned })
    logTyped $ "Generated special stmts = " ++ show specialInstrs
    logTyped $ "New instr = " ++ show stmt'
    logTyped $ "Generated extra stmts = " ++ show stmts
    (stmts',assigned'',tmpCount'') <-
        modecheckStmts m name pos assigned' detism tmpCount' final stmts
    return (specialInstrs ++ maybePlace stmt' pos : stmts'
           , assigned'', tmpCount'')


matchArguments :: Int -> [TypeFlow] -> [Placed Exp]
               -> ([Placed Exp],[Placed Stmt],Int)
matchArguments tmpCount [] [] = ([],[],tmpCount)
matchArguments _ [] _ = shouldnt "matchArguments arity mismatch"
matchArguments _ _ [] = shouldnt "matchArguments arity mismatch"
matchArguments tmpCount (typeflow:typeflows) (arg:args) =
    let (arg', stmts1, tmpCount') = matchArgument tmpCount typeflow arg
        (args', stmts2, tmpCount'') = matchArguments tmpCount' typeflows args
    in  (arg':args', stmts1++stmts2, tmpCount'')


-- |Transform an argument as supplied to match the param it is passed to.  This
-- includes handling implied modes by generating a fresh variable to pass in the
-- call, and generating code to match it with the provided input.  Thus also
-- attaches the correct type to the argument.
matchArgument :: Int -> TypeFlow -> Placed Exp -> (Placed Exp,[Placed Stmt],Int)
matchArgument tmpCount typeflow arg
    | ParamOut == typeFlowMode typeflow
      && ParamIn == flattenedExpFlow (content arg) =
          let var = mkTempName tmpCount
              inTypeFlow = typeflow {typeFlowMode = ParamIn}
              arg' = setPExpTypeFlow inTypeFlow arg
              setVar = Unplaced $ setExpTypeFlow typeflow (varSet var)
              getVar = Unplaced $ setExpTypeFlow inTypeFlow (varGet var)
              call = ProcCall (regularProc "=") SemiDet False [getVar, arg']
          in (setVar, [maybePlace call $ place arg], tmpCount+1)
    | otherwise = (setPExpTypeFlow typeflow arg,[],tmpCount)


-- |Return a list of error messages for too weak a determinism at the end of a
-- statement sequence.
detismCheck :: ProcName -> OptPos -> Determinism -> Determinism -> [TypeError]
detismCheck name pos expectedDetism actualDetism
    -- XXX Report ReasonUndeclaredTerminal if appropriate, when terminalness is
    -- analysed correctly.
    | actualDetism `determinismLEQ` expectedDetism = []
    | Det `determinismLEQ` expectedDetism = []
    | otherwise = [ReasonWeakDetism name actualDetism expectedDetism pos]


selectMode :: [ProcInfo] -> [(FlowDirection,Bool,Maybe VarName)]
           -> ProcInfo
selectMode (procInfo:_) _ = procInfo
selectMode _ _ = shouldnt "selectMode with empty list of modes"


-- |Ensure the two exprs have the same types; if both are variables, this
--  means unifying their types.
unifyExprTypes :: OptPos -> Placed Exp -> Placed Exp -> Typed ()
unifyExprTypes pos a1 a2 = do
    logTyped $ "Type checking foreign instruction unifying types "
               ++ show a1 ++ " and " ++ show a2
    let a1Content = content a1
    let a2Content = content a2
    case expVar' $ content a2 of
        Nothing -> typeError (ReasonBadMove a2Content pos)
        Just toVar ->
          case ultimateExp a1Content of
              Var fromVar _ _ -> do
                unifyVarTypes pos fromVar toVar
                logTyping "Resulting typing = "
              _ -> do
                ty <- expType $ Unplaced a1Content
                logTyped $ "constraining var " ++ show toVar
                           ++ " to type " ++ show ty
                constrainVarType
                         (ReasonEqual a1Content a2Content (place a2))
                         toVar ty


-- |Does this parameter correspond to a manifest argument?
resourceParam :: Param -> Bool
resourceParam (Param _ _ _ (Resource _)) = True
resourceParam _ = False


----------------------------------------------------------------
--                    Check foreign calls
----------------------------------------------------------------

-- | Add the specified type error if the specified test fails
reportErrorUnless :: TypeError -> Bool -> Typed ()
reportErrorUnless err False = typeError err
reportErrorUnless err True = return ()


-- | Make sure a foreign call is valid; otherwise report an error
validateForeign :: Stmt -> OptPos -> Typed ()
validateForeign stmt@(ForeignCall lang name tags args) pos = do
    argTypes <- mapM (expType >=> ultimateType) args
    maybeReps <- lift $ mapM lookupTypeRepresentation argTypes
    let numberedMaybes = zip maybeReps [1..]
    let untyped = snd <$> List.filter (isNothing . fst) numberedMaybes
    if List.null untyped
      then do
        let argReps = List.filter (not . repIsPhantom)
                      $ trustFromJust "validateForeign" <$> maybeReps
        logTyped $ "Type checking foreign " ++ lang ++ " call "
                   ++ unwords (name:tags)
                   ++ "(" ++ intercalate ", " (show <$> argReps) ++ ")"
        validateForeignCall lang name tags argReps stmt pos
      else
        typeErrors (flip (ReasonForeignArgType name) pos <$> untyped)
validateForeign stmt _ =
    shouldnt $ "validateForeign of non-foreign stmt " ++ showStmt 4 stmt


-- | Make sure a foreign call is valid; otherwise report an error
-- XXX Check that the outputs of LLVM instructions are correct, after
--     considering casting.
validateForeignCall :: String -> ProcName -> [String] -> [TypeRepresentation]
                    -> Stmt -> OptPos -> Typed ()
-- just assume C calls are OK
validateForeignCall "c" _ _ _ _ _  = return ()
-- A move with no non-phantom arguments:  all OK
validateForeignCall "llvm" "move" _ [] stmt pos = return ()
validateForeignCall "llvm" "move" _ [inRep,outRep] stmt pos
  | compatibleReps inRep outRep = return ()
  | otherwise       = typeError (ReasonWrongOutput "move" outRep inRep pos)
validateForeignCall "llvm" "move" _ argReps stmt pos =
    typeError (ReasonForeignArity "move" (length argReps) 2 pos)
validateForeignCall "llvm" name flags argReps stmt pos = do
    let arity = length argReps
    case argReps of
        [inRep1,inRep2,outRep] ->
          case Map.lookup name llvmMapBinop of
             Just (_,fam,outTy) -> do
               reportErrorUnless (ReasonWrongFamily name 1 fam pos)
                                 (fam == typeFamily inRep1)
               reportErrorUnless (ReasonWrongFamily name 2 fam pos)
                                 (fam == typeFamily inRep2)
               reportErrorUnless (ReasonIncompatible name inRep1 inRep2 pos)
                                 (compatibleReps inRep1 inRep2)
             Nothing ->
               if isJust $ Map.lookup name llvmMapUnop
               then typeError (ReasonForeignArity name arity 2 pos)
               else typeError (ReasonBadForeign "llvm" name pos)
        [inRep,outRep] ->
          case Map.lookup name llvmMapUnop of
             Just (_,famIn,famOut) ->
               reportErrorUnless (ReasonWrongFamily name 1 famIn pos)
                                 (famIn == typeFamily inRep)
             Nothing ->
               if isJust $ Map.lookup name llvmMapBinop
               then typeError (ReasonForeignArity name arity 3 pos)
               else typeError (ReasonBadForeign "llvm" name pos)
        _ -> if isJust $ Map.lookup name llvmMapBinop
             then typeError (ReasonForeignArity name arity 3 pos)
             else if isJust $ Map.lookup name llvmMapUnop
                  then typeError (ReasonForeignArity name arity 2 pos)
                  else typeError (ReasonBadForeign "llvm" name pos)
validateForeignCall "lpvm" name flags argReps stmt pos =
    checkLPVMArgs name flags argReps stmt pos
validateForeignCall lang name flags argReps stmt pos =
    typeError (ReasonForeignLanguage lang name pos)


-- | Are two types compatible for use as inputs to a binary LLVM op?
--   Used for type checking LLVM instructions.
compatibleReps :: TypeRepresentation -> TypeRepresentation -> Bool
compatibleReps Address      Address      = True
compatibleReps Address      (Bits bs)    = bs == wordSize
compatibleReps Address      (Signed bs)  = bs == wordSize
compatibleReps Address      (Floating _) = False
compatibleReps Address      (Func _ _)   = True
compatibleReps (Bits bs)    Address      = bs == wordSize
compatibleReps (Bits m)     (Bits n)     = m == n
compatibleReps (Bits m)     (Signed n)   = m == n
compatibleReps (Bits _)     (Floating _) = False
compatibleReps (Bits bs)    (Func _ _)   = bs == wordSize
compatibleReps (Signed bs)  Address      = bs == wordSize
compatibleReps (Signed m)   (Bits n)     = m == n
compatibleReps (Signed m)   (Signed n)   = m == n
compatibleReps (Signed _)   (Floating _) = False
compatibleReps (Signed bs)  (Func _ _)   = bs == wordSize
compatibleReps (Floating _) Address      = False
compatibleReps (Floating _) (Bits _)     = False
compatibleReps (Floating _) (Signed _)   = False
compatibleReps (Floating m) (Floating n) = m == n
compatibleReps (Floating _) (Func _ _)   = False
compatibleReps (Func _ _)   Address      = True
compatibleReps (Func i1 o1) (Func i2 o2) = sameLength i1 i2 && sameLength o1 o2 &&
                                           and (zipWith compatibleReps i1 i2) &&
                                           and (zipWith compatibleReps o1 o2)
compatibleReps (Func _ _)   (Bits bs)    = bs == wordSize
compatibleReps (Func _ _)   (Signed bs)  = bs == wordSize
compatibleReps (Func _ _)   (Floating _) = False


-- | Check arg types of an LPVM instruction
checkLPVMArgs :: String -> [String] -> [TypeRepresentation] -> Stmt -> OptPos
              -> Typed ()
checkLPVMArgs "alloc" _ [Bits _,Address] stmt pos = return ()
checkLPVMArgs "alloc" _ [Signed _,Address] stmt pos = return ()
checkLPVMArgs "alloc" _ [sz,struct] stmt pos = do
    reportErrorUnless (ReasonForeignArgRep "alloc" 1 sz "integer" pos)
                      (integerTypeRep sz)
    reportErrorUnless (ReasonForeignArgRep "alloc" 2 struct "address" pos)
                      (struct == Address)
checkLPVMArgs "alloc" _ args stmt pos =
    typeError (ReasonForeignArity "alloc" (length args) 2 pos)
checkLPVMArgs "access" _ [struct,offset,size,startOffset,val] stmt pos = do
    reportErrorUnless (ReasonForeignArgRep "access" 1 struct "address" pos)
                      (struct == Address)
    reportErrorUnless (ReasonForeignArgRep "access" 2 offset "integer" pos)
                      (integerTypeRep offset)
    reportErrorUnless (ReasonForeignArgRep "access" 3 startOffset "integer" pos)
                      (integerTypeRep startOffset)
    reportErrorUnless (ReasonForeignArgRep "access" 4 size "integer" pos)
                      (integerTypeRep size)
checkLPVMArgs "access" _ args stmt pos =
    typeError (ReasonForeignArity "access" (length args) 5 pos)
checkLPVMArgs "mutate" _ [old,new,offset,destr,sz,start,val] stmt pos = do
    reportErrorUnless (ReasonForeignArgRep "mutate" 1 old "address" pos)
                      (old == Address)
    reportErrorUnless (ReasonForeignArgRep "mutate" 2 new "address" pos)
                      (new == Address)
    reportErrorUnless (ReasonForeignArgRep "mutate" 3 offset "integer" pos)
                      (integerTypeRep offset)
    reportErrorUnless (ReasonForeignArgRep "mutate" 4 destr "Boolean" pos)
                      (integerTypeRep destr)
    reportErrorUnless (ReasonForeignArgRep "mutate" 5 sz "integer" pos)
                      (integerTypeRep sz)
    reportErrorUnless (ReasonForeignArgRep "mutate" 6 start "integer" pos)
                      (integerTypeRep start)
checkLPVMArgs "mutate" _ args stmt pos =
    typeError (ReasonForeignArity "mutate" (length args) 7 pos)
-- XXX do we still need a cast instruction?
checkLPVMArgs "cast" _ [old,new] stmt pos = return ()
checkLPVMArgs "cast" _ [] stmt pos = return ()
checkLPVMArgs "cast" _ args stmt pos =
    typeError (ReasonForeignArity "cast" (length args) 2 pos)
checkLPVMArgs name _ args stmt pos =
    typeError (ReasonBadForeign "lpvm" name pos)

----------------------------------------------------------------
--                    Check that everything is typed
----------------------------------------------------------------

-- |Make sure all args and params in the specified proc def are typed.
checkProcDefFullytyped :: ProcDef -> Compiler ()
checkProcDefFullytyped def = do
    let name = procName def
    let pos = procPos def
    mapM_ (checkParamTyped name pos) $
      zip [1..] $ procProtoParams $ procProto def
    mapM_ (placedApply (checkStmtTyped name pos)) $
          procDefSrc $ procImpln def


procDefSrc :: ProcImpln -> [Placed Stmt]
procDefSrc (ProcDefSrc def) = def
procDefSrc ProcDefPrim{} = shouldnt "procDefSrc applied to ProcDefPrim"


checkParamTyped :: ProcName -> OptPos -> (Int,Param) -> Compiler ()
checkParamTyped name pos (num,param) =
    when (AnyType == paramType param) $
      reportUntyped name pos (" parameter " ++ show num)


checkStmtTyped :: ProcName -> OptPos -> Stmt -> OptPos -> Compiler ()
checkStmtTyped name pos (ProcCall (First pmod pname pid) _ _ args) ppos = do
    when (isNothing pid || List.null pmod) $
         shouldnt $ "Call to " ++ pname ++ showOptPos ppos ++
                  " left unresolved"
    mapM_ (checkArgTyped name pos pname ppos) $
          zip [1..] $ List.map content args
checkStmtTyped name pos (ProcCall (Higher fn) _ _ args) ppos = do
    checkArgTyped name pos (show fn) ppos (0,content fn)
    mapM_ (checkArgTyped name pos (show fn) ppos) $
          zip [1..] $ List.map content args
checkStmtTyped name pos (ForeignCall _ pname _ args) ppos =
    mapM_ (checkArgTyped name pos pname ppos) $
          zip [1..] $ List.map content args
checkStmtTyped _ _ (TestBool _) _ = return ()
checkStmtTyped name pos (And stmts) _ppos =
    mapM_ (placedApply (checkStmtTyped name pos)) stmts
checkStmtTyped name pos stmt@(Or stmts exitVars) _ppos = do
    -- exit vars are Nothing when both disjuncts are infinite loops, so don't report this:
    -- when (isNothing exitVars) $
    --      shouldnt $ "exit vars of disjunction undetermined: " ++ showStmt 4 stmt
    mapM_ (placedApply (checkStmtTyped name pos)) stmts
checkStmtTyped name pos (Not stmt) _ppos =
    placedApply (checkStmtTyped name pos) stmt
checkStmtTyped name pos
               stmt@(Cond tst thenstmts elsestmts condVars exitVars) _ppos = do
    -- exit vars are Nothing when both branches are infinite loops, so don't report this:
    -- when (isNothing exitVars) $
    --      shouldnt $ "exit vars of conditional undetermined: " ++ showStmt 4 stmt
    placedApply (checkStmtTyped name pos) tst
    mapM_ (placedApply (checkStmtTyped name pos)) thenstmts
    mapM_ (placedApply (checkStmtTyped name pos)) elsestmts
checkStmtTyped name pos stmt@(Loop stmts exitVars) _ppos = do
    -- exit vars are Nothing for infinite loops, so don't report this:
    -- when (isNothing exitVars) $
    --      shouldnt $ "exit vars of loop undetermined: " ++ showStmt 4 stmt
    mapM_ (placedApply (checkStmtTyped name pos)) stmts
checkStmtTyped name pos (UseResources _ _ stmts) _ppos =
    mapM_ (placedApply (checkStmtTyped name pos)) stmts
checkStmtTyped name pos For {} ppos =
    shouldnt "For should not exist here"
checkStmtTyped _ _ Nop _ = return ()
checkStmtTyped _ _ Fail _ = return ()
checkStmtTyped _ _ Break _ = return ()
checkStmtTyped _ _ Next _ = return ()


checkArgTyped :: ProcName -> OptPos -> ProcName -> OptPos ->
                 (Int, Exp) -> Compiler ()
checkArgTyped callerName callerPos calleeName callPos (n,arg) =
    checkExpTyped callerName callerPos
                      ("in call to " ++ calleeName ++
                       showOptPos callPos ++
                       ", arg " ++ show n) arg


checkExpTyped :: ProcName -> OptPos -> String -> Exp ->
                 Compiler ()
checkExpTyped callerName callerPos msg (Typed expr ty _)
    | ty /= AnyType = return ()
checkExpTyped callerName callerPos msg _ =
    reportUntyped callerName callerPos msg


reportUntyped :: ProcName -> OptPos -> String -> Compiler ()
reportUntyped procname pos msg =
    liftIO $ putStrLn $ "Internal error: In " ++ procname ++
      showOptPos pos ++ ", " ++ msg ++ " left untyped"


--------------------------------------------------------------------------------
--                               Logging
--------------------------------------------------------------------------------

-- |Log a message, if we are logging type checker activity.
logTypes :: String -> Compiler ()
logTypes = logMsg Types

-- |Log a message, if we are logging type checker activity; used in Typed monad.
logTyped :: String -> Typed ()
logTyped = lift . logTypes


-- |Log a message including the current typing.
logTyping :: String -> Typed ()
logTyping prefix = do
    typing <- get
    logTyped $ prefix ++ show typing<|MERGE_RESOLUTION|>--- conflicted
+++ resolved
@@ -30,11 +30,6 @@
 import           Config
 import           Snippets
 import           Blocks              (llvmMapBinop, llvmMapUnop)
-<<<<<<< HEAD
--- import qualified Data.List.Extra as Set
-=======
-import Data.Function (on)
->>>>>>> 6189263f
 
 
 ----------------------------------------------------------------
