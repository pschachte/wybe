--  File     : Types.hs
--  Author   : Peter Schachte
--  Purpose  : Type checker/inferencer for Wybe
--  Copyright: (c) 2012 Peter Schachte.  All rights reserved.
--  License  : Licensed under terms of the MIT license.  See the file
--           : LICENSE in the root directory of this project.

-- |Support for type checking/inference.
module Types (validateModExportTypes, typeCheckModSCC) where


import           AST
import           Control.Monad
import           Control.Monad.State
import           Data.Graph
import           Data.List           as List
import           Data.Map            as Map
import           Data.Maybe          as Maybe
import           Data.Set            as Set
import           Data.Tuple.Select
import           Data.Foldable
import           Data.Bifunctor
import           Options             (LogSelection (Types))
import           Resources
import           Util
import           Config
import           Snippets
import           Blocks              (llvmMapBinop, llvmMapUnop)
import Data.Function (on)
-- import qualified Data.List.Extra as Set


----------------------------------------------------------------
--           Validating Proc Parameter Type Declarations
----------------------------------------------------------------


-- |Check declared types of exported procs for the specified module.
-- This doesn't check that the types are correct vis-a-vis the
-- definition, just that the declared types are valid types, and it
-- updates the types to their fully-module-qualified versions.
validateModExportTypes :: ModSpec -> Compiler ()
validateModExportTypes thisMod = do
    logTypes $ "**** Validating parameter types in module " ++
           showModSpec thisMod
    reenterModule thisMod
    iface <- getModuleInterface
    procs <- getModuleImplementationField (Map.toAscList . modProcs)
    procs' <- mapM (uncurry validateProcDefsTypes) procs
    updateModImplementation (\imp -> imp { modProcs = Map.fromAscList procs'})
    loggedFinishModule thisMod


loggedFinishModule :: ModSpec -> Compiler ()
loggedFinishModule thisMod = do
    reexitModule
    logTypes $ "**** Re-exiting module " ++ showModSpec thisMod
    return ()


validateProcDefsTypes :: Ident -> [ProcDef] -> Compiler (Ident,[ProcDef])
validateProcDefsTypes name defs = do
    defs' <- mapM (validateProcDefTypes name) defs
    return (name, defs')


validateProcDefTypes :: Ident -> ProcDef -> Compiler ProcDef
validateProcDefTypes name def = do
    let public = procVis def == Public
    let pos = procPos def
    let proto = procProto def
    let params = procProtoParams proto
    logTypes $ "Validating def of " ++ name
    params' <- mapM (validateParamType name pos public) params
    return $ def { procProto = proto { procProtoParams = params' }}


validateParamType :: Ident -> OptPos -> Bool -> Param -> Compiler Param
validateParamType pname ppos public param = do
    let ty = paramType param
    -- XXX For Issue #135, but this issues warnings about OK constructor decls 
    -- currMod <- getModuleSpec
    -- case ty of
    --     TypeSpec tmod tname _ | tname == last currMod && tmod == init currMod ->
    --       message Warning
    --       ("Explicit specification of current type " ++ show ty
    --        ++ "\n  it is recommended to specify type as _")
    --       ppos
    --     _ -> return ()
    checkDeclIfPublic pname ppos public ty
    logTypes $ "Checking type " ++ show ty ++ " of param " ++ show param
    ty' <- lookupType "proc declaration" ppos ty
    let param' = param { paramType = ty' }
    logTypes $ "Param is " ++ show param'
    return param'


checkDeclIfPublic :: Ident -> OptPos -> Bool -> TypeSpec -> Compiler ()
checkDeclIfPublic pname ppos public ty =
    when (public && ty == AnyType) $
         message Error ("Public proc '" ++ pname ++
                        "' with undeclared parameter or return type") ppos


----------------------------------------------------------------
-- BEGIN MAJOR DOC
-- ###                 Type Checking Module SCCs
--
-- Our type inference is flow sensitive, that is, types flow from callees to
-- callers, but not vice versa.  Therefore, types must be uniquely determined by
-- proc definitions.
--
-- Because submodules in a file automatically have access to all items (even
-- private ones) in their supermodule, submodules in that file are considered to
-- depend on their supermodules.  Likewise, supermodules automatically import
-- everything exported by their submodules in the same file, so supermodules
-- depend on their submodules. This means all modules in a given file are always
-- in the same module dependency SCC.  Since SCCs are type checked in
-- topological order, this ensures that all proc calls can only refer to procs
-- that have already been type checked or are defined in the current SCC.
--
-- Type checking is responsible for overloading resolution, therefore during
-- type checking, there may be multiple possible procs that could be referenced
-- by an individual call.  To support this, we use a type RoughProcSpec which
-- represents a proc as best we are able to identify it.  This is only used
-- during type checking to determine potential call graph SCCs.  Type
-- checking/inference is then performed bottom-up by potential call graph SCC.
--
-- Handling of resources here is a little tricky, because resources in lower
-- SCCs will have been transformed into parameters, but resources in the current
-- SCC will not have been transformed.  This problem is unavoidable because types
-- must be determined (so that overloading can be resolved) before resources can
-- be transformed.  Therefore, type checking must be prepared to handle both
-- calls that have had resources transformed to parameters and calls that
-- haven't.

-- END MAJOR DOC
----------------------------------------------------------------

-- |Specify as much as we know about the proc referred to by a proc call
data RoughProcSpec = RoughProc {
    roughModule  :: ModSpec,   -- the module specified in the call
    roughName    :: ProcName   -- the proc name specified in the call
} deriving (Eq,Ord)

instance Show RoughProcSpec where
    show (RoughProc mod name) = maybeModPrefix mod ++ name


-- |Type check a single module dependency SCC.  
typeCheckModSCC :: [ModSpec] -> Compiler ()
typeCheckModSCC scc = do
    logTypes $ "**** Type checking modules " ++ showModSpecs scc
    procs <- concat <$> mapM modProcsDefs scc
    let unresolved = [(spec, spec,
              Set.elems $ Set.unions
              $ List.map (localBodyProcs . procImpln) procDefs)
             | (spec,procDefs) <- procs]
    resolutions <- mapM (resolveCalls $ Set.fromList scc) unresolved
    let ordered = stronglyConnComp resolutions
    logTypes $ "**** Strongly connected components:\n" ++
      intercalate "\n"
       (List.map (("    " ++) . intercalate ", " . List.map show . sccElts)
       ordered)
    errs <- concat <$> mapM typecheckProcSCC ordered
    mapM_ (queueMessage . typeErrorMessage) errs


-- |Return the module, name, and defn of all procs in the specified module
modProcsDefs :: ModSpec -> Compiler [(RoughProcSpec,[ProcDef])]
modProcsDefs mod =
    List.map (first (RoughProc mod)) <$>
    (getModuleImplementationField (Map.toList . modProcs) `inModule` mod)


-- |Work out all the possible resolutions of all the calls in dependency triple.
resolveCalls :: Set ModSpec -> (RoughProcSpec,RoughProcSpec,[RoughProcSpec])
             -> Compiler (RoughProcSpec,RoughProcSpec,[RoughProcSpec])
resolveCalls mods (spec,spec2,deps) = do
    let m = roughModule spec
    deps' <- concat <$> mapM (callResolutions m mods) deps
    return (spec,spec2,deps')


-- |Find all rough procs that a call could be referring to, given the module in
-- which the call appears, filtered to include only procs in the specified list
-- of modules, all of which are imported into the context module.  The
-- RoughProcSpec of the call may not include a module spec, but the specified
-- context will be a proper ModSpec.
callResolutions :: ModSpec -> Set ModSpec -> RoughProcSpec
                -> Compiler [RoughProcSpec]
callResolutions context mods (RoughProc m name) = do
    pspecs <- callTargets m name `inModule` context
    return [RoughProc m name
           | ProcSpec m name _ _ <- pspecs
           , m `Set.member` mods
           ]


----------------------------------------------------------------
--                       Supporting Type Errors
----------------------------------------------------------------

-- |Either something or some type errors
data MaybeErr t = OK t | Err [TypeError]
    deriving (Eq,Show)


-- |Return a list of the errors in the supplied MaybeErr
errList :: MaybeErr t -> [TypeError]
errList (OK _) = []
errList (Err lst) = lst


-- |Return a list of the payloads of all the OK elements of the input list
catOKs :: [MaybeErr t] -> [t]
catOKs lst = let toMaybe (OK a) =  Just a
                 toMaybe (Err _) = Nothing
             in  Maybe.mapMaybe toMaybe lst


-- |The reason a variable is given a certain type
data TypeError = ReasonParam ProcName Int OptPos
                   -- ^Formal param type/flow inconsistent
               | ReasonOutputUndef ProcName Ident OptPos
                   -- ^Output param not defined by proc body
               | ReasonResource ProcName Ident OptPos
                   -- ^Declared resource inconsistent
               | ReasonUndef ProcName ProcName OptPos
                   -- ^Call to unknown proc
               | ReasonArgType ProcName Int OptPos
                   -- ^Actual param type inconsistent
               | ReasonCond OptPos
                   -- ^Conditional expression not bool
               | ReasonArgFlow ProcName Int OptPos
                   -- ^Input param with undefined argument variable
               | ReasonUndefinedFlow ProcName OptPos
                   -- ^Call argument flow does not match any definition
               | ReasonOverload [ProcSpec] OptPos
                   -- ^Multiple procs with same types/flows
               | ReasonAmbig ProcName OptPos [(VarName,[TypeSpec])]
                   -- ^Proc defn has ambiguous types
               | ReasonArity ProcName ProcName OptPos Int Int
                   -- ^Call to proc with wrong arity
               | ReasonUndeclared ProcName OptPos
                   -- ^Public proc with some undeclared types
               | ReasonEqual Exp Exp OptPos
                   -- ^Expression types should be equal
               | ReasonDeterminism String Determinism Determinism OptPos
                   -- ^Calling a proc in a more deterministic context
               | ReasonWeakDetism String Determinism Determinism OptPos
                   -- ^Actual determinism of proc body weaker than declared
               | ReasonPurity String Impurity Impurity OptPos
                   -- ^Calling a proc or foreign in a more pure context
               | ReasonLooksPure ProcName Impurity OptPos
                   -- ^Calling a not-pure proc without ! marker
               | ReasonForeignLanguage String String OptPos
                   -- ^Foreign call with bogus language
               | ReasonForeignArgType String Int OptPos
                   -- ^Foreign call with unknown argument type
               | ReasonForeignArity String Int Int OptPos
                   -- ^Foreign call with wrong arity
               | ReasonBadForeign String String OptPos
                   -- ^Unknown foreign llvm/lpvm instruction
               | ReasonBadMove Exp OptPos
                   -- ^Instruction moves value to a non-variable
               | ReasonResourceUndef ProcName Ident OptPos
                   -- ^Output resource not defined in proc body
               | ReasonResourceUnavail ProcName Ident OptPos
                   -- ^Input resource not available in proc call
               | ReasonWrongFamily Ident Int TypeFamily OptPos
                   -- ^LLVM instruction expected different argument family
               | ReasonIncompatible Ident TypeRepresentation
                 TypeRepresentation OptPos
                   -- ^Inconsistent arguments to binary LLVM instruction
               | ReasonWrongOutput Ident TypeRepresentation
                 TypeRepresentation OptPos
                   -- ^Wrong output type representation to LLVM instruction
               | ReasonForeignArgRep Ident Int TypeRepresentation
                 String OptPos
                   -- ^Foreign call with wrong argument type
               | ReasonBadCast Ident Ident Int OptPos
                   -- ^Cast operation appearing in non-foreign call argument
               | ReasonShouldnt
                   -- ^This error should never happen
               | ReasonActuallyPure ProcName Impurity OptPos
                   -- ^Calling a pure proc with unneeded ! marker
            --    | ReasonUndeclaredTerminal ProcName OptPos
            --        -- ^The proc is terminal but not declared so
            --    | ReasonUnnreachable ProcName OptPos
            --        -- ^Statement following a terminal statement
               deriving (Eq, Ord)


instance Show TypeError where
    show = show . typeErrorMessage


-- |Produce a Message to be stored from a TypeError.
typeErrorMessage :: TypeError -> Message
typeErrorMessage (ReasonParam name num pos) =
    Message Error pos $
        "Type/flow error in definition of " ++ name ++
        ", parameter " ++ show num
typeErrorMessage (ReasonOutputUndef proc param pos) =
    Message Error pos $
    "Output parameter " ++ param ++ " not defined by proc " ++ show proc
typeErrorMessage (ReasonResource name resName pos) =
    Message Error pos $
        "Type/flow error in definition of " ++ name ++
        ", resource " ++ resName
typeErrorMessage (ReasonArgType name num pos) =
    Message Error pos $
        "Type error in call to " ++ name ++ ", argument " ++ show num
typeErrorMessage (ReasonCond pos) =
    Message Error pos
        "Conditional or test expression with non-boolean result"
typeErrorMessage (ReasonArgFlow name num pos) =
    Message Error pos $
        "Uninitialised argument in call to " ++ name
        ++ ", argument " ++ show num
typeErrorMessage (ReasonUndefinedFlow name pos) =
    Message Error pos $
        "No matching mode in call to " ++ name
typeErrorMessage (ReasonOverload pspecs pos) =
    Message Error pos $
        "Ambiguous overloading: call could refer to:" ++
        List.concatMap (("\n    "++) . show) (reverse pspecs)
typeErrorMessage (ReasonAmbig procName pos varAmbigs) =
    Message Error pos $
        "Type ambiguity in defn of " ++ procName ++ ":" ++
        concat ["\n    Variable '" ++ v ++ "' could be: " ++
                intercalate ", " (List.map show typs)
                | (v,typs) <- varAmbigs]
typeErrorMessage (ReasonUndef callFrom callTo pos) =
    Message Error pos $
        "'" ++ callTo ++ "' unknown in "
        ++ if callFrom == ""
            then "top-level statement"
            else "'" ++ callFrom ++ "'"
typeErrorMessage (ReasonArity callFrom callTo pos callArity procArity) =
    Message Error pos $
        (if callFrom == ""
            then "Toplevel call"
            else "Call from " ++ callFrom) ++
        " to " ++ callTo ++ " with " ++
        (if callArity == procArity
            then "unsupported argument flow"
            else show callArity ++ " argument(s), expected " ++ show procArity)
typeErrorMessage (ReasonUndeclared name pos) =
    Message Error pos $
    "Public definition of '" ++ name ++ "' with some undeclared types."
typeErrorMessage (ReasonEqual exp1 exp2 pos) =
    Message Error pos $
    "Type of " ++ show exp2 ++ " incompatible with " ++ show exp1
typeErrorMessage (ReasonDeterminism name stmtDetism contextDetism pos) =
    Message Error pos $
    "Calling " ++ determinismFullName stmtDetism ++ " " ++ name
    ++ " in a " ++ determinismFullName contextDetism ++ " context"
typeErrorMessage (ReasonWeakDetism name actualDetism expectedDetism pos) =
    Message Error pos $ name ++ " has " ++ determinismFullName actualDetism
    ++ " determinism, but declared " ++ determinismFullName expectedDetism
typeErrorMessage (ReasonPurity descrip stmtPurity contextPurity pos) =
    Message Error pos $
    "Calling " ++ impurityFullName stmtPurity ++ " " ++ descrip
    ++ ", expecting at least " ++ impurityFullName contextPurity
typeErrorMessage (ReasonLooksPure name impurity pos) =
    Message Error pos $
    "Calling " ++ impurityFullName impurity ++ " proc " ++ name
    ++ " without ! non-purity marker"
typeErrorMessage (ReasonForeignLanguage lang instr pos) =
    Message Error pos $
    "Foreign call '" ++ instr ++ "' with unknown language '" ++ lang ++ "'"
typeErrorMessage (ReasonForeignArgType instr argNum pos) =
    Message Error pos $
    "Foreign call '" ++ instr ++ "' with unknown type in argument "
    ++ show argNum
typeErrorMessage (ReasonForeignArity instr actualArity expectedArity pos) =
    Message Error pos $
    "Foreign call '" ++ instr ++ "' with arity " ++ show actualArity
    ++ "; should be " ++ show expectedArity
typeErrorMessage (ReasonBadForeign lang instr pos) =
    Message Error pos $
    "Unknown " ++ lang ++ " instruction '" ++ instr ++ "'"
typeErrorMessage (ReasonBadMove dest pos) =
    Message Error pos $
    "Instruction moves result to non-variable expression " ++ show dest
typeErrorMessage (ReasonResourceUndef proc res pos) =
    Message Error pos $
    "Output resource " ++ res ++ " not defined by proc " ++ proc
typeErrorMessage (ReasonResourceUnavail proc res pos) =
    Message Error pos $
    "Input resource " ++ res ++ " not available at call to proc " ++ proc
typeErrorMessage (ReasonWrongFamily instr argNum fam pos) =
    Message Error pos $
    "LLVM instruction '" ++ instr ++ "' argument " ++ show argNum
    ++ ": expected " ++ show fam ++ " argument"
typeErrorMessage (ReasonIncompatible instr rep1 rep2 pos) =
    Message Error pos $
    "LLVM instruction '" ++ instr ++ "' inconsistent arguments "
    ++ show rep1 ++ " and " ++ show rep2
typeErrorMessage (ReasonWrongOutput instr wrongRep rightRep pos) =
    Message Error pos $
    "LLVM instruction '" ++ instr ++ "' wrong output "
    ++ show wrongRep ++ ", should be " ++ show rightRep
typeErrorMessage (ReasonForeignArgRep instr argNum wrongRep rightDesc pos) =
    Message Error pos $
    "LLVM instruction '" ++ instr ++ "' argument " ++ show argNum
    ++ " is " ++ show wrongRep ++ ", should be " ++ rightDesc
typeErrorMessage (ReasonBadCast caller callee argNum pos) =
    Message Error pos $
    "Type cast (:!) in call from " ++ caller
    ++ " to non-foreign " ++ callee ++ ", argument " ++ show argNum
typeErrorMessage ReasonShouldnt =
    Message Error Nothing "Mysterious typing error"
typeErrorMessage (ReasonActuallyPure name impurity pos) =
    Message Warning pos $
    "Calling proc " ++ name ++ " with unneeded ! marker"
-- XXX These won't work until we better infer terminalness 
-- typeErrorMessage (ReasonUndeclaredTerminal name pos) =
--     Message Warning pos $
--     "Proc " ++ name ++ " should be declared terminal"
-- typeErrorMessage (ReasonUnnreachable name pos) =
--     Message Warning pos $
--     "In proc " ++ name ++ ", this statement is unreachable"


----------------------------------------------------------------
--                       The Typed Monad
----------------------------------------------------------------

-- |The Typed monad is a state transformer monad carrying the 
--  typing state over the compiler monad.
type Typed = StateT Typing Compiler


-- | A variable type assignment (symbol table), with a list of type errors. Also
--   records bindings of type variables, and contains a counter for generating
--   new type variables.
data Typing = Typing {
                  typingDict::VarDict,                  -- ^variable types
                  tvarDict::Map TypeVarName TypeSpec,   -- ^type variable types
                  typeVarCounter::Int,                  -- for renumbering tvars
                  typingErrs::[TypeError]               -- type errors seen
                  } deriving (Eq,Ord)


instance Show Typing where
  show (Typing dict tvardict _ errs) =
    "Typing " ++ showVarMap dict ++ "; " ++ showVarMap tvardict
    ++ if List.null errs
       then " (with no errors)"
       else " with errors: " ++ show errs


-- |Follow type variables to fully recursively resolve a type.
ultimateType  :: TypeSpec -> Typed TypeSpec
ultimateType ty@TypeVariable{typeVariableName=tvar} = do
    mbval <- gets $ Map.lookup tvar . tvarDict
    logTyped $ "Type variable ?" ++ tvar ++ " is bound to " ++ show mbval
    case mbval of
        Nothing -> return ty
        Just ty' -> ultimateType ty'
ultimateType (TypeSpec mod name args) = do
    args' <- mapM ultimateType args
    return $ TypeSpec mod name args'
ultimateType ty = return ty


-- |Bind all type variables in chain to specified type.  Make sure we don't bind
-- a type variable to itself.
bindTypeVariables :: TypeSpec -> TypeSpec -> Typed ()
bindTypeVariables ty1@TypeVariable{typeVariableName=var} ty2
 | ty1 /= ty2 = do
    nxt <- gets $ Map.lookup var . tvarDict
    modify $ \t -> t { tvarDict = Map.insert var ty2 $ tvarDict t }
    when (isJust nxt) $ bindTypeVariables (fromJust nxt) ty2
bindTypeVariables _ _ = return ()


-- |The empty typing, assigning every var the type AnyType.
initTyping :: Typing
initTyping = Typing Map.empty Map.empty 0 []


-- |Does the current typing have no errors?
validTyping :: Typed Bool
validTyping = gets $ List.null . typingErrs


-- |Get the ultimate type of variable.  If the type of the variable is
-- completely unknown, a type variable will be assigned, so this will never
-- return AnyType as a type.  It will also follow type variable bindings to get
-- the ultimate type of the variable.
ultimateVarType :: VarName -> Typed TypeSpec
ultimateVarType var = do
    ty <- varType var >>= ultimateType
    case ty of
        AnyType -> do
            ty' <- freshTypeVar
            setVarType var ty'
            return ty'
        _ -> return ty


-- |Get the type associated with a variable; AnyType if no constraint has
--  been imposed on that variable.  Does not follow type variable chains.
varType :: VarName -> Typed TypeSpec
varType var = gets $ Map.findWithDefault AnyType var . typingDict


-- |Maybe make a map of the ultimate types of the given maybe set of variables.
typeMapFromSet :: Maybe (Set VarName) -> Typed (Maybe VarDict)
typeMapFromSet vars =
    case vars of
        Nothing  -> return Nothing
        Just set ->
            let varList = Set.toAscList set
            in  Just . Map.fromAscList . zip varList
                <$> mapM ultimateVarType varList


-- |Set the type associated with a variable; does not check that the type is
-- consistent.
setVarType :: VarName -> TypeSpec -> Typed ()
setVarType var ty =
    modify (\t -> t { typingDict=Map.insert var ty $ typingDict t } )


-- |Constrain the type of the specified variable to be a subtype of the
--  specified type.  If this produces an invalid type, the specified type
--  error describes the error.
constrainVarType :: TypeError -> VarName -> TypeSpec -> Typed ()
constrainVarType reason var ty = do
    ty' <- varType var
    ty'' <- unifyTypes reason ty ty'
    logTyped $ "Variable " ++ var ++ " type constrained to " ++ show ty''
    setVarType var ty''


-- |Unify the types of two variables; ie, constrain them to have the same types.
unifyVarTypes :: OptPos -> VarName -> VarName -> Typed ()
unifyVarTypes pos v1 v2 = do
    t1 <- varType v1
    t2 <- varType v2
    ty <- unifyTypes
          (ReasonEqual (Var v1 ParamIn Ordinary) (Var v2 ParamOut Ordinary) pos)
          t1 t2
    ty' <- case ty of
        AnyType -> -- two unconstrained vars:  must create type var
            freshTypeVar
        _ -> return ty
    setVarType v1 ty'
    setVarType v2 ty'


-- |Unify two types, returning a type that describes all instances of both input
-- types.  If this produces an invalid type, the specified type error describes
-- the error.  Unifying types may have the effect of binding variables.
unifyTypes :: TypeError -> TypeSpec -> TypeSpec -> Typed TypeSpec
unifyTypes reason t1 t2 = do
    logTyped $ "Unifying types " ++ show t1 ++ " and " ++ show t2
    t1' <- lift (lookupType "proc declaration" Nothing t1) >>= ultimateType
    t2' <- lift (lookupType "proc declaration" Nothing t2) >>= ultimateType
    t <- unifyTypes' reason t1' t2'
    logTyped $ "  Unification yields " ++ show t
    bindTypeVariables t1 t
    bindTypeVariables t2 t
    return t


-- | Find the type that matches both specified type specs.  If there is no such
-- type, report the specified type error and return InvalidType.  If either or
-- both arguments are type variables, this need not bind them, as unifyTypes
-- will do that.
unifyTypes' :: TypeError -> TypeSpec -> TypeSpec -> Typed TypeSpec
unifyTypes' reason ty1 ty2
  | occursCheck ty1 ty2 = typeError reason >> return InvalidType
unifyTypes' reason InvalidType _ = return InvalidType
unifyTypes' reason _ InvalidType = return InvalidType
unifyTypes' reason AnyType ty    = return ty
unifyTypes' reason ty AnyType    = return ty
unifyTypes' reason t1@TypeVariable{} t2@TypeVariable{} = return $ max t1 t2
unifyTypes' reason TypeVariable{} ty = return ty
unifyTypes' reason ty TypeVariable{} = return ty
unifyTypes' reason t1@Representation{} t2@Representation{}
    | t1 == t2  = return t1
    | otherwise = typeError reason >> return InvalidType
unifyTypes' reason ty1@(Representation rep1) ty2@TypeSpec{} = do
    rep2 <- lift $ lookupTypeRepresentation ty2
    if Just rep1 == rep2
        then return ty2
        else typeError reason >> return InvalidType
unifyTypes' reason ty1@TypeSpec{} ty2@(Representation rep2) = do
    rep1 <- lift $ lookupTypeRepresentation ty1
    if rep1 == Just rep2
        then return ty1
        else typeError reason >> return InvalidType
unifyTypes' reason ty1@(TypeSpec m1 n1 ps1) ty2@(TypeSpec m2 n2 ps2)
    | n1 == n2 && modsMatch && length ps1 == length ps2 = do
        ps <- zipWithM (unifyTypes reason) ps1 ps2
        return $ TypeSpec m n1 ps
    | otherwise = typeError reason >> return InvalidType
  where (modsMatch, m)
          | m1 `isSuffixOf` m2 = (True,  m2)
          | m2 `isSuffixOf` m1 = (True,  m1)
          | otherwise          = (False, [])
unifyTypes' reason (HigherOrderType ps1) (HigherOrderType ps2)
    | length ps1 == length ps2 && and (zipWith (==) ps2Flows ps2Flows) =
        HigherOrderType . zipWith (flip TypeFlow) ps1Flows <$> 
            zipWithM (unifyTypes reason) ps1Types ps2Types
    | otherwise = typeError reason >> return InvalidType 
    where 
        ps1Flows = List.map typeFlowMode ps1
        ps2Flows = List.map typeFlowMode ps2
        ps1Types = List.map typeFlowType ps1
        ps2Types = List.map typeFlowType ps2
unifyTypes' reason _ _ = return InvalidType


-- | Checks if two types' are cyclic. 
-- That is if one type variable is contained in the other
occursCheck :: TypeSpec -> TypeSpec -> Bool
occursCheck ty1@TypeVariable{typeVariableName=nm} ty2
  = containstypeVar nm ty2
occursCheck ty1 ty2@TypeVariable{typeVariableName=nm}
  = containstypeVar nm ty1
occursCheck _ _ = False


-- | Checks if the given TypeVarName is contained within the TypeSpec.
-- Does not hold for a TypeVariable
containstypeVar :: TypeVarName -> TypeSpec -> Bool
containstypeVar nm TypeSpec{typeParams=tys} = any (containstypeVar' nm) tys
containstypeVar _ _ = False


-- | Checks if the given TypeVarName is contained within the TypeSpec.
-- Holds for a TypeVariable
containstypeVar' :: TypeVarName -> TypeSpec -> Bool
containstypeVar' nm TypeVariable{typeVariableName=nm'} = nm == nm'
containstypeVar' nm TypeSpec{typeParams=tys} = any (containstypeVar' nm) tys
containstypeVar' _ _ = False


-- |Generate a unique fresh type variable.
freshTypeVar :: Typed TypeSpec
freshTypeVar = do
    next <- gets typeVarCounter
    modify $ \st -> st { typeVarCounter = next+1 }
    return $ TypeVariable $ show next


-- |Record a type error in the current typing.
typeError :: TypeError -> Typed ()
typeError = typeErrors . (:[])


-- |Record a list of type errors in the current typing.
typeErrors :: [TypeError] -> Typed ()
typeErrors errs = do
    unless (List.null errs) $ logTyped $ "Recording error(s): " ++ show errs
    modify $ \t -> t { typingErrs=errs ++ typingErrs t }


localBodyProcs :: ProcImpln -> Set RoughProcSpec
localBodyProcs (ProcDefSrc body) =
    foldStmts localCalls const Set.empty body
localBodyProcs ProcDefPrim{} =
    shouldnt "Type checking compiled code"

localCalls :: Set RoughProcSpec -> Stmt -> Set RoughProcSpec
localCalls idents (ProcCall m name _ _ _ _)
  = Set.insert (RoughProc m name) idents
localCalls idents _ = idents


-- |Return the ultimate type of an expression. 
expType :: Placed Exp -> Typed TypeSpec
expType expr = do
    logTyped $ "Finding type of expr " ++ show expr
    ty <- placedApply expType' expr
    logTyped $ "  Type = " ++ show ty
    return ty


expType' :: Exp -> OptPos -> Typed TypeSpec
<<<<<<< HEAD
expType' (IntValue _) _      = return $ TypeSpec ["wybe"] "int" []
expType' (FloatValue _) _    = return $ TypeSpec ["wybe"] "float" []
expType' (StringValue _) _   = return $ TypeSpec ["wybe"] "string" []
expType' (CharValue _) _     = return $ TypeSpec ["wybe"] "char" []
expType' (ProcRef modSpec) _     = do 
    params <- procProtoParams . procProto <$> lift (getProcDef modSpec)
    return $ HigherOrderType $ (\(Param _ t f _) -> TypeFlow t f) <$> params
expType' (Var name _ _) _    = ultimateVarType name
expType' (Typed _ typ _) pos =
=======
expType' (IntValue _) _               = return $ TypeSpec ["wybe"] "int" []
expType' (FloatValue _) _             = return $ TypeSpec ["wybe"] "float" []
expType' (StringValue _ WybeString) _ = return $ TypeSpec ["wybe"] "string" []
expType' (StringValue _ CString) _    = return $ TypeSpec ["wybe"] "c_string" []
expType' (CharValue _) _              = return $ TypeSpec ["wybe"] "char" []
expType' (Var name _ _) _             = ultimateVarType name
expType' (Typed _ typ _) pos          =
>>>>>>> 12509eac
    lift (lookupType "typed expression" pos typ) >>= ultimateType
expType' expr _ =
    shouldnt $ "Expression '" ++ show expr ++ "' left after flattening"


-- |Works out the declared flow direction of an actual parameter, paired
-- with whether or not the actual value is in fact available (is a constant
-- or a previously assigned variable), and with whether the call this arg
-- appears in should be delayed until this argument variable is assigned.
expMode :: BindingState -> Placed Exp -> (FlowDirection,Bool,Maybe VarName)
expMode assigned pexp = expMode' assigned $ content pexp

expMode' :: BindingState -> Exp -> (FlowDirection,Bool,Maybe VarName)
expMode' _ (IntValue _) = (ParamIn, True, Nothing)
expMode' _ (FloatValue _) = (ParamIn, True, Nothing)
expMode' _ (StringValue _ _) = (ParamIn, True, Nothing)
expMode' _ (CharValue _) = (ParamIn, True, Nothing)
expMode' _ (ProcRef _) = (ParamIn, True, Nothing)
expMode' assigned (Var name flow _) =
    (flow, name `assignedIn` assigned, Nothing)
expMode' assigned (Typed expr _ _) = expMode' assigned expr
expMode' _ expr =
    shouldnt $ "Expression '" ++ show expr ++ "' left after flattening"


----------------------------------------------------------------
--                         Type Checking Procs
----------------------------------------------------------------

-- |Type check one strongly connected component in the call graph.  Returns True
--  if the inferred types are more specific than the old ones.  In this case, we
--  will have to rerun the typecheck after typechecking the other modules on
--  that list.
typecheckProcSCC :: SCC RoughProcSpec -> Compiler [TypeError]
typecheckProcSCC (AcyclicSCC proc) = do
    -- A single pass is always enough for non-cyclic SCCs
    logTypes $ "Type checking non-recursive proc " ++ show proc
    (_,reasons) <- typecheckProcDecl proc
    return reasons
typecheckProcSCC (CyclicSCC list) = do
    logTypes $ "**** Type checking recursive procs " ++
      intercalate ", " (List.map show list)
    (sccAgain,reasons) <-
        foldM (\(sccAgain,rs) proc -> do
                    (sccAgain',reasons) <- typecheckProcDecl proc
                    return (sccAgain || sccAgain', reasons++rs))
        (False, []) list
    if sccAgain
    then typecheckProcSCC $ CyclicSCC list
    else do
      logTypes $ "**** Completed checking of " ++
             intercalate ", " (show <$> list) ++
             " with " ++ show (length reasons) ++ " errors"
      return reasons


-- |Type check a list of procedure definitions and update the definitions stored
--  in the Compiler monad.  Returns a pair of a Bool saying whether any
--  defnition has been udpated, and a list of the type errors detected.
typecheckProcDecl :: RoughProcSpec -> Compiler (Bool,[TypeError])
typecheckProcDecl (RoughProc m name) = do
    logTypes $ "** Type checking decl of proc " ++ name
    reenterModule m
    defs <- getModuleImplementationField
            (Map.findWithDefault (error "missing proc definition")
             name . modProcs)
    logTypes $ "found " ++ (show . length) defs ++ " definition(s)"
    (revdefs,sccAgain,reasons) <-
        foldM (\(ds,sccAgain,rs) def -> do
                ((d,again),st) <- runStateT (typecheckProcDecl' m def) initTyping
                return (d:ds, sccAgain || again, typingErrs st++rs))
        ([],False,[]) defs
    updateModImplementation
      (\imp -> imp { modProcs = Map.insert name (reverse revdefs)
                                $ modProcs imp })
    logTypes $ "** New definition of " ++ name ++ ":"
    logTypes $ intercalate "\n" $ List.map (showProcDef 4) (reverse revdefs)
    -- XXX this shouldn't be necessary anymore, but keep it for now for safety
    unless (sccAgain || not (List.null reasons)) $
        mapM_ checkProcDefFullytyped revdefs
    reexitModule
    return (sccAgain,reasons)


----------------------------------------------------------------
--                       Resolving types and modes
--
-- This code resolves types and modes, including resolving overloaded
-- calls, handling implied modes, and appropriately ordering calls from
-- nested function application (which was not resolved during flattening).
-- We search for a valid resolution deterministically if possible.
--
-- To do this we first collect a list of all the calls in the proc body.
-- We process this maintaining 3 data structures:
--    * a typing:  a map from variable name to type;
--    * a resolution:  a mapping from original call to the selected proc spec;
--    * residue:  a list of unprocessed (delayed) calls with the list of
--      resolutions for each.
--
-- For each call, we collect the list of all possible resolutions, and
-- filter this down to the ones that match the argument types given the
-- current typing. If this is unique, we add it to the resolution mapping
-- and update the typing. If there are no matches, we check if there is a
-- unique resolution taking implied modes into account, and if so we select
-- it. If there are no resolutions at all, even allowing for implied modes,
-- then we can report a type error. If there are multiple matches, we add
-- this call to the residue and move on to the the call.
--
-- This process is repeated using the residue of the previous pass as the
-- input to the next one, repeating as long as the residue gets strictly
-- smaller.  Once it stops getting smaller, we select the remaining call
-- with the fewest resolutions and try selecting each resolution and then
-- processing the remainder of the residue with that "guess".  If only one
-- of the guesses leads to a valid typing, that is the correct typing;
-- otherwise we report a type error.


-- |An individual proc, its formal parameter types and modes, and determinism
data ProcInfo 
    = ProcInfo {
        procInfoProc    :: ProcSpec,
        procInfoArgs    :: [TypeFlow],
        procInfoDetism  :: Determinism,
        procInfoImpurity:: Impurity,
        procInfoInRes   :: Set ResourceName,
        procInfoOutRes  :: Set ResourceName             
    }
   deriving (Eq)

instance Show ProcInfo where
    show (ProcInfo procSpec args detism impurity inRes outRes) =
        showProcModifiers (ProcModifiers detism MayInline impurity [] [])
        ++ show procSpec ++ "(" ++ intercalate "," (show <$> args) ++ ")"
        ++ if Set.null inRes && Set.null outRes
            then ""
            else " use " ++ intercalate ", "
                 (Set.toList inRes ++ (('?':) <$> Set.toList outRes))


procInfoTypes :: ProcInfo -> [TypeSpec]
procInfoTypes ProcInfo{procInfoArgs=args} = typeFlowType <$> args


-- |Check if ProcInfo is for a proc with a single Bool output as last arg,
--  and if so, return Just the ProcInfo for the equivalent test proc
boolFnToTest :: ProcInfo -> Maybe ProcInfo
boolFnToTest pinfo@ProcInfo{procInfoDetism=Det, procInfoArgs=args}
    | List.null args = Nothing
    | last args == TypeFlow boolType ParamOut =
        Just $ pinfo {procInfoArgs=init args, procInfoDetism=SemiDet}
    | otherwise = Nothing
boolFnToTest _ = Nothing


-- |Check if ProcInfo is for a test proc, and if so, return a ProcInfo for
--  the Det proc with a single Bool output as last arg
testToBoolFn :: ProcInfo -> Maybe ProcInfo
testToBoolFn pinfo@ProcInfo{procInfoDetism=SemiDet, procInfoArgs=args}
    = Just $ pinfo {procInfoDetism=Det
                   ,procInfoArgs=args ++ [TypeFlow boolType ParamOut]}
testToBoolFn _ = Nothing


-- |A single call statement together with the determinism context in which
--  the call appears and a list of all the possible different parameter
--  list types (a list of types). This type is used to narrow down the
--  possible call typings.
data StmtTypings = StmtTypings {typingStmt::Placed Stmt,
                                typingDetism::Determinism,
                                typingArgsTypes::[ProcInfo]}
    deriving (Eq,Show)


-- |Type check a single procedure definition, including resolving overloaded
-- calls, handling implied modes, and appropriately ordering calls from
-- nested function application.  We search for a valid resolution
-- deterministically if possible.
typecheckProcDecl' :: ModSpec -> ProcDef -> Typed (ProcDef,Bool)
typecheckProcDecl' m pdef = do
    let name = procName pdef
    logTyped $ "Type checking proc " ++ name
    let proto = procProto pdef
    let params = procProtoParams proto
    let resources = procProtoResources proto
    let tmpCount = procTmpCount pdef
    let (ProcDefSrc def) = procImpln pdef
    let detism = procDetism pdef
    let pos = procPos pdef
    let vis = procVis pdef
    when (vis == Public && any ((==AnyType) . paramType) params)
        $ typeError $ ReasonUndeclared name pos
    ifOK pdef $ do
        logTyping $ "** Type checking proc " ++ name ++ ": "
        logTyped $ "   with resources: " ++ show resources
        calls <- bodyCalls def detism
        logTyped $ "   containing calls: " ++ showBody 8 (fst <$> calls)
        logTyped $ "Recording parameter types: "
                   ++ intercalate ", " (show <$> params)
        mapM_ (addDeclaredType name pos (length params)) $ zip params [1..]
        logTyped $ "Recording resource types: "
                   ++ intercalate ", " (show <$> Set.toList resources)
        mapM_ (addResourceType name pos) resources
        ifOK pdef $ do
            mapM_ (placedApply (recordCasts name) . fst) calls
            let procCalls = List.filter (isRealProcCall . content . fst) calls
            -- let unifs = List.concatMap foreignTypeEquivs
            --             (content . fst <$> calls)
            -- mapM_ (uncurry $ unifyExprTypes pos) unifs
            calls' <- zipWith (uncurry StmtTypings) procCalls
                      <$> mapM (lift . callProcInfos . fst) procCalls
            let badCalls = List.map typingStmt
                           $ List.filter (List.null . typingArgsTypes) calls'
            mapM_ (\pcall -> case content pcall of
                    ProcCall _ callee _ _ _ _ ->
                        typeError $ ReasonUndef name callee $ place pcall
                    _ -> shouldnt "typecheckProcDecl'"
                  ) badCalls
            ifOK pdef $ do
                typecheckCalls m name pos calls' [] False
                logTyping "Typing independent of mode: "
                mapM_ (placedApply validateForeign)
                      (List.filter (isForeign . content)
                        $ fst <$> calls)
                ifOK pdef $ do
                    logTyped $ "Now mode checking proc " ++ name
                    let inParams = Set.fromList $ paramName <$>
                          List.filter (flowsIn . paramFlow) params
                    let outParams = Set.fromList $ paramName <$>
                          List.filter (flowsOut . paramFlow) params
                    let inResources =
                          Set.map (resourceName . resourceFlowRes)
                          $ Set.filter (flowsIn . resourceFlowFlow) resources
                    let outResources =
                          Set.map (resourceName . resourceFlowRes)
                          $ Set.filter (flowsIn . resourceFlowFlow) resources
                    let bound = addBindings (inParams `Set.union` inResources)
                                $ initBindingState pdef 
                                  $ Set.map resourceFlowRes resources
                    logTyped $ "bound vars: " ++ show bound
                    (def',assigned,tmpCount') <-
                        modecheckStmts m name pos bound detism tmpCount True def
                    logTyped $ "Mode checked body   : " ++ show def'
                    logTyped $ "Vars defined by body: " ++ show assigned
                    logTyped $ "Output parameters   : "
                               ++ intercalate ", " (Set.toList outParams)
                    logTyped $ "Output resources    : "
                               ++ intercalate ", " (Set.toList outResources)
                    let modeErrs =
                          [ReasonResourceUndef name res pos
                          | res <- Set.toList
                                   $ missingBindings outResources assigned]
                          ++
                          [ReasonOutputUndef name param pos
                          | param <- Set.toList
                                     $ missingBindings outParams assigned]
                    typeErrors modeErrs
                    params' <- updateParamTypes params
                    let proto' = proto { procProtoParams = params' }
                    let pdef' = pdef { procProto = proto',
                                       procTmpCount = tmpCount',
                                       procImpln = ProcDefSrc def' }
                    sccAgain <- (&& params' /= params) <$> validTyping
                    logTyped $ "===== "
                               ++ (if sccAgain then "" else "NO ")
                               ++ "Need to check again."
                    when sccAgain
                        (logTyped $ "\n-----------------OLD:"
                                    ++ showProcDef 4 pdef
                                    ++ "\n-----------------NEW:"
                                    ++ showProcDef 4 pdef' ++ "\n")
                    return (pdef',sccAgain)


-- | If no type errors have been recorded, execute the enclosed code; otherwise
-- just return the specified proc definition.  This is probably only useful in
-- defining typecheckProcDecl'.
ifOK :: ProcDef -> Typed (ProcDef,Bool) -> Typed (ProcDef,Bool)
ifOK pdef body = do
    allGood <- validTyping
    if allGood then body else return (pdef,False)



addDeclaredType :: ProcName -> OptPos -> Int -> (Param,Int) -> Typed ()
addDeclaredType procname pos arity (Param name typ flow _,argNum) = do
    typ' <- lift $ lookupType "proc declaration" pos typ
    logTyped $ "    type of '" ++ name ++ "' is " ++ show typ'
    constrainVarType (ReasonParam procname arity pos) name typ'


-- | Record the types of available resources as local variables
addResourceType :: ProcName -> OptPos -> ResourceFlowSpec -> Typed ()
addResourceType procname pos rfspec = do
    let rspec = resourceFlowRes rfspec
    resDef <- lift $ lookupResource rspec
    let (rspecs,implns) = unzip $ maybe [] Map.toList resDef
    zipWithM_ (\n -> constrainVarType (ReasonResource procname n pos) n)
          (resourceName <$> rspecs) (resourceType <$> implns)


-- | Register variable types coming from explicit type constraints and type
-- casts.  Casts are only permitted on foreign call arguments, and only specify
-- the type of the receiving variable, while type constraints can appear
-- anywhere and constrain the type of both the source and destination
-- expressions.
recordCasts :: ProcName -> Stmt -> OptPos -> Typed ()
recordCasts caller instr@(ForeignCall "llvm" "move" _ [v1,v2]) pos = do
    logTyped $ "Recording casts in " ++ show instr
    recordCast True caller "move" v1 1
    recordCast True caller "move" v2 2
    logTyped $ "Unifying move argument types " ++ show v1 ++ " and " ++ show v2
    t1 <- expType v1
    t2 <- expType v2
    void $ unifyTypes (ReasonEqual (content v1) (content v2) pos)
           t1 t2
recordCasts caller instr@(ForeignCall _ callee _ args) pos = do
    logTyped $ "Recording casts in " ++ show instr
    mapM_ (uncurry $ recordCast True caller callee) $ zip args [1..]
recordCasts caller instr@(ProcCall _ callee _ _ _ args) pos = do
    logTyped $ "Recording casts in " ++ show instr
    mapM_ (uncurry $ recordCast False caller callee) $ zip args [1..]
recordCasts caller instr@(HigherCall fn args) pos = do
    logTyped $ "Recording casts in " ++ show instr
    mapM_ (uncurry $ recordCast False caller (show fn)) $ zip args [1..]
recordCasts caller stmt _ =
    shouldnt $ "recordCasts of non-call statement " ++ show stmt


-- | Record the constraints on the contents of a single type constraint or type
-- cast.  Note that the Typed wrapper gives the type of the expression itself,
-- so this only needs to record the type of the variable inside the Typed
-- constructor.
recordCast :: Bool -> ProcName -> Ident -> Placed Exp -> Int -> Typed ()
recordCast isForeign caller callee pexp argNum =
    case content pexp of
        (Typed _ _ (Just _)) | not isForeign
            -> typeError $ ReasonBadCast caller callee argNum pos
        (Typed (Var name flow _) typ Nothing)
            -> constrainVarType (ReasonArgType callee argNum pos) name typ
        (Typed (Var name flow _) _ (Just typ))
            -> constrainVarType (ReasonArgType callee argNum pos) name typ
        -- XXX should check casts/constraints on manifest constants
        _   -> return ()
    where pos = place pexp


updateParamTypes :: [Param] -> Typed [Param]
updateParamTypes =
    mapM (\p@(Param name _ fl afl) -> do
            ty <- varType name >>= ultimateType
            return $ Param name ty fl afl)


-- |Return a list of the proc and foreign calls recursively in a list of
--  statements, paired with all the possible resolutions.
bodyCalls :: [Placed Stmt] -> Determinism
          -> Typed [(Placed Stmt, Determinism)]
bodyCalls [] _ = return []
bodyCalls (pstmt:pstmts) detism = do
    rest <- bodyCalls pstmts detism
    let stmt = content pstmt
    let pos  = place pstmt
    case stmt of
        ProcCall{} -> return $  (pstmt,detism):rest
        -- need to handle move instructions:
        HigherCall{} -> return $ (pstmt,detism):rest
        ForeignCall{} -> return $ (pstmt,detism):rest
        TestBool _ -> return rest
        And stmts -> bodyCalls stmts detism
        Or stmts _ -> bodyCalls stmts detism
        Not stmt -> bodyCalls [stmt] detism
        Nop -> return rest
        Fail -> return rest
        Cond cond thn els _ _ -> do
          -- modify $ constrainVarType (ReasonCond pos)
          --          (expVar $ content expr) boolType
          cond' <- bodyCalls [cond] SemiDet
          thn' <- bodyCalls thn detism
          els' <- bodyCalls els detism
          return $ cond' ++ thn' ++ els' ++ rest
        Loop nested _ -> do
          nested' <- bodyCalls nested detism
          return $ nested' ++ rest
        UseResources _ _ nested -> do
          nested' <- bodyCalls nested detism
          return $ nested' ++ rest
        For _ nested -> shouldnt "bodyCalls: flattening left For stmt"
        Break -> return rest
        Next ->  return rest


-- |The statement is a ProcCall
isRealProcCall :: Stmt -> Bool
isRealProcCall ProcCall{} = True
isRealProcCall _ = False


-- |The statement is a ForeignCall
isForeign :: Stmt -> Bool
isForeign ForeignCall{} = True
isForeign _ = False


foreignTypeEquivs :: Stmt -> [(Placed Exp,Placed Exp)]
foreignTypeEquivs (ForeignCall "llvm" "move" _ [v1,v2]) = [(v1,v2)]
foreignTypeEquivs (ForeignCall "lpvm" "mutate" _ [v1,v2,_,_,_,_,_]) = [(v1,v2)]
foreignTypeEquivs _ = []


-- |Get matching ProcInfos for the supplied statement (which must be a call)
callProcInfos :: Placed Stmt -> Compiler [ProcInfo]
callProcInfos pstmt =
    case content pstmt of
        ProcCall m name procId _ _ _ -> do
          procs <- case procId of
              Nothing   -> callTargets m name
              Just pid -> return [ProcSpec m name pid generalVersion]
          defs <- mapM getProcDef procs
          return [ ProcInfo proc typflow detism imp inResources outResources
                 | (proc,def) <- zip procs defs
                 , let proto = procProto def
                 , let params = procProtoParams proto
                 , let resources = Set.elems $ procProtoResources proto
                 , let realParams = List.filter (not . resourceParam) params
                 , let typflow = paramTypeFlow <$> realParams
                 , let inResources = Set.fromList
                        $ resourceName . resourceFlowRes <$>
                          List.filter (flowsIn . resourceFlowFlow) resources
                 , let outResources = Set.fromList
                        $ resourceName . resourceFlowRes <$>
                          List.filter (flowsOut . resourceFlowFlow) resources
                 , let detism = procDetism def
                 , let imp = procImpurity def
                 ]
        stmt ->
          shouldnt $ "callProcInfos with non-call statement "
                     ++ showStmt 4 stmt


-- |Return the variable name of the supplied expr.  In this context,
--  the expr will always be a variable.
expVar :: Exp -> VarName
expVar expr = fromMaybe
              (shouldnt $ "expVar of non-variable expr " ++ show expr)
              $ expVar' expr


-- |Return the variable name of the supplied expr, if there is one.
expVar' :: Exp -> Maybe VarName
expVar' (Typed expr _ _) = expVar' expr
expVar' (Var name _ _) = Just name
expVar' _expr = Nothing


-- |Return the "primitive" expr of the specified expr.  This unwraps Typed
--  wrappers, giving the internal exp.
ultimateExp :: Exp -> Exp
ultimateExp (Typed expr _ _) = ultimateExp expr
ultimateExp expr = expr


-- |Type check a list of statement typings, resulting in a typing of all
--  variables.  Input is a list of statement typings plus a variable typing,
--  output is a final variable typing.  We thread through a residue
--  list of unresolved statement typings; when we reach the end of the
--  main list of statement typings, we reprocess the residue, providing
--  the last pass has resolved some statements.  Thus we make multiple
--  passes over the list of statement typings until it is empty.
--
--  If we complete a pass over the list without resolving any statements
--  and a residue remains, then we pick a statement with the fewest remaining
--  types and try all the types in turn.  If exactly one of these leads to
--  a valid typing, this is the correct one; otherwise it is a type error.
--
--  To handle a single call, we find the types of all arguments as determined
--  by the current typing, and match this list against each of the candidate
--  statement typings, filtering out invalid possibilities.  If a single
--  possibility remains, we commit to this.  If multiple possibilities remain,
--  we keep all of them as a residue and continue with other statements.  If
--  no possibilities remain, we determine that the statement typing is
--  inconsistent with the initial variable typing (a type error).
typecheckCalls :: ModSpec -> ProcName -> OptPos -> [StmtTypings]
               -> [StmtTypings] -> Bool -> Typed ()
typecheckCalls m name pos [] [] _ = return ()
typecheckCalls m name pos [] residue True =
    typecheckCalls m name pos residue [] False
typecheckCalls m name pos [] residue False = do
    -- XXX Propagation alone is not always enough to determine a unique type.
    -- Need code to try to find a mode by picking a residual call with the
    -- fewest possibilities and try all combinations to see if exactly one
    -- of them gives us a valid typing.  If not, it's a type error.
    typeErrors (List.map overloadErr residue)
    return ()
typecheckCalls m name pos (stmtTyping@(StmtTypings pstmt detism typs):calls)
        residue chg = do
    logTyped $ "Type checking call " ++ show pstmt
    logTyped $ "Calling context is " ++ show detism
    logTyped $ "Candidate types:\n    " ++ intercalate "\n    " (show <$> typs)
    let (callee,pexps) = case content pstmt of
                             ProcCall _ callee' _ _ _ pexps' -> (callee',pexps')
                             noncall -> shouldnt
                                        $ "typecheckCalls with non-call stmt"
                                          ++ show noncall
    actualTypes <- mapM expType pexps
    logTyped $ "Actual types: " ++ show actualTypes
    matches <- mapM
               (matchTypeList name callee (place pstmt) actualTypes detism)
               typs
    let validMatches = catOKs matches
    let validTypes = nubBy ((==) `on` (procInfoTypes . fst)) validMatches
    logTyped $ "Valid types = " ++ show (snd <$> validTypes)
    logTyped $ "Converted types = " ++ show (boolFnToTest <$> typs)
    case validTypes of
        [] -> do
          logTyped "Type error: no valid types for call"
          typeErrors (concatMap errList matches)
        [(match,typing)] -> do
          put typing
          logTyping "Resulting typing = "
          typecheckCalls m name pos calls residue True
        _ -> do
          let matchProcInfos = fst <$> validMatches
          let stmtTyping' = stmtTyping {typingArgsTypes = matchProcInfos}
          typecheckCalls m name pos calls (stmtTyping':residue)
              $ chg || matchProcInfos /= typs


-- |Match up the argument types of a call with the parameter types of the
-- callee, producing a list of the actual types.  If this list contains
-- InvalidType, then the call would be a type error.
matchTypeList :: Ident -> Ident -> OptPos -> [TypeSpec] -> Determinism
              -> ProcInfo -> Typed (MaybeErr (ProcInfo,Typing))
matchTypeList caller callee pos callArgTypes detismContext calleeInfo
    | sameLength callArgTypes args
    = matchTypeList' callee pos callArgTypes calleeInfo
    -- Handle case of SemiDet context call to bool function as a proc call
    | isJust testInfo
      && sameLength callArgTypes (procInfoArgs calleeInfo')
    = matchTypeList' callee pos callArgTypes calleeInfo'
    -- Handle case of reified test call
    | isJust detCallInfo
      && sameLength callArgTypes (procInfoArgs calleeInfo'')
    = matchTypeList' callee pos callArgTypes calleeInfo''
    | otherwise = return $ Err [ReasonArity caller callee pos
                                (length callArgTypes) (length args)]
    where args = procInfoArgs calleeInfo
          testInfo = boolFnToTest calleeInfo
          calleeInfo' = fromJust testInfo
          detCallInfo = testToBoolFn calleeInfo
          calleeInfo'' = fromJust detCallInfo

matchTypeList' :: Ident -> OptPos -> [TypeSpec] -> ProcInfo
               -> Typed (MaybeErr (ProcInfo,Typing))
matchTypeList' callee pos callArgTypes calleeInfo = do
    logTyped $ "Matching types " ++ show callArgTypes
               ++ " with " ++ show calleeInfo
    let args = procInfoArgs calleeInfo
    let calleeTypes = typeFlowType <$> args
    let calleeFlows = typeFlowMode <$> args
    typing0 <- get
    calleeTypes' <- refreshTypes calleeTypes
    matches <- zipWith3M (unifyTypes . flip (ReasonArgType callee) pos)
               [1..] callArgTypes calleeTypes'
    logTyping "Matched with typing: "
    typing <- get
    put typing0 -- reset to initial typing
    let mismatches = List.map fst $ List.filter ((==InvalidType) . snd)
                       $ zip [1..] matches
    if List.null mismatches
    then return $ OK
         (calleeInfo
        -- XXX this throws away the types of the callee
        --   {procInfoArgs = List.zipWith TypeFlow matches calleeFlows},
          {procInfoArgs = List.zipWith TypeFlow calleeTypes calleeFlows},

          typing)
    else return $ Err [ReasonArgType callee n pos | n <- mismatches]


-- | Refresh all type variables in a list of TypeSpecs.
-- Does not modify the underlying Typing, excluding the typeVarCounter
refreshTypes :: [TypeSpec] -> Typed [TypeSpec]
refreshTypes tys = do
    typing0 <- get
    modify (\s -> initTyping{typeVarCounter=typeVarCounter s})
    tys' <- refreshTypeVars tys
    logTyping $ "Refreshed types " ++ show tys ++ " with " ++ show tys'
    modify (\s -> typing0{typeVarCounter=typeVarCounter s})
    return tys'


-- | Replace all TypeVariables in a list of TypeSpecs with fresh TypeVariables
refreshTypeVars :: [TypeSpec] -> Typed [TypeSpec]
refreshTypeVars = mapM refreshTypeVar


-- | Replace all TypeVariables in a TypeSpec with fresh TypeVariables
refreshTypeVar :: TypeSpec -> Typed TypeSpec
refreshTypeVar ty@TypeVariable{typeVariableName=nm} = do
    mbty' <- gets $ Map.lookup nm . tvarDict
    case mbty' of
        Just ty' -> return ty'
        Nothing -> do
            ty' <- freshTypeVar
            modify (\s -> s{tvarDict=Map.insert nm ty' $ tvarDict s})
            return ty'
refreshTypeVar ty@TypeSpec{typeParams=tys} = do
    tys' <- refreshTypeVars tys
    return ty{typeParams=tys'}
refreshTypeVar ty = return ty


----------------------------------------------------------------
--                            Mode Checking
--
-- Once type checking is complete and a unique type for each variable is
-- determined, we select the proc invoked at each call, and check that the code
-- is mode-correct, determinism-correct, and Impurity-correct.  Rather than
-- inferring mode, determinism, and Impurity, and then reporting errors where they
-- conflict with the declarations, our approach to checking these things is, as
-- much as possible, to point out the call that violates the declared
-- characteristics.  This is possible because mode, determinism, and Impurity must
-- be declared, and because most of these things are non-decreasing over
-- statement sequences.  For example, code that is SemiDet will not meet a call
-- that will suddenly make the statement sequence Det, nor will Impure code meet
-- a call that makes it Pure.  That means we can check code by simply reporting
-- the first call that violates the declared characteristic.  The exception to
-- this is that code that is Det or SemiDet does become Failure or Terminal by
-- meeting a call that is; we handle this by keeping track of whether or not a
-- sequence has included a Failure or Terminal call, and reporting if this
-- aspect was violated at the end of the sequence.
----------------------------------------------------------------


-- | A binding state reflects whether execution will reach a given program
-- point, if so, whether execution can succeed or fail, and if it can reach
-- there in success, the set of variables that will definitely be defined
-- (bound).  It comprises a determinism, the set of variables that will
-- definitely be bound at that program point, and the set of variables that
-- will definitely reach the loop exit point.  For both sets of variables,
-- Nothing indicates the universal set.

data BindingState = BindingState {
        bindingDetism    :: Determinism,
        bindingImpurity  :: Impurity,
        bindingResources :: Set ResourceSpec,
        bindingVars      :: Maybe (Set VarName),
        bindingBreakVars :: Maybe (Set VarName)
        }


-- | Nicely show a set, given the supplied fn to show each element
showSet :: (a -> String) -> Set a -> String
showSet showFn set =
    "{" ++ intercalate ", " (showFn <$> Set.toList set) ++ "}"


-- | Nicely show a Maybe set, given the supplied fn to show each element.
-- Nothing is treated as signifying the universal set.
showMaybeSet :: (a -> String) -> Maybe (Set a) -> String
showMaybeSet f Nothing = "Everything"
showMaybeSet f (Just set) = showSet f set


instance Show BindingState where
    show (BindingState detism impurity resources boundVars breakVars) =
        impurityFullName impurity ++ " " ++ determinismFullName detism
        ++ " computation binding " ++ showMaybeSet id boundVars
        ++ ", break set = " ++ showMaybeSet id breakVars
        ++ ", with resources " ++ showSet show resources


impurityFullName :: Impurity -> String
impurityFullName Pure = "pure"
impurityFullName PromisedPure = "promised pure"
impurityFullName impurity = impurityName impurity


-- | A determinism name suitable for user messages
determinismFullName :: Determinism -> String
determinismFullName Det = "normal (total)"
determinismFullName detism = determinismName detism

-- | Is this binding state guaranteed to succeed?
mustSucceed :: BindingState -> Bool
mustSucceed = (==Det) . bindingDetism


-- | Is this binding state guaranteed to fail?
mustFail :: BindingState -> Bool
mustFail = (==Failure) . bindingDetism


-- | Initial BindingState with nothing bound and no breaks seen
initBindingState :: ProcDef -> Set ResourceSpec -> BindingState
initBindingState pdef resources =
    BindingState Det impurity resources (Just Set.empty) Nothing
    where impurity = expectedImpurity $ procImpurity pdef


-- | The intersection of two Maybe (Set a), where Nothing denotes the universal
-- set.
intersectMaybeSets :: Ord a => Maybe (Set a) -> Maybe (Set a) -> Maybe (Set a)
intersectMaybeSets Nothing mset = mset
intersectMaybeSets mset Nothing = mset
intersectMaybeSets (Just mset1) (Just mset2) =
    Just $ Set.intersection mset1 mset2


-- | the join of two BindingStates.
joinState :: BindingState -> BindingState -> BindingState
joinState (BindingState detism1 impurity1 resources1 boundVars1 breakVars1)
          (BindingState detism2 impurity2 resources2 boundVars2 breakVars2) =
           BindingState detism  impurity  resources  boundVars  breakVars
  where detism    = determinismJoin detism1 detism2
        impurity  = max impurity1 impurity2
        resources = Set.intersection resources1 resources2
        breakVars = breakVars1 `intersectMaybeSets` breakVars2
        boundVars = boundVars1 `intersectMaybeSets` boundVars2


-- | Add some bindings to a BindingState
addBindings :: Set VarName -> BindingState -> BindingState
addBindings vars st@BindingState{bindingDetism=Terminal} = st
addBindings vars st@BindingState{bindingDetism=Failure}  = st
addBindings vars st@BindingState{bindingDetism=Det} =
    st {bindingVars=(vars `Set.union`) <$> bindingVars st}
addBindings vars st@BindingState{bindingDetism=SemiDet} =
    st {bindingVars=(vars `Set.union`) <$> bindingVars st}


-- | Returns the deterministic version of the specified binding state.
forceDet :: BindingState -> BindingState
forceDet st =
    st {bindingDetism = determinismSucceed $ bindingDetism st}


-- | Returns the definitely failing version of the specified binding state.
forceFailure :: BindingState -> BindingState
forceFailure st =
        st {bindingVars = Nothing,
            bindingDetism = determinismFail $ bindingDetism st}


-- | Returns the binding state after a statement with the specified determinism that
--   definitely binds the specified variables.
bindingStateSeq :: Determinism -> Impurity -> Set VarName -> BindingState
                -> BindingState
bindingStateSeq stmtDetism impurity outputs st =
    st {bindingDetism=detism', bindingImpurity=impurity', bindingVars=vars'}
  where detism' = bindingDetism st `determinismSeq` stmtDetism
        impurity' = bindingImpurity st `impuritySeq` impurity
        vars'   = if determinismProceding detism'
                  then (outputs `Set.union`) <$> bindingVars st
                  else Nothing


-- | Returns the binding state after a next statement entered in the specified
-- binding state.
bindingStateAfterNext :: BindingState -> BindingState
bindingStateAfterNext st = st {bindingDetism=Terminal, bindingVars=Nothing}


-- | Returns the binding state after a break statement entered in the specified
-- binding state.
bindingStateAfterBreak :: BindingState -> BindingState
bindingStateAfterBreak st =
    st {bindingDetism=Terminal, bindingVars=Nothing, bindingBreakVars=bvars}
    where bvars = bindingVars st `intersectMaybeSets` bindingBreakVars st


-- | which of a set of expected bindings will be unbound if execution reach this
-- binding state
missingBindings :: Set VarName -> BindingState -> Set VarName
missingBindings vars st = maybe Set.empty (vars Set.\\) $ bindingVars st


-- | Is the specified variable defined in the specified binding state?
assignedIn :: VarName -> BindingState -> Bool
assignedIn var bstate = maybe True (var `elem`) $ bindingVars bstate


-- |Return a list of (actual,formal) argument mode pairs.
actualFormalModes :: [(FlowDirection,Bool,Maybe VarName)] -> ProcInfo
                  -> [(FlowDirection,FlowDirection)]
actualFormalModes modes ProcInfo{procInfoArgs=typModes} =
    zip (typeFlowMode <$> typModes) (sel1 <$> modes)


-- |Match up the argument modes of a call with the available parameter
-- modes of the callee.  Determine if all actual arguments are instantiated
-- if the corresponding parameter is an input.
matchModeList :: [(FlowDirection,Bool,Maybe VarName)]
              -> ProcInfo -> Bool
matchModeList modes procinfo
    -- Check that no param is in where actual is out
    = (ParamIn,ParamOut) `notElem` actualFormalModes modes procinfo


-- |Match up the argument modes of a call with the available parameter
-- modes of the callee.  Determine if the call mode exactly matches the
-- proc mode, treating a FlowUnknown argument as ParamOut.
exactModeMatch :: [(FlowDirection,Bool,Maybe VarName)]
               -> ProcInfo -> Bool
exactModeMatch modes procinfo
    = all (uncurry (==)) $ actualFormalModes modes procinfo


overloadErr :: StmtTypings -> TypeError
overloadErr StmtTypings{typingStmt=call,typingArgsTypes=candidates} =
    -- XXX Need to give list of matching procs
    ReasonOverload (procInfoProc <$> candidates) $ place call


-- |Given type assignments to variables, resolve modes in a proc body, building
--  a revised, properly moded body, or indicate a mode error. This must handle
--  several cases:
--  * Test statements must be handled, determining which stmts in a test context
--    are actually tests, and reporting an error for tests outside a test
--    context
--  * Implied modes:  in a test context, allow in mode where out mode is
--    expected by assigning a fresh temp variable and generating an = test of
--    the variable against the in value.
--  * Handle in-out call mode where an out-only argument is expected.
--  * Reaching the end of a Terminal or Failure statement sequence with a weaker
--    determinism.
--  This code threads a set of assigned variables through, which starts as
--  the set of in parameter names.
modecheckStmts :: ModSpec -> ProcName -> OptPos -> BindingState -> Determinism
               -> Int -> Bool -> [Placed Stmt]
               -> Typed ([Placed Stmt],BindingState,Int)
modecheckStmts _ name pos assigned detism tmpCount final [] = do
    logTyped $ "Mode check end of " ++ show detism ++ " proc '" ++ name ++ "'"
    when final
        $ typeErrors $ detismCheck name pos detism $ bindingDetism assigned
    return ([],assigned,tmpCount)
modecheckStmts m name pos assigned detism tmpCount final (pstmt:pstmts) = do
    logTyped $ "Mode check stmt " ++ showStmt 16 (content pstmt)
    -- when (bindingDetism assigned == Terminal)
    --     $ typeErrors [ReasonUnnreachable name (place pstmt)]
    let final' = final && List.null pstmts
    (pstmt',assigned',tmpCount') <-
        placedApply (modecheckStmt m name pos assigned detism tmpCount final')
            pstmt
    logTyped $ "Now assigned = " ++ show assigned'
    (pstmts',assigned'',tmpCount'')
        <- modecheckStmts m name pos assigned' detism tmpCount' final pstmts
    return (pstmt'++pstmts',assigned'',tmpCount'')


-- |Mode check a single statement, returning a list of moded statements,
--  plus a set of variables bound by this
--  statement, and a list of errors.  When this is called, all variable
--  and type variable types have already been established in the Typed monad.
--
--  We select a mode as follows:
--    0.  If some input arguments are not assigned, report an uninitialised
--        variable error.
--    1.  If there is an exact match for the current instantiation state
--        (treating any FlowUnknown args as ParamIn), select it.
--    2.  If this is a test context and there is a match for the current
--        instantiation state (treating any FlowUnknown args as ParamIn
--        and allowing ParamIn arguments where the parameter is ParamOut),
--        select it, and transform by replacing each non-identical flow
--        ParamIn argument with a fresh ParamOut variable, and adding a
--        = test call to test the fresh variable against the actual ParamIn
--        argument.
--    3.  If there is a match (possibly with some ParamIn args where
--        ParamOut is expected) treating any FlowUnknown args as ParamOut,
--        then select that mode but delay the call.
--    4.  Otherwise report a mode error.
--
--    In case there are multiple modes that match one of those criteria,
--    select the first that matches.

modecheckStmt :: ModSpec -> ProcName -> OptPos -> BindingState -> Determinism
<<<<<<< HEAD
              -> Int -> Stmt -> OptPos -> Typed ([Placed Stmt],BindingState,Int)
modecheckStmt m name defPos assigned detism tmpCount
  stmt@(ProcCall cmod cname _ _ resourceful args) pos = do
=======
              -> Int -> Bool -> Stmt -> OptPos
              -> Typed ([Placed Stmt],BindingState,Int)
modecheckStmt m name defPos assigned detism tmpCount final
    stmt@(ProcCall cmod cname _ _ resourceful args) pos = do
>>>>>>> 12509eac
    logTyped $ "Mode checking call   : " ++ show stmt
    logTyped $ "    with assigned    : " ++ show assigned
    callInfos <- lift $ callProcInfos $ maybePlace stmt pos
    -- Find arg types and expand type variables
    actualTypes <- mapM (expType >=> ultimateType) args
    logTyped $ "    actual types     : " ++ show actualTypes
    let actualModes = List.map (expMode assigned) args
    logTyped $ "    actual modes     : " ++ show actualModes
    let flowErrs = [ReasonArgFlow cname num pos
                   | ((mode,avail,_),num) <- zip actualModes [1..]
                   , not avail && (mode == ParamIn || mode == ParamInOut)]
    if not $ List.null flowErrs -- Using undefined var as input?
        then do
            logTyped $ "Unpreventable mode errors: " ++ show flowErrs
            typeErrors flowErrs
            return ([],assigned,tmpCount)
        else case (cmod, cname, actualModes, args) of
          -- Special cases to handle = as assignment when one argument is
          -- known to be defined and the other is an output or unknown.
          ([], "=", [(ParamIn,True,_),(ParamOut,_,_)],[arg1,arg2]) ->
                modecheckStmt m name defPos assigned detism tmpCount final
                    (ForeignCall "llvm" "move" [] [arg1, arg2]) pos
          ([], "=", [(ParamOut,_,_),(ParamIn,True,_)],[arg1,arg2]) ->
                modecheckStmt m name defPos assigned detism tmpCount final
                    (ForeignCall "llvm" "move" [] [arg2, arg1]) pos
          _ -> do
            typeMatches <- (fst <$>) . catOKs <$> mapM
                        (matchTypeList name cname pos actualTypes detism)
                        callInfos
            logTyped $ "Type-correct modes   : " ++ show typeMatches
            -- All the possibly matching modes
            let modeMatches
                    = List.filter (matchModeList actualModes) typeMatches
            logTyped $ "Possible mode matches: " ++ show modeMatches
            let exactMatches
                    = List.filter (exactModeMatch actualModes) modeMatches
            logTyped $ "Exact mode matches: " ++ show exactMatches
            case (exactMatches,modeMatches) of
                (match:_, _)  ->
                    finaliseCall m name assigned detism resourceful tmpCount
                                 final pos args match stmt
                ([], match:_) ->
                    finaliseCall m name assigned detism resourceful tmpCount
                                 final pos args match stmt
                ([], []) -> do
                        logTyped $ "Mode errors in call:  " ++ show flowErrs
                        typeError $ ReasonUndefinedFlow cname pos
                        return ([],assigned,tmpCount)
<<<<<<< HEAD
modecheckStmt m name defPos assigned detism tmpCount 
  stmt@(HigherCall fn args) pos = do
    actualTypes <- mapM (expType >=> ultimateType) (fn:args)
    let actualModes = List.map (expMode assigned) (fn:args)
    let flowErrs = [ReasonArgFlow (show fn) num pos
                   | ((mode,avail,_),num) <- zip actualModes [0..]
                   , not avail && (mode == ParamIn || mode == ParamInOut)]
    if not $ List.null flowErrs -- Using undefined var as input?
    then do
        logTyped $ "Unpreventable mode errors: " ++ show flowErrs
        typeErrors flowErrs
        return ([],assigned,tmpCount)
    else do
        let typeflows = List.zipWith TypeFlow actualTypes
                            $ sel1 <$> actualModes
        let (fn':args') = List.zipWith setPExpTypeFlow typeflows (fn:args)
        let stmt' = HigherCall fn' args'
        return ([maybePlace stmt' pos],
                assigned{bindingVars=(pexpListOutputs args' `Set.union`) <$> bindingVars assigned},
                tmpCount)
            
modecheckStmt m name defPos assigned detism tmpCount
  stmt@(ForeignCall lang cname flags args) pos = do
=======
modecheckStmt m name defPos assigned detism tmpCount final
    stmt@(ForeignCall lang cname flags args) pos = do
>>>>>>> 12509eac
    logTyped $ "Mode checking foreign call " ++ show stmt
    logTyped $ "    with assigned " ++ show assigned
    actualTypes <- mapM (expType >=> ultimateType) args
    let actualModes = List.map (expMode assigned) args
    let flowErrs = [ReasonArgFlow ("foreign " ++ lang ++ " " ++ cname) num pos
                   | ((mode,avail,_yy),num) <- zip actualModes [1..]
                   , not avail && mode == ParamIn]
    if not $ List.null flowErrs -- Using undefined var as input?
        then do
            logTyped "mode error in foreign call"
            typeErrors flowErrs
            return ([],assigned,tmpCount)
        else do
            let typeflows = List.zipWith TypeFlow actualTypes
                            $ sel1 <$> actualModes
            logTyped $ "    types and modes = " ++ show typeflows
            let actualImpurity = flagsImpurity flags
            let impurity = bindingImpurity assigned
            let stmtDetism = flagsDetism flags
            let foreignIdent = "foreign " ++ cname
            let errs = [ReasonDeterminism foreignIdent stmtDetism detism pos
                       | Det `determinismLEQ` detism
                         && not (stmtDetism `determinismLEQ` detism)]
                       ++ [ReasonPurity foreignIdent actualImpurity impurity pos
                          | actualImpurity > impurity]
            typeErrors errs
            let args' = zipWith setPExpTypeFlow typeflows args
            let stmt' = ForeignCall lang cname flags args'
            let vars = pexpListOutputs args'
            let nextDetism = determinismSeq (bindingDetism assigned) stmtDetism
            let assigned' = assigned {bindingDetism=nextDetism}
            logTyped $ "New instr = " ++ show stmt'
            return ([maybePlace stmt' pos],
                    bindingStateSeq stmtDetism impurity vars assigned,tmpCount)
modecheckStmt _ _ _ assigned _ tmpCount final Nop pos = do
    logTyped "Mode checking Nop"
    return ([maybePlace Nop pos], assigned, tmpCount)
modecheckStmt _ _ _ assigned _ tmpCount final Fail pos = do
    logTyped "Mode checking Fail"
    return ([maybePlace Fail pos], forceFailure assigned, tmpCount)
modecheckStmt m name defPos assigned detism tmpCount final
    stmt@(Cond tstStmt thnStmts elsStmts _ _) pos = do
    logTyped $ "Mode checking conditional " ++ show stmt
    (tstStmt', assigned1, tmpCount1) <-
        placedApplyM
        (modecheckStmt m name defPos assigned SemiDet tmpCount False)
        tstStmt
    logTyped $ "Assigned by test: " ++ show assigned1
    let condVars = maybe [] Set.toAscList $ bindingVars assigned1
    condTypes <- mapM ultimateVarType condVars
    let condBindings = Map.fromAscList $ zip condVars condTypes
    logTyped $ "Assigned by test: " ++ show assigned1
    (thnStmts', assigned2, tmpCount2) <-
        modecheckStmts m name defPos (forceDet assigned1) detism tmpCount1
                       final thnStmts
    logTyped $ "Assigned by then branch: " ++ show assigned2
    (elsStmts', assigned3, tmpCount3) <-
        modecheckStmts m name defPos assigned detism tmpCount2 final elsStmts
    logTyped $ "Assigned by else branch: " ++ show assigned3
    if mustSucceed assigned1 -- is condition guaranteed to succeed?
      then do
        logTyped $ "Assigned by succeeding conditional: " ++ show assigned2
        return (tstStmt'++thnStmts', assigned2, tmpCount2)
      else if mustFail assigned1 -- is condition guaranteed to fail?
      then do
        logTyped $ "Assigned by failing conditional: " ++ show assigned3
        return (tstStmt'++elsStmts', assigned3, tmpCount3)
      else do
        let finalAssigned = assigned2 `joinState` assigned3
        logTyped $ "Assigned by conditional: " ++ show finalAssigned
        let vars = maybe [] Set.toAscList $ bindingVars finalAssigned
        types <- mapM ultimateVarType vars
        let bindings = Map.fromAscList $ zip vars types
        return -- XXX Fix Nothing to be set of variables assigned by condition
          ([maybePlace (Cond (seqToStmt tstStmt') thnStmts' elsStmts'
                        (Just condBindings)
                        (if isJust (bindingVars finalAssigned)
                         then Just bindings else Nothing)
          )
            pos], finalAssigned,tmpCount)
modecheckStmt m name defPos assigned detism tmpCount final
    stmt@(TestBool exp) pos = do
    logTyped $ "Mode checking test " ++ show exp
    let exp' = [maybePlace (TestBool $ setExpTypeFlow (TypeFlow boolType ParamIn) exp) pos]
    case expIsConstant exp of
      Just (IntValue 0) -> return (exp', forceFailure assigned,tmpCount)
      Just (IntValue 1) -> return ([maybePlace Nop pos], assigned,tmpCount)
      _                 -> return (exp',
                                   bindingStateSeq SemiDet Pure Set.empty
                                   assigned,tmpCount)
modecheckStmt m name defPos assigned detism tmpCount final
    stmt@(Loop stmts _) pos = do
    logTyped $ "Mode checking loop " ++ show stmt
    -- XXX `final` is wrong:  checking for a terminal loop is not this easy
    (stmts', assigned', tmpCount') <-
      modecheckStmts m name defPos assigned detism tmpCount final stmts
    logTyped $ "Assigned by loop: " ++ show assigned'
    vars <- typeMapFromSet $ bindingBreakVars assigned'
    logTyped $ "Loop exit vars: " ++ show vars
    return ([maybePlace (Loop stmts' vars) pos], assigned',tmpCount')
modecheckStmt m name defPos assigned detism tmpCount final
    stmt@(UseResources resources _ stmts) pos = do
    logTyped $ "Mode checking use ... in stmt " ++ show stmt
    (stmts', assigned', tmpCount')
        <- modecheckStmts m name defPos assigned detism tmpCount final stmts
    let boundRes = intersectMaybeSets (bindingVars assigned)
                   $ (Just . Set.fromList) $ resourceName <$> resources
    return
        ([maybePlace (UseResources resources (Set.toList <$> boundRes) stmts')
          pos],assigned',tmpCount')
-- XXX Need to implement these correctly:
modecheckStmt m name defPos assigned detism tmpCount final
    stmt@(And stmts) pos = do
    logTyped $ "Mode checking conjunction " ++ show stmt
    (stmts', assigned', tmpCount')
        <- modecheckStmts m name defPos assigned detism tmpCount final stmts
    if mustSucceed assigned'
        then return (stmts', assigned',tmpCount')
        else return ([maybePlace (And stmts') pos], assigned',tmpCount')
modecheckStmt m name defPos assigned detism tmpCount final
    stmt@(Or stmts _) pos = do
    logTyped $ "Mode checking disjunction " ++ show stmt
    -- XXX must mode check individually and join the resulting states
    (stmts', assigned', tmpCount')
        <- modecheckStmts m name defPos assigned detism tmpCount final stmts
    vars <- typeMapFromSet $ bindingVars assigned'
    return ([maybePlace (Or stmts' vars) pos], assigned',tmpCount')
modecheckStmt m name defPos assigned detism tmpCount final
    (Not stmt) pos = do
    logTyped $ "Mode checking negation " ++ show stmt
    (stmt', _, tmpCount') <-
        placedApplyM (modecheckStmt m name defPos assigned detism tmpCount final) stmt
    return ([maybePlace (Not (seqToStmt stmt')) pos], assigned, tmpCount')
modecheckStmt _ _ _ _ _ _ final stmt@For{} pos =
    shouldnt $ "For statement left by unbranching: " ++ show stmt
modecheckStmt m name defPos assigned detism tmpCount final
    Break pos = do
    logTyped $ "Mode checking break with assigned=" ++ show assigned
    return ([maybePlace Break pos],bindingStateAfterBreak assigned, tmpCount)
modecheckStmt m name defPos assigned detism tmpCount final
    Next pos = do
    logTyped $ "Mode checking continue with assigned=" ++ show assigned
    return ([maybePlace Next pos],bindingStateAfterNext assigned, tmpCount)


-- |Produce a typed statement sequence, the binding state, and final temp count
-- from a single proc call.
finaliseCall :: ModSpec -> ProcName -> BindingState -> Determinism -> Bool
             -> Int -> Bool -> OptPos -> [Placed Exp] -> ProcInfo -> Stmt
             -> Typed ([Placed Stmt],BindingState,Int)
finaliseCall m name assigned detism resourceful tmpCount final pos args match
             stmt = do
    let matchProc = procInfoProc match
    let matchDetism = procInfoDetism match
    let matchImpurity = procInfoImpurity match
    let outResources = procInfoOutRes match
    let inResources = procInfoInRes match
    let impurity = bindingImpurity assigned
    let (args',stmts,tmpCount') = matchArguments tmpCount (procInfoArgs match) args
    let stmt' = ProcCall (procSpecMod matchProc)
                (procSpecName matchProc)
                (Just $ procSpecID matchProc)
                matchDetism resourceful args'
    let procIdent = "proc " ++ show matchProc
    let errs =
            -- XXX Should postpone detism errors until we see if we
            -- can work out if the test is certain to succeed.
            -- Perhaps add mutual exclusion inference to the mode
            -- checker.
            [ReasonDeterminism procIdent matchDetism detism pos
            | Det `determinismLEQ` detism
                && not (matchDetism `determinismLEQ` detism)]
            ++ [ReasonPurity procIdent matchImpurity impurity pos
                | matchImpurity > impurity]
            ++ [ReasonLooksPure (show matchProc) matchImpurity pos
                | matchImpurity > Pure && not resourceful]
            ++ [ReasonActuallyPure (show matchProc) matchImpurity pos
                | matchImpurity == Pure && resourceful
                  && List.null inResources && List.null outResources]
            ++ [ReasonResourceUnavail name res pos
                | res <- Set.toList
                    $ missingBindings inResources
                      $ addBindings specialResourcesSet assigned]
    typeErrors errs
    logTyped $ "Finalising call :  " ++ show stmt'
    logTyped $ "Input resources :  " ++ simpleShowSet inResources
    logTyped $ "Output resources:  " ++ simpleShowSet outResources
    let specials = inResources `Set.intersection` specialResourcesSet
    let avail    = fromMaybe Set.empty (bindingVars assigned)
    logTyped $ "Specials in call:  " ++ simpleShowSet specials
    logTyped $ "Available vars  :  " ++ simpleShowSet avail
    let specialInstrs =
            [ move (s `withType` ty)
                   (varSet r `withType` ty)
            | resourceful -- no specials unless resourceful
            , r <- Set.elems $ specials Set.\\ avail
            , let (f,ty) = fromMaybe (const $ StringValue "Unknown" CString,
                                      cStringType)
                            $ Map.lookup r specialResources
            , let s = f $ maybePlace stmt pos]
    let assigned' =
            bindingStateSeq matchDetism matchImpurity
            (pexpListOutputs args')
            (assigned {bindingVars =
                Set.union outResources <$> bindingVars assigned })
    logTyped $ "Generated special stmts = " ++ show specialInstrs
    logTyped $ "New instr = " ++ show stmt'
    logTyped $ "Generated extra stmts = " ++ show stmts
    (stmts',assigned'',tmpCount'') <-
        modecheckStmts m name pos assigned' detism tmpCount' final stmts
    return (specialInstrs ++ maybePlace stmt' pos : stmts'
           , assigned'', tmpCount'')


matchArguments :: Int -> [TypeFlow] -> [Placed Exp]
               -> ([Placed Exp],[Placed Stmt],Int)
matchArguments tmpCount [] [] = ([],[],tmpCount)
matchArguments _ [] _ = shouldnt "matchArguments arity mismatch"
matchArguments _ _ [] = shouldnt "matchArguments arity mismatch"
matchArguments tmpCount (typeflow:typeflows) (arg:args) =
    let (arg', stmts1, tmpCount') = matchArgument tmpCount typeflow arg
        (args', stmts2, tmpCount'') = matchArguments tmpCount' typeflows args
    in  (arg':args', stmts1++stmts2, tmpCount'')


-- |Transform an argument as supplied to match the param it is passed to.  This
-- includes handling implied modes by generating a fresh variable to pass in the
-- call, and generating code to match it with the provided input.  Thus also
-- attaches the correct type to the argument.
matchArgument :: Int -> TypeFlow -> Placed Exp -> (Placed Exp,[Placed Stmt],Int)
matchArgument tmpCount typeflow arg
    | ParamOut == typeFlowMode typeflow
      && ParamIn == flattenedExpFlow (content arg) =
          let var = mkTempName tmpCount
              inTypeFlow = typeflow {typeFlowMode = ParamIn}
              arg' = setPExpTypeFlow inTypeFlow arg
              setVar = Unplaced $ setExpTypeFlow typeflow (varSet var)
              getVar = Unplaced $ setExpTypeFlow inTypeFlow (varGet var)
              call = ProcCall [] "=" Nothing SemiDet False [getVar, arg']
          in (setVar, [maybePlace call $ place arg], tmpCount+1)
    | otherwise = (setPExpTypeFlow typeflow arg,[],tmpCount)


-- |Return a list of error messages for too weak a determinism at the end of a
-- statement sequence.
detismCheck :: ProcName -> OptPos -> Determinism -> Determinism -> [TypeError]
detismCheck name pos expectedDetism actualDetism
    -- XXX Report ReasonUndeclaredTerminal if appropriate, when terminalness is
    -- analysed correctly.
    | actualDetism `determinismLEQ` expectedDetism = []
    | Det `determinismLEQ` expectedDetism = []
    | otherwise = [ReasonWeakDetism name actualDetism expectedDetism pos]


selectMode :: [ProcInfo] -> [(FlowDirection,Bool,Maybe VarName)]
           -> ProcInfo
selectMode (procInfo:_) _ = procInfo
selectMode _ _ = shouldnt "selectMode with empty list of modes"


-- |Ensure the two exprs have the same types; if both are variables, this
--  means unifying their types.
unifyExprTypes :: OptPos -> Placed Exp -> Placed Exp -> Typed ()
unifyExprTypes pos a1 a2 = do
    logTyped $ "Type checking foreign instruction unifying types "
               ++ show a1 ++ " and " ++ show a2
    let a1Content = content a1
    let a2Content = content a2
    case expVar' $ content a2 of
        Nothing -> typeError (ReasonBadMove a2Content pos)
        Just toVar ->
          case ultimateExp a1Content of
              Var fromVar _ _ -> do
                unifyVarTypes pos fromVar toVar
                logTyping "Resulting typing = "
              _ -> do
                ty <- expType $ Unplaced a1Content
                logTyped $ "constraining var " ++ show toVar
                           ++ " to type " ++ show ty
                constrainVarType
                         (ReasonEqual a1Content a2Content (place a2))
                         toVar ty


-- |Does this parameter correspond to a manifest argument?
resourceParam :: Param -> Bool
resourceParam (Param _ _ _ (Resource _)) = True
resourceParam _ = False


----------------------------------------------------------------
--                    Check foreign calls
----------------------------------------------------------------

-- | Add the specified type error if the specified test fails
reportErrorUnless :: TypeError -> Bool -> Typed ()
reportErrorUnless err False = typeError err
reportErrorUnless err True = return ()


-- | Make sure a foreign call is valid; otherwise report an error
validateForeign :: Stmt -> OptPos -> Typed ()
validateForeign stmt@(ForeignCall lang name tags args) pos = do
    argTypes <- mapM (expType >=> ultimateType) args
    maybeReps <- lift $ mapM lookupTypeRepresentation argTypes
    let numberedMaybes = zip maybeReps [1..]
    let untyped = snd <$> List.filter (isNothing . fst) numberedMaybes
    if List.null untyped
      then do
        let argReps = List.filter (not . repIsPhantom)
                      $ trustFromJust "validateForeign" <$> maybeReps
        logTyped $ "Type checking foreign " ++ lang ++ " call "
                   ++ unwords (name:tags)
                   ++ "(" ++ intercalate ", " (show <$> argReps) ++ ")"
        validateForeignCall lang name tags argReps stmt pos
      else
        typeErrors (flip (ReasonForeignArgType name) pos <$> untyped)
validateForeign stmt _ =
    shouldnt $ "validateForeign of non-foreign stmt " ++ showStmt 4 stmt


-- | Make sure a foreign call is valid; otherwise report an error
-- XXX Check that the outputs of LLVM instructions are correct, after
--     considering casting.
validateForeignCall :: String -> ProcName -> [String] -> [TypeRepresentation]
                    -> Stmt -> OptPos -> Typed ()
-- just assume C calls are OK
validateForeignCall "c" _ _ _ _ _  = return ()
-- A move with no non-phantom arguments:  all OK
validateForeignCall "llvm" "move" _ [] stmt pos = return ()
validateForeignCall "llvm" "move" _ [inRep,outRep] stmt pos
  | inRep == outRep = return ()
  | otherwise       = typeError (ReasonWrongOutput "move" outRep inRep pos)
validateForeignCall "llvm" "move" _ argReps stmt pos =
    typeError (ReasonForeignArity "move" (length argReps) 2 pos)
validateForeignCall "llvm" name flags argReps stmt pos = do
    let arity = length argReps
    case argReps of
        [inRep1,inRep2,outRep] ->
          case Map.lookup name llvmMapBinop of
             Just (_,fam,outTy) -> do
               reportErrorUnless (ReasonWrongFamily name 1 fam pos)
                                 (fam == typeFamily inRep1)
               reportErrorUnless (ReasonWrongFamily name 2 fam pos)
                                 (fam == typeFamily inRep2)
               reportErrorUnless (ReasonIncompatible name inRep1 inRep2 pos)
                                 (compatibleReps inRep1 inRep2)
             Nothing ->
               if isJust $ Map.lookup name llvmMapUnop
               then typeError (ReasonForeignArity name arity 2 pos)
               else typeError (ReasonBadForeign "llvm" name pos)
        [inRep,outRep] ->
          case Map.lookup name llvmMapUnop of
             Just (_,famIn,famOut) ->
               reportErrorUnless (ReasonWrongFamily name 1 famIn pos)
                                 (famIn == typeFamily inRep)
             Nothing ->
               if isJust $ Map.lookup name llvmMapBinop
               then typeError (ReasonForeignArity name arity 3 pos)
               else typeError (ReasonBadForeign "llvm" name pos)
        _ -> if isJust $ Map.lookup name llvmMapBinop
             then typeError (ReasonForeignArity name arity 3 pos)
             else if isJust $ Map.lookup name llvmMapUnop
                  then typeError (ReasonForeignArity name arity 2 pos)
                  else typeError (ReasonBadForeign "llvm" name pos)
validateForeignCall "lpvm" name flags argReps stmt pos =
    checkLPVMArgs name flags argReps stmt pos
validateForeignCall lang name flags argReps stmt pos =
    typeError (ReasonForeignLanguage lang name pos)


-- | Are two types compatible for use as inputs to a binary LLVM op?
--   Used for type checking LLVM instructions.
compatibleReps :: TypeRepresentation -> TypeRepresentation -> Bool
compatibleReps Address      Address      = True
compatibleReps Address      (Bits bs)    = bs == wordSize
compatibleReps Address      (Signed bs)  = bs == wordSize
compatibleReps Address      (Floating _) = False
compatibleReps Address      (Func _ _)   = True
compatibleReps (Bits bs)    Address      = bs == wordSize
compatibleReps (Bits m)     (Bits n)     = m == n
compatibleReps (Bits m)     (Signed n)   = m == n
compatibleReps (Bits _)     (Floating _) = False
compatibleReps (Bits bs)    (Func _ _)   = bs == wordSize
compatibleReps (Signed bs)  Address      = bs == wordSize
compatibleReps (Signed m)   (Bits n)     = m == n
compatibleReps (Signed m)   (Signed n)   = m == n
compatibleReps (Signed _)   (Floating _) = False
compatibleReps (Signed bs)  (Func _ _)   = bs == wordSize
compatibleReps (Floating _) Address      = False
compatibleReps (Floating _) (Bits _)     = False
compatibleReps (Floating _) (Signed _)   = False
compatibleReps (Floating m) (Floating n) = m == n
compatibleReps (Floating _) (Func _ _)   = False
compatibleReps (Func _ _)   Address      = True
compatibleReps (Func i1 o1) (Func i2 o2) = sameLength i1 i2 && sameLength o1 o2 &&
                                           and (zipWith compatibleReps i1 i2) &&
                                           and (zipWith compatibleReps o1 o2)
compatibleReps (Func _ _)   (Bits bs)    = bs == wordSize
compatibleReps (Func _ _)   (Signed bs)  = bs == wordSize
compatibleReps (Func _ _)   (Floating _) = False


-- | Check arg types of an LPVM instruction
checkLPVMArgs :: String -> [String] -> [TypeRepresentation] -> Stmt -> OptPos
              -> Typed ()
checkLPVMArgs "alloc" _ [Bits _,Address] stmt pos = return ()
checkLPVMArgs "alloc" _ [Signed _,Address] stmt pos = return ()
checkLPVMArgs "alloc" _ [sz,struct] stmt pos = do
    reportErrorUnless (ReasonForeignArgRep "alloc" 1 sz "integer" pos)
                      (integerTypeRep sz)
    reportErrorUnless (ReasonForeignArgRep "alloc" 2 struct "address" pos)
                      (struct == Address)
checkLPVMArgs "alloc" _ args stmt pos =
    typeError (ReasonForeignArity "alloc" (length args) 2 pos)
checkLPVMArgs "access" _ [struct,offset,size,startOffset,val] stmt pos = do
    reportErrorUnless (ReasonForeignArgRep "access" 1 struct "address" pos)
                      (struct == Address)
    reportErrorUnless (ReasonForeignArgRep "access" 2 offset "integer" pos)
                      (integerTypeRep offset)
    reportErrorUnless (ReasonForeignArgRep "access" 3 startOffset "integer" pos)
                      (integerTypeRep startOffset)
    reportErrorUnless (ReasonForeignArgRep "access" 4 size "integer" pos)
                      (integerTypeRep size)
checkLPVMArgs "access" _ args stmt pos =
    typeError (ReasonForeignArity "access" (length args) 5 pos)
checkLPVMArgs "mutate" _ [old,new,offset,destr,sz,start,val] stmt pos = do
    reportErrorUnless (ReasonForeignArgRep "mutate" 1 old "address" pos)
                      (old == Address)
    reportErrorUnless (ReasonForeignArgRep "mutate" 2 new "address" pos)
                      (new == Address)
    reportErrorUnless (ReasonForeignArgRep "mutate" 3 offset "integer" pos)
                      (integerTypeRep offset)
    reportErrorUnless (ReasonForeignArgRep "mutate" 4 destr "Boolean" pos)
                      (integerTypeRep destr)
    reportErrorUnless (ReasonForeignArgRep "mutate" 5 sz "integer" pos)
                      (integerTypeRep sz)
    reportErrorUnless (ReasonForeignArgRep "mutate" 6 start "integer" pos)
                      (integerTypeRep start)
checkLPVMArgs "mutate" _ args stmt pos =
    typeError (ReasonForeignArity "mutate" (length args) 7 pos)
-- XXX do we still need a cast instruction?
checkLPVMArgs "cast" _ [old,new] stmt pos = return ()
checkLPVMArgs "cast" _ [] stmt pos = return ()
checkLPVMArgs "cast" _ args stmt pos =
    typeError (ReasonForeignArity "cast" (length args) 2 pos)
checkLPVMArgs name _ args stmt pos =
    typeError (ReasonBadForeign "lpvm" name pos)

----------------------------------------------------------------
--                    Check that everything is typed
----------------------------------------------------------------

-- |Make sure all args and params in the specified proc def are typed.
checkProcDefFullytyped :: ProcDef -> Compiler ()
checkProcDefFullytyped def = do
    let name = procName def
    let pos = procPos def
    mapM_ (checkParamTyped name pos) $
      zip [1..] $ procProtoParams $ procProto def
    mapM_ (placedApply (checkStmtTyped name pos)) $
          procDefSrc $ procImpln def


procDefSrc :: ProcImpln -> [Placed Stmt]
procDefSrc (ProcDefSrc def) = def
procDefSrc ProcDefPrim{} = shouldnt "procDefSrc applied to ProcDefPrim"


checkParamTyped :: ProcName -> OptPos -> (Int,Param) -> Compiler ()
checkParamTyped name pos (num,param) =
    when (AnyType == paramType param) $
      reportUntyped name pos (" parameter " ++ show num)


checkStmtTyped :: ProcName -> OptPos -> Stmt -> OptPos -> Compiler ()
checkStmtTyped name pos (ProcCall pmod pname pid _ _ args) ppos = do
    when (isNothing pid || List.null pmod) $
         shouldnt $ "Call to " ++ pname ++ showOptPos ppos ++
                  " left unresolved"
    mapM_ (checkArgTyped name pos pname ppos) $
          zip [1..] $ List.map content args
checkStmtTyped name pos (HigherCall fn args) ppos = do
    checkArgTyped name pos "<higher-fn>" ppos (0,content fn)
    mapM_ (checkArgTyped name pos "<higher>" ppos) $
          zip [1..] $ List.map content args
checkStmtTyped name pos (ForeignCall _ pname _ args) ppos =
    mapM_ (checkArgTyped name pos pname ppos) $
          zip [1..] $ List.map content args
checkStmtTyped _ _ (TestBool _) _ = return ()
checkStmtTyped name pos (And stmts) _ppos =
    mapM_ (placedApply (checkStmtTyped name pos)) stmts
checkStmtTyped name pos stmt@(Or stmts exitVars) _ppos = do
    -- exit vars are Nothing when both disjuncts are infinite loops, so don't report this:
    -- when (isNothing exitVars) $
    --      shouldnt $ "exit vars of disjunction undetermined: " ++ showStmt 4 stmt
    mapM_ (placedApply (checkStmtTyped name pos)) stmts
checkStmtTyped name pos (Not stmt) _ppos =
    placedApply (checkStmtTyped name pos) stmt
checkStmtTyped name pos
               stmt@(Cond tst thenstmts elsestmts condVars exitVars) _ppos = do
    -- exit vars are Nothing when both branches are infinite loops, so don't report this:
    -- when (isNothing exitVars) $
    --      shouldnt $ "exit vars of conditional undetermined: " ++ showStmt 4 stmt
    placedApply (checkStmtTyped name pos) tst
    mapM_ (placedApply (checkStmtTyped name pos)) thenstmts
    mapM_ (placedApply (checkStmtTyped name pos)) elsestmts
checkStmtTyped name pos stmt@(Loop stmts exitVars) _ppos = do
    -- exit vars are Nothing for infinite loops, so don't report this:
    -- when (isNothing exitVars) $
    --      shouldnt $ "exit vars of loop undetermined: " ++ showStmt 4 stmt
    mapM_ (placedApply (checkStmtTyped name pos)) stmts
checkStmtTyped name pos (UseResources _ _ stmts) _ppos =
    mapM_ (placedApply (checkStmtTyped name pos)) stmts
checkStmtTyped name pos For {} ppos =
    shouldnt "For should not exist here"
checkStmtTyped _ _ Nop _ = return ()
checkStmtTyped _ _ Fail _ = return ()
checkStmtTyped _ _ Break _ = return ()
checkStmtTyped _ _ Next _ = return ()


checkArgTyped :: ProcName -> OptPos -> ProcName -> OptPos ->
                 (Int, Exp) -> Compiler ()
checkArgTyped callerName callerPos calleeName callPos (n,arg) =
    checkExpTyped callerName callerPos
                      ("in call to " ++ calleeName ++
                       showOptPos callPos ++
                       ", arg " ++ show n) arg


checkExpTyped :: ProcName -> OptPos -> String -> Exp ->
                 Compiler ()
checkExpTyped callerName callerPos msg (Typed expr ty _)
    | ty /= AnyType = return ()
checkExpTyped callerName callerPos msg _ =
    reportUntyped callerName callerPos msg


reportUntyped :: ProcName -> OptPos -> String -> Compiler ()
reportUntyped procname pos msg =
    liftIO $ putStrLn $ "Internal error: In " ++ procname ++
      showOptPos pos ++ ", " ++ msg ++ " left untyped"


--------------------------------------------------------------------------------
--                               Logging
--------------------------------------------------------------------------------

-- |Log a message, if we are logging type checker activity.
logTypes :: String -> Compiler ()
logTypes = logMsg Types

-- |Log a message, if we are logging type checker activity; used in Typed monad.
logTyped :: String -> Typed ()
logTyped = lift . logTypes


-- |Log a message including the current typing.
logTyping :: String -> Typed ()
logTyping prefix = do
    typing <- get
    logTyped $ prefix ++ show typing<|MERGE_RESOLUTION|>--- conflicted
+++ resolved
@@ -685,25 +685,16 @@
 
 
 expType' :: Exp -> OptPos -> Typed TypeSpec
-<<<<<<< HEAD
-expType' (IntValue _) _      = return $ TypeSpec ["wybe"] "int" []
-expType' (FloatValue _) _    = return $ TypeSpec ["wybe"] "float" []
-expType' (StringValue _) _   = return $ TypeSpec ["wybe"] "string" []
-expType' (CharValue _) _     = return $ TypeSpec ["wybe"] "char" []
-expType' (ProcRef modSpec) _     = do 
-    params <- procProtoParams . procProto <$> lift (getProcDef modSpec)
-    return $ HigherOrderType $ (\(Param _ t f _) -> TypeFlow t f) <$> params
-expType' (Var name _ _) _    = ultimateVarType name
-expType' (Typed _ typ _) pos =
-=======
 expType' (IntValue _) _               = return $ TypeSpec ["wybe"] "int" []
 expType' (FloatValue _) _             = return $ TypeSpec ["wybe"] "float" []
 expType' (StringValue _ WybeString) _ = return $ TypeSpec ["wybe"] "string" []
 expType' (StringValue _ CString) _    = return $ TypeSpec ["wybe"] "c_string" []
 expType' (CharValue _) _              = return $ TypeSpec ["wybe"] "char" []
+expType' (ProcRef modSpec) _     = do 
+    params <- procProtoParams . procProto <$> lift (getProcDef modSpec)
+    return $ HigherOrderType $ (\(Param _ t f _) -> TypeFlow t f) <$> params
 expType' (Var name _ _) _             = ultimateVarType name
 expType' (Typed _ typ _) pos          =
->>>>>>> 12509eac
     lift (lookupType "typed expression" pos typ) >>= ultimateType
 expType' expr _ =
     shouldnt $ "Expression '" ++ show expr ++ "' left after flattening"
@@ -1580,16 +1571,10 @@
 --    select the first that matches.
 
 modecheckStmt :: ModSpec -> ProcName -> OptPos -> BindingState -> Determinism
-<<<<<<< HEAD
-              -> Int -> Stmt -> OptPos -> Typed ([Placed Stmt],BindingState,Int)
-modecheckStmt m name defPos assigned detism tmpCount
-  stmt@(ProcCall cmod cname _ _ resourceful args) pos = do
-=======
               -> Int -> Bool -> Stmt -> OptPos
               -> Typed ([Placed Stmt],BindingState,Int)
 modecheckStmt m name defPos assigned detism tmpCount final
     stmt@(ProcCall cmod cname _ _ resourceful args) pos = do
->>>>>>> 12509eac
     logTyped $ "Mode checking call   : " ++ show stmt
     logTyped $ "    with assigned    : " ++ show assigned
     callInfos <- lift $ callProcInfos $ maybePlace stmt pos
@@ -1638,8 +1623,7 @@
                         logTyped $ "Mode errors in call:  " ++ show flowErrs
                         typeError $ ReasonUndefinedFlow cname pos
                         return ([],assigned,tmpCount)
-<<<<<<< HEAD
-modecheckStmt m name defPos assigned detism tmpCount 
+modecheckStmt m name defPos assigned detism tmpCount final
   stmt@(HigherCall fn args) pos = do
     actualTypes <- mapM (expType >=> ultimateType) (fn:args)
     let actualModes = List.map (expMode assigned) (fn:args)
@@ -1659,13 +1643,8 @@
         return ([maybePlace stmt' pos],
                 assigned{bindingVars=(pexpListOutputs args' `Set.union`) <$> bindingVars assigned},
                 tmpCount)
-            
-modecheckStmt m name defPos assigned detism tmpCount
-  stmt@(ForeignCall lang cname flags args) pos = do
-=======
 modecheckStmt m name defPos assigned detism tmpCount final
     stmt@(ForeignCall lang cname flags args) pos = do
->>>>>>> 12509eac
     logTyped $ "Mode checking foreign call " ++ show stmt
     logTyped $ "    with assigned " ++ show assigned
     actualTypes <- mapM (expType >=> ultimateType) args
