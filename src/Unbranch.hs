--  File     : Unbranch.hs
--  Author   : Peter Schachte
--  Purpose  : Turn loops and conditionals into separate procedures
--  Copyright: (c) 2014 Peter Schachte.  All rights reserved.
--  License  : Licensed under terms of the MIT license.  See the file
--           : LICENSE in the root directory of this project.
--
-- BEGIN MAJOR DOC
--  This code transforms loops into fresh recursive procs, and ensures
--  that all conditionals are the last statements in their respective
--  bodies. Note that conditionals can be nested, but at the end of
--  the conditional, they must return to the caller. This is handled
--  by introducing a fresh continuation proc for any code that follows
--  the conditional. The reason for this transformation is that a
--  later pass will convert to a logic programming form which
--  implements conditionals with separate clauses, each of which
--  returns on completion.
--
--  Loops are a little more complicated.  do {a b} c d would be
--  transformed into next1, where next1 is defined as def next1 {a b
--  next1}, and break1 is defined as def break1 {c d}.  Then Next
--  and Break are handled so that they cancel all the following code
--  in their clause body.  For example, Next a b would be transformed
--  to just next1, where next1 is the next procedure for that loop.
--  Similarly Break a b would be transformed to just break1, where
--  break1 is the break procedure for that loop.  Inside a loop, a
--  conditional must be handled specially, to support breaking out of
--  the loop.  Inside a loop, if {a:: b | else:: c} d e would be
--  transformed to a call to gen1, where gen2 is defined as def gen2
--  {d e}, and gen1 is defined as def gen1 {a:: b gen2 | else::
--  c gen2}.  So for example do {a if {b:: Break} c} d e would be
--  transformed into next1, which is defined as def next1 {a gen1},
--  gen1 is defined as def gen1 {b:: break1 | else:: gen2},
--  gen2 is defined as def gen2 {c next1}, and break1 is defined as def
--  break1 {d e}.
--
--  The tricky part of all this is handling the arguments to these
--  generated procedures.  For each generated procedure, the input
--  parameters must be a superset of the variables used in the body of
--  the procedure, and must be a subset of the variables defined prior
--  to the generated call.  Similarly, the output parameters must be a
--  a subset of the variables defined in the generated procedure, and
--  must be superset of the variables that will be used following the
--  generated call.  Ideally, we would make these the *smallest* sets
--  satifying these constraints, but later compiler passes remove
--- unnecessary parameters, so instead we go with the largest such
--  sets.  This is determined by the type/mode checker, which already
--  keeps track of variables known to be defined at each program point.
--
--  This code also eliminates other Wybe language features, such as
--  transforming SemiDet procs into Det procs with a Boolean output
--  param.  Following unbranching, code will be compiled to LPVM
--  form by the Clause module; this requires a much simplified input
--  AST form with the following requirements:
--    * All procs, and all proc calls, are Det.
--    * All statements but the last in a body are either ProcCalls
--      or ForeignCalls or Nops.
--    * The final statement in a body can be any of these same
--      statement types, or a Cond whose condition is a single
--      TestBool, and whose branches are bodies satisfying these
--      same conditions.
-- END MAJOR DOC
----------------------------------------------------------------

{-# LANGUAGE OverloadedStrings #-}
{-# LANGUAGE LambdaCase #-}

module Unbranch (unbranchProc) where

import AST
import Resources
import Debug.Trace
import Snippets
import Config
import Control.Monad
import Control.Monad.Trans (lift)
import Control.Monad.Trans.Class
import Control.Monad.Trans.State
import Data.List as List
import Data.Set as Set
import Data.Map as Map
import Data.Maybe
import Options (LogSelection(Unbranch))
import Data.Tuple.HT (mapFst)


-- |Transform away all loops, and all conditionals other than as the
--  final statement in their block. Transform all semidet code into
--  conditional code that ends with a TestBool or a call to a semidet
--  proc. Transform all conjunctions, disjunctions, and
--  negations into conditionals. After this, all bodies comprise a sequence of ProcCall,
--  ForeignCall, TestBool, Cond, and Nop statements. Furthermore, Cond
--  statements can only be the final Stmt in a body, the condition of
--  a Cond can only be a single TestBool statement, and TestBool
--  statements can only appear as the condition of a Cond, or, in the
--  case of a SemiDet proc, as the final statement of a proc body.
--  Every SemiDet proc body must end with a TestBool, or a tail call
--  to a SemiDet proc, or a fork each of whose branches satisfies this
--  constraint.

unbranchProc :: ProcDef -> Int -> Compiler ProcDef
unbranchProc proc _ = unbranchProc' Nothing proc


unbranchProc' :: Maybe LoopInfo -> ProcDef -> Compiler ProcDef
unbranchProc' loopinfo proc = do
    logMsg Unbranch $ "** Unbranching proc " ++ procName proc ++ ":"
                      ++ showProcDef 0 proc ++ "\n"
    let ProcDefSrc body = procImpln proc
    let detism = procDetism proc
    let tmpCtr = procTmpCount proc
    let params = procProtoParams $ procProto proc
    let proto = procProto proc
    let params = procProtoParams proto
    let res = procProtoResources proto
    let params' = (selectDetism id (++ [testOutParam]) detism) params
    let alt = selectDetism [] [move boolFalse testOutExp] detism
    let stmts = selectDetism body (body++[move boolTrue testOutExp]) detism
    let proto' = proto {procProtoParams = params'}
    (body',tmpCtr',newProcs) <-
        unbranchBody loopinfo tmpCtr params' res detism stmts alt
    let proc' = proc { procProto = proto'
                     , procDetism = selectDetism detism Det detism
                     , procImpln = ProcDefSrc body'
                     , procTmpCount = tmpCtr'}
    logMsg Unbranch $ "** Unbranched defn:" ++ showProcDef 0 proc' ++ "\n"
    logMsg Unbranch "================================================\n"
    mapM_ addProcDef newProcs
    return proc'


-- |Eliminate loops and ensure that Conds only appear as the final
--  statement of a body.
unbranchBody :: Maybe LoopInfo -> Int -> [Param] 
             -> Set ResourceFlowSpec -> Determinism
             -> [Placed Stmt] -> [Placed Stmt]
             -> Compiler ([Placed Stmt],Int,[ProcDef])
unbranchBody loopinfo tmpCtr params res detism body alt = do
    let unbrancher = initUnbrancherState loopinfo tmpCtr params res
    let outparams =  brOutParams unbrancher
    let outvars = brOutArgs unbrancher
    let stmts = body
    logMsg Unbranch $ "** Unbranching with output params:" ++ show outparams
    logMsg Unbranch $ "** Unbranching with output args:" ++ show outvars
    (stmts',st) <- runStateT (unbranchStmts detism stmts alt True) unbrancher
    return (stmts',brTempCtr st, brNewDefs st)


----------------------------------------------------------------
--                 Converting SemiDet procs to Det
----------------------------------------------------------------

-- |A synthetic output parameter carrying the test result
testOutParam :: Param
testOutParam = Param outputStatusName boolType ParamOut Ordinary

-- |The output exp we use to hold the success/failure of a test proc.
testOutExp :: Exp
testOutExp = boolVarSet outputStatusName

-- -- |The input exp we use to hold the success/failure of a test proc.
testInExp :: Exp
testInExp = boolVarGet outputStatusName


----------------------------------------------------------------
--                  Handling the Unbrancher monad
----------------------------------------------------------------

-- |The Unbrancher monad is a state transformer monad carrying the
--  unbrancher state over the compiler monad.
type Unbrancher = StateT UnbrancherState Compiler

data UnbrancherState = Unbrancher {
    brLoopInfo   :: Maybe LoopInfo, 
                                  -- ^If in a loop, break and continue stmts
    brVars       :: VarDict,      -- ^Types of variables defined up to here
    brTempCtr    :: Int,          -- ^Number of next temp variable to make
    brOutParams  :: [Param],      -- ^Output arguments for generated procs
    brOutArgs    :: [Placed Exp], -- ^Output arguments for call to gen procs
    brNewDefs    :: [ProcDef],    -- ^Generated unbranched auxilliary procedures
    brResources  :: Set ResourceFlowSpec
                                  -- ^Resources to be added to new procedures
    }


data LoopInfo = LoopInfo {
    loopNext :: Placed Stmt,      -- ^Call to make for a Next
    loopBreak :: [Placed Stmt]    -- ^Code to execute for a Break
    } deriving (Eq)


initUnbrancherState :: Maybe LoopInfo -> Int -> [Param]     
                    -> Set ResourceFlowSpec -> UnbrancherState
initUnbrancherState loopinfo tmpCtr params res =
    let defined = inputParams params
        outParams = [Param nm ty ParamOut Ordinary
                    | Param nm ty fl _ <- params
                    , flowsOut fl]
        outArgs   = [Unplaced $ Typed (varSet nm) ty Nothing
                    | Param nm ty fl _ <- params
                    , flowsOut fl]
    in Unbrancher loopinfo defined tmpCtr outParams outArgs [] res


-- | Add the specified variable to the symbol table
defVar :: VarName -> TypeSpec -> Unbrancher ()
defVar var ty =
    modify (\s -> s { brVars = Map.insert var ty $ brVars s })


-- | if the Exp is a variable, add it to the symbol table
defIfVar :: TypeSpec -> Exp -> Unbrancher ()
defIfVar _ (Typed exp ty _) = defIfVar ty exp
defIfVar defaultType (Var name _ _) = defVar name defaultType
defIfVar _ _ = return ()


-- |Record the specified dictionary as the current dictionary.
setVars :: VarDict -> Unbrancher (VarDict)
setVars vars = do
    oldVars <- gets brVars
    modify (\s -> s { brVars = vars })
    return oldVars


-- |Execute an unbrancher with brVars temporarily set as specified
withVars :: VarDict -> Unbrancher a -> Unbrancher a
withVars vars unbrancher = do
    oldVars <- setVars vars
    unbrancher <* setVars oldVars


-- |Generate a fresh proc name that does not collide with any proc in the
-- current module.
newProcName :: Unbrancher String
newProcName = lift genProcName


-- |Create, unbranch, and record a new proc with the specified proto and body.
genProc :: ProcProto -> Determinism -> [Placed Stmt] -> Unbrancher ()
genProc proto detism stmts = do
    let name = procProtoName proto
    tmpCtr <- gets brTempCtr
    -- call site count will be refilled later
    let procDef = ProcDef name proto (ProcDefSrc stmts) Nothing tmpCtr 0
<<<<<<< HEAD
                  Map.empty Private detism MayInline Pure 
                  NoSuperproc Nothing
=======
                  Map.empty Private detism MayInline Pure False NoSuperproc
>>>>>>> 9cfafd62
    logUnbranch $ "Generating fresh " ++ show detism ++ " proc:"
                  ++ showProcDef 8 procDef
    logUnbranch $ "Unbranched generated " ++ show detism ++ " proc:"
                  ++ showProcDef 8 procDef
    modify (\s -> s { brNewDefs = procDef:brNewDefs s })


-- |Return a fresh variable name.
tempVar :: Unbrancher VarName
tempVar = do
    ctr <- gets brTempCtr
    modify (\s -> s { brTempCtr = ctr + 1 })
    return $ mkTempName ctr


-- |Log a message, if we are logging unbrancher activity.
logUnbranch :: String -> Unbrancher ()
logUnbranch s = do
    lift $ logMsg Unbranch s


-- |Return the current loop break statement(s)
getLoopBreak :: OptPos -> Unbrancher [Placed Stmt]
getLoopBreak pos = do
    mbInfo <- gets brLoopInfo
    case mbInfo of
        Just info -> return $ loopBreak info
        Nothing   -> do
            lift $ errmsg pos "Break outside of a loop"
            return []


-- |Return the current loop continuation (next) statement
getLoopNext :: OptPos -> Unbrancher (Placed Stmt)
getLoopNext pos = do
    mbInfo <- gets brLoopInfo
    case mbInfo of
        Just info -> return $ loopNext info
        Nothing   -> do
            lift $ errmsg pos "Next outside of a loop"
            return $ Unplaced Nop


----------------------------------------------------------------
--                 Unbranching statement sequences
--
-- We handle unbranch sequences as conjunctions inside conditionals:  if
-- each statement succeeds, we carry on to the next, otherwise we execute
-- the alternative statement sequence.  The alternative sequence has
-- already been unbranched.  Any Det statement is guaranteed to
-- succeed, so we don't need a conditional for it.
----------------------------------------------------------------

-- | 'Unbranch' a list of statements
unbranchStmts :: Determinism -> [Placed Stmt] -> [Placed Stmt] -> Bool
              -> Unbrancher [Placed Stmt]
unbranchStmts detism [] _ sense = do
    logUnbranch $ "Unbranching an empty " ++ show detism ++ " body"
    return []
unbranchStmts detism (stmt:stmts) alt sense = do
    vars <- gets brVars
    logUnbranch $ "unbranching " ++ show detism ++ " stmt"
        ++ "\n    " ++ showStmt 4 (content stmt)
        ++ "\n  with vars " ++ showVarMap vars
    placedApply (unbranchStmt detism) stmt stmts alt sense


-- | 'Unbranch' a single statement, given a list of following statements
--   and an already unbranched list of alternative statements. This also
--   considers the sense of the test: if True, execution should go to the
--   following statements on success and the alternative statements on
--   failure; if False, then vice-versa. The following statements are
--   represented as a pair of a list of statements that has not yet been
--   and a list of unbranched alternative statements. The alternative
--   statements will have been factored out into a call to a fresh
--   procedure if necessary (ie, if it will be used in more than one case,
--   it will be a short list).
--
--   This transforms loops into calls to freshly generated procedures that
--   implement not only the loops themselves, but all following code. That
--   is, rather than returning at the loop exit(s), the generated procs
--   call procs for the code following the loops. Similarly, conditionals
--   are transformed by generating a separate proc for the code following
--   the conditional and adding a call to this proc at the end of each arm
--   of the conditional in place of the code following the conditional, so
--   that conditionals are always the final statement in a statement
--   sequence, as are calls to loop procs.
--
--   The input arguments to generated procs are all the variables in
--   scope everywhere the proc is called. The proc generated for the code
--   after a conditional is called only from the end of each branch, so the
--   set of input arguments is just the intersection of the sets of
--   variables defined at the end of each branch. Also note that the only
--   variable defined by the condition of a conditional that can be used in
--   the 'else' branch is the condition variable itself. The condition may
--   be permitted to bind other variables, but in the 'else' branch the
--   condition is considered to have failed, so the other variables cannot
--   be used.
--
--   The variables in scope at the start of a loop are the ones in scope at
--   *every* call to the generated proc. Since variables defined before the
--   loop can be redefined in the loop but cannot become "lost", this means
--   the intersection of the variables available at all calls is just the
--   set of variables defined at the start of the loop.  The inputs to the
--   proc generated for the code following a loop is the set of variables
--   defined at every 'break' in the loop.
--
--   Because these generated procs always chain to the next proc, they don't
--   need to return any values not returned by the proc they are generated
--   for, so the output arguments for all of them are just the output
--   arguments for the proc they are generated for.
--
--   Because later compiler passes will inline simple procs and remove dead
--   code and unneeded input and output arguments, we don't bother to try
--   to optimise these things here.
--
unbranchStmt :: Determinism -> Stmt -> OptPos -> [Placed Stmt] -> [Placed Stmt]
             -> Bool -> Unbrancher [Placed Stmt]
unbranchStmt _ stmt@(ProcCall _ _ True args) _ _ _ _ =
    shouldnt $ "Resources should have been handled before unbranching: "
               ++ showStmt 4 stmt
unbranchStmt context stmt@(ProcCall _ SemiDet _ _) _ _ _ _
  | context < SemiDet
  = shouldnt $ "SemiDet proc call " ++ show stmt
               ++ " in a " ++ show context ++ " context"
unbranchStmt SemiDet stmt@(ProcCall func SemiDet _ args) pos
             stmts alt sense = do
    logUnbranch $ "converting SemiDet proc call" ++ show stmt
    testResultVar <- tempVar
    let args' = args ++ [Unplaced (boolVarSet testResultVar)]
    args'' <- defArgsHoistClosures args'
    condVars <- gets brVars
    stmts' <- unbranchStmts SemiDet stmts alt sense
    let val = boolVarGet testResultVar
    vars <- gets brVars
    logUnbranch $ "mkCond " ++ show sense ++ " " ++ show val
                  ++ showBody 4 stmts' ++ "\nelse"
                  ++ showBody 4 alt
    func' <- case func of
                First{} -> return func
                Higher fn -> do
                    [fn'] <- defArgsHoistClosures [fn]
                    return $ Higher fn'
    let result = maybePlace (ProcCall func' Det False args'') pos
                 : mkCond sense val pos stmts' alt condVars vars
    logUnbranch $ "#Converted SemiDet proc call" ++ show stmt
    logUnbranch $ "#To: " ++ showBody 4 result
    return result
unbranchStmt detism stmt@(ProcCall func calldetism r args) pos stmts alt
             sense = do
    logUnbranch $ "Unbranching call " ++ showStmt 4 stmt
    args' <- defArgsHoistClosures args
    func' <- case func of
                First m n pId -> return func
                Higher fn -> do
                    [fn'] <- defArgsHoistClosures [fn]
                    return $ Higher fn'
    let stmt' = ProcCall func' calldetism r args'
    case calldetism of
      Terminal -> return [maybePlace stmt' pos] -- no execution after Terminal
      Failure  -> return [maybePlace stmt' pos] -- no execution after Failure
      Det      -> leaveStmtAsIs detism stmt' pos stmts alt sense
      SemiDet  -> shouldnt "SemiDet case already covered!"
unbranchStmt detism stmt@(ForeignCall l nm fs args) pos stmts alt sense = do
    logUnbranch $ "Unbranching foreign call " ++ showStmt 4 stmt
    args' <- defArgsHoistClosures args
    let stmt' = ForeignCall l nm fs args'
    leaveStmtAsIs detism stmt' pos stmts alt sense
unbranchStmt detism stmt@(TestBool val) pos stmts alt sense = do
    ifSemiDet detism (showStmt 4 stmt ++ " in a Det context")
    $ do
      condVars <- gets brVars
      logUnbranch $ "Unbranching a non-final primitive test " ++ show stmt
      stmts' <- unbranchStmts SemiDet stmts alt sense
      vars <- gets brVars
      logUnbranch $ "mkCond " ++ show sense ++ " " ++ show val
                    ++ showBody 4 stmts' ++ "\nelse"
                    ++ showBody 4 alt
      let result = mkCond sense val Nothing stmts' alt condVars vars
      logUnbranch $ "#Unbranched non-final primitive test " ++ show stmt
      logUnbranch $ "#To: " ++ showBody 4 result
      return result
unbranchStmt detism stmt@(And conj) pos stmts alt sense = do
    logUnbranch $ "Unbranching conjunction " ++ show stmt
    unbranchStmts SemiDet (conj ++ stmts) alt sense
unbranchStmt detism stmt@(Or [] exitVars) pos stmts alt sense =
    ifSemiDet detism "Empty disjunction in a Det context"
    $ unbranchStmt SemiDet (TestBool boolFalse) pos stmts alt sense
unbranchStmt detism stmt@(Or [disj] exitVars) _ stmts alt sense =
    placedApply (unbranchStmt SemiDet) disj stmts alt sense
unbranchStmt detism stmt@(Or (disj:disjs) exitVars) pos stmts alt sense = do
    let exitVars' = trustFromJust "unbranching Disjunction without exitVars"
                    exitVars
    logUnbranch $ "Unbranching disjunction " ++ show stmt
    logUnbranch $ "Following disjunction: " ++ showBody 4 stmts
    logUnbranch $ "Disjunction alternative: " ++ showBody 4 alt
    stmts' <- maybeFactorContinuation detism exitVars' stmts alt sense
    logUnbranch $ "Disjunction successor: " ++ showBody 4 stmts'
    beforeDisjVars <- gets brVars
    disjs' <- unbranchStmt detism (Or disjs exitVars) pos stmts' alt sense
    -- Update known vars back to state before condition (must have failed)
    modify $ \s -> s { brVars = beforeDisjVars }
    placedApply (unbranchStmt detism) disj stmts' disjs' sense
unbranchStmt detism stmt@(Not tst) pos stmts alt sense =
    ifSemiDet detism ("Negation in a Det context: " ++ show stmt)
    $ do
        logUnbranch "Unbranching negation"
        placedApply (unbranchStmt SemiDet) tst stmts alt (not sense)
unbranchStmt detism (Cond tst thn els condVars exitVars) pos stmts alt sense =do
    let condVars' = trustFromJust "unbranching Cond without condVars" condVars
    let exitVars' = trustFromJust "unbranching Cond without exitVars" exitVars
    stmts'' <- maybeFactorContinuation detism exitVars' stmts alt sense
    beforeCondVars <- gets brVars
    -- Update known vars to include vars generated by condition
    modify $ \s -> s { brVars = condVars' }
    thn' <- unbranchStmts detism (thn ++ stmts'') alt sense
    -- Update known vars back to state before condition (must have failed)
    modify $ \s -> s { brVars = beforeCondVars }
    els' <- unbranchStmts detism (els ++ stmts'') alt sense
    placedApply (unbranchStmt SemiDet) tst thn' els' True
unbranchStmt detism (Loop body exitVars) pos stmts alt sense = do
    let exitVars' = trustFromJust "unbranching Loop without exitVars" exitVars
    logUnbranch $ "Handling loop:" ++ showBody 4 body
    beforeVars <- gets brVars
    logUnbranch $ "  with entry vars " ++ showVarMap beforeVars
    brk <- maybeFactorContinuation detism exitVars' stmts alt sense
    logUnbranch $ "Generated break: " ++ showBody 4 brk
    next <- factorLoopProc brk beforeVars pos detism body alt sense
    logUnbranch $ "Generated next " ++ showStmt 4 (content next)
    logUnbranch "Finished handling loop"
    return [next]
unbranchStmt _ UseResources{} _ _ _ _ =
    shouldnt "resource handling should have removed use ... in statements"
unbranchStmt _ For{} _ _ _ _ =
    shouldnt "flattening should have removed For statements"
unbranchStmt _ Case{} _ _ _ _ =
    shouldnt "flattening should have removed Case statements"
unbranchStmt detism Nop _ stmts alt sense = do
    logUnbranch "Unbranching a Nop"
    unbranchStmts detism stmts alt sense     -- might as well filter out Nops
unbranchStmt detism Fail pos stmts alt sense = do
    logUnbranch "Unbranching a Fail"
    return [maybePlace Fail pos] -- no execution after Fail
unbranchStmt _ Break pos _ _ _ = do
    logUnbranch "Unbranching a Break"
    brk <- getLoopBreak pos
    logUnbranch $ "Current break = " ++ showBody 4 brk
    return brk
unbranchStmt _ Next pos _ _ _ = do
    logUnbranch "Unbranching a Next"
    nxt <- getLoopNext pos
    logUnbranch $ "Current next proc = " ++ showStmt 4 (content nxt)
    return [nxt]

-- |Emit the supplied statement, and process the remaining statements.
leaveStmtAsIs :: Determinism -> Stmt -> OptPos
              -> [Placed Stmt] -> [Placed Stmt] -> Bool
              -> Unbrancher [Placed Stmt]
leaveStmtAsIs detism stmt pos stmts alt sense = do
    logUnbranch $ "Leaving stmt as is: " ++ showStmt 4 stmt
    stmts' <- unbranchStmts detism stmts alt sense
    return $ maybePlace stmt pos:stmts'


-- | Execute the given code if semi-deterministic; otherwise report an error
ifSemiDet :: Determinism -> String -> Unbrancher a -> Unbrancher a
ifSemiDet SemiDet _ code = code
ifSemiDet _ msg _ = shouldnt msg


unbranchDisjunction :: [Placed Stmt] -> OptPos -> [Placed Stmt] -> [Placed Stmt]
                    -> Unbrancher [Placed Stmt]
unbranchDisjunction disjs pos stmts alt = nyi "Disjunction"


-- | Create a Cond statement, unless it can be simplified away.
mkCond :: Bool -> Exp -> OptPos -> [Placed Stmt] -> [Placed Stmt]
       -> VarDict -> VarDict -> [Placed Stmt]
mkCond False tst pos thn els condVars vars =
    mkCond True tst pos els thn condVars vars
mkCond True (IntValue 0) pos thn els condVars vars = els
mkCond True (Typed (IntValue 0) _ _) pos thn els condVars vars = els
mkCond True (IntValue 1) pos thn els condVars vars = thn
mkCond True (Typed (IntValue 1) _ _) pos thn els condVars vars = thn
mkCond True exp pos thn els condVars vars
  | thn == els = thn
  | otherwise =
    case (thn,els) of
      ([Unplaced (ForeignCall "llvm" "move" [] [thnSrc, thnDest])],
       [Unplaced (ForeignCall "llvm" "move" [] [elsSrc, elsDest])])
        | thnDest == elsDest ->
          let thnSrcContent = content thnSrc
              elsSrcContent = content elsSrc
              dest = content thnDest
          in [if thnSrcContent == boolTrue && elsSrcContent == boolFalse
              then move exp dest
              else if thnSrcContent == boolFalse && elsSrcContent == boolTrue
                   then boolNegate exp dest
                   else maybePlace
                        (Cond test thn els (Just condVars) (Just vars)) pos]
      _ -> [maybePlace (Cond test thn els (Just condVars) (Just vars)) pos]
  where test = Unplaced $ TestBool exp


-- |Convert a list of the final statements of a proc body into a short list of
-- statements by turning them into a fresh proc if necessary.  The resulting
-- statement list will have been unbranched.
maybeFactorContinuation :: Determinism -> VarDict -> [Placed Stmt]
                        -> [Placed Stmt] -> Bool -> Unbrancher [Placed Stmt]
maybeFactorContinuation detism vars stmts alt sense = do
    logUnbranch $ "Maybe factor " ++ show detism ++ " continuation: "
                  ++ showBody 4 stmts
    logUnbranch $ "  with brVars: " ++ showVarMap vars
    withVars vars
      $ if length stmts <= 2 && all (flatStmt . content) stmts
        then unbranchStmts detism stmts alt sense
        else (:[]) <$> factorContinuationProc vars Nothing detism
                                              stmts alt sense


-- |Test that a statement is not compound
flatStmt :: Stmt -> Bool
flatStmt ProcCall{}    = True
flatStmt ForeignCall{} = True
flatStmt Nop           = True
flatStmt TestBool{}    = True
flatStmt (Not stmt)    = flatStmt $ content stmt
flatStmt Break         = True
flatStmt Next          = True
flatStmt _             = False


-- |A symbol table containing all input parameters
inputParams :: [Param] -> VarDict
inputParams params =
    List.foldr
    (\(Param v ty dir _) vdict ->
         if flowsIn dir then Map.insert v ty vdict else vdict)
    Map.empty params


-- |Add all output arguments of a param list to the symbol table
--  and hoist all closures
defArgsHoistClosures :: [Placed Exp] -> Unbrancher [Placed Exp]
defArgsHoistClosures args = do
    mapM_ (defArg . content) args
    mapM (placedApply hoistClosure) args


-- |Add the output variables defined by the expression to the symbol
--  table. Since the expression is already flattened (excluding AnonProcs), 
--  it will only be a constant, in which case it doesn't define any variables, 
--  or a variable, in which case it might.
defArg :: Exp -> Unbrancher ()
defArg = ifIsVarDef defVar (return ())


hoistClosure :: Exp -> OptPos -> Unbrancher (Placed Exp)
hoistClosure (Typed exp ty cast) pos = do
    exp' <- content <$> hoistClosure exp Nothing
    return $ maybePlace (Typed exp' ty cast) pos
hoistClosure exp@(AnonProc mods params pstmts clsd res) pos = do
    let clsd' = trustFromJust "unbranch annon proc without closed" clsd
    let res' = trustFromJust "unbranch annon proc without resources" res
    name <- newProcName
    logUnbranch $ "Creating procref for " ++ show exp ++ " under " ++ name
    let ProcModifiers detism inlining impurity resourceful unknown conflict = mods
    lift $ checkConflictingMods "anonymous procedure" pos unknown
    lift $ checkUnknownMods "anonymous procedure" pos conflict
    let (freeParams, freeVars) = unzip $ uncurry freeParamVar <$> Map.toAscList clsd'
    logUnbranch $ "  With params " ++ show params
    logUnbranch $ "  With free variables " ++ show freeVars
    tmpCtr <- gets brTempCtr
    let procProto = ProcProto name (freeParams ++ params) res'
    let procDef = ProcDef name procProto (ProcDefSrc pstmts) Nothing tmpCtr 0
                    Map.empty Private detism MayInline Pure
                    NoSuperproc Nothing
    procDef' <- lift $ unbranchProc procDef tmpCtr
    logUnbranch $ "  Resultant hoisted proc: " ++ show procProto
    procSpec <- lift $ addProcDef procDef'
    addClosure procSpec (Unplaced <$> freeVars) pos name 
hoistClosure exp@(ProcRef ps free) pos = do
    free' <- defArgsHoistClosures free
    isClosure <- lift $ isClosureProc ps
    if isClosure
    then return $ maybePlace exp pos
    else newProcName >>= addClosure ps free pos
hoistClosure exp pos = return $ maybePlace exp pos



addClosure :: ProcSpec -> [Placed Exp] -> OptPos -> String -> Unbrancher (Placed Exp)
addClosure regularProcSpec@(ProcSpec mod nm pID _) freeVars pos name = do
    ProcDef{procDetism=detism, procInlining=inlining, procImpurity=impurity,
            procProto=procProto@ProcProto{procProtoParams=params,
                                          procProtoResources=res}}
        <- lift $ getProcDef regularProcSpec
    let (freeParams, realParams) = List.partition ((== Free) . paramFlowType) params
    let (realParams', (freeParams', freeVars')) 
            = if List.null freeParams
              then (List.drop (length freeVars) realParams, makeFreeParams freeVars)
              else (realParams, (freeParams, freeVars))
    let params' = realParams' ++ [testOutParam | detism == SemiDet]
    let detism' = selectDetism detism Det detism
    let paramVars = paramToVar <$> params
    let paramVars' = paramToVar <$> params'
    let closureParams = freeParams' ++ (setClosureType <$> params')
    let closureProto = ProcProto name closureParams res
    let pDefClosure =
            ProcDef name closureProto
            (ProcDefSrc
                $ Unplaced <$>
                    ProcCall (First mod nm $ Just pID) detism' False
                        (freeVars' ++ paramVars')
                    :[ ForeignCall "lpvm" "cast" []
                         [var ParamIn ty, var ParamOut intType]
                    | Typed (Var nm fl a) ty cast <- (content <$> paramVars)
                                                  ++ [testInExp | detism == SemiDet]
                    , flowsOut fl && ty /= intType && a == Ordinary
                    , let var f t = Unplaced $ Typed (Var nm f a) t cast])
            Nothing (length freeVars') 0
            Map.empty Private detism' Inline impurity 
            NoSuperproc (Just regularProcSpec)
    logUnbranch $ "Creating closure for " ++ show regularProcSpec
    pDefClosure' <- lift $ unbranchProc pDefClosure 0
    logUnbranch $ "  Resultant closure proc: " ++ show procProto
    closureProcSpec <- lift $ addProcDef pDefClosure'
    return $ maybePlace (ProcRef closureProcSpec freeVars) pos

makeFreeParams :: [Placed Exp] -> ([Param], [Placed Exp])
makeFreeParams exps = unzip $ zipWith makeFreeParam [0..] $ content <$> exps
  where 
    makeFreeParam n (Typed (Var _ flow _) _ _)
      | flow /= ParamIn = shouldnt "cant make free param of an output"
    makeFreeParam n exp@(Typed _ ty _) 
      = (param, Unplaced var')                   
      where 
        (param, var) = freeParamVar (mkTempName n) ty
        var' = maybe var (const exp) $ expIsConstant exp
    makeFreeParam _ exp = shouldnt $ "makeFreeParams on" ++ show exp


setClosureType :: Param -> Param
setClosureType p@(Param _ _ _ Ordinary) = p{paramType=intType}
setClosureType p                        = p


-- |Apply the function if the expression is a variable assignment,
--  otherwise just take the second argument.
ifIsVarDef :: (VarName -> TypeSpec -> t) -> t -> Exp -> t
ifIsVarDef f v expr = ifIsVarDef' f v expr AnyType

ifIsVarDef' :: (VarName -> TypeSpec -> t) -> t -> Exp -> TypeSpec -> t
ifIsVarDef' f v (Typed expr ty _) _ = ifIsVarDef' f v expr ty
ifIsVarDef' f v (Var name dir _) ty =
    if flowsOut dir then f name ty else v
ifIsVarDef' _ v t ty = v


outputVars :: VarDict -> [Placed Exp] -> VarDict
outputVars = List.foldr (ifIsVarDef Map.insert id  . content)


-- |Generate a fresh proc with all the vars in the supplied dictionary
--  as inputs, and all the output params of the proc we're unbranching as
--  outputs.  Then return a call to this proc with the same inputs and outputs.
--  Because this uses the list of outputs for the proc currently being
--  unbranched as the output list for the generated proc, this can only be used
--  for the final code for a proc.  The fresh proc will be recorded and will be
--  unbranched later.
factorContinuationProc :: VarDict -> OptPos -> Determinism
                       -> [Placed Stmt] -> [Placed Stmt] -> Bool
                       -> Unbrancher (Placed Stmt)
factorContinuationProc inVars pos detism stmts alt sense = do
    pname <- newProcName
    logUnbranch $ "Factoring " ++ show detism ++ " continuation proc "
                  ++ pname ++ ":" ++ showBody 4 stmts
    stmts' <- unbranchStmts detism stmts alt sense
    proto <- newProcProto pname inVars
    genProc proto Det stmts' -- Continuation procs are always Det
    newProcCall pname inVars pos Det


-- |Generate a fresh proc with all the vars in the supplied dictionary
--  as inputs, and all the output params of the proc we're unbranching as
--  outputs.  Then return a call to this proc with the same inputs and outputs.
factorLoopProc :: [Placed Stmt] -> VarDict -> OptPos -> Determinism
               -> [Placed Stmt] -> [Placed Stmt] -> Bool
               -> Unbrancher (Placed Stmt)
factorLoopProc break inVars pos detism stmts alt sense = do
    pname <- newProcName
    logUnbranch $ "Factoring " ++ show detism ++ " loop proc "
                  ++ pname ++ ":" ++ showBody 4 stmts
                  ++ "\nLoop input vars = " ++ show inVars
    next <- newProcCall pname inVars pos Det -- Continuation procs always Det
    let loopinfo = Just (LoopInfo next break)
    oldLoopinfo <- gets brLoopInfo
    modify (\s -> s { brLoopInfo = loopinfo })
    stmts' <- withVars inVars $ unbranchStmts detism stmts alt sense
    modify (\s -> s { brLoopInfo = oldLoopinfo })
    proto <- newProcProto pname inVars
    genProc proto Det stmts'
    return next

varExp :: FlowDirection -> VarName -> TypeSpec -> Placed Exp
varExp flow var ty = Unplaced $ Typed (Var var flow Ordinary) ty Nothing


newProcCall :: ProcName -> VarDict -> OptPos -> Determinism
            -> Unbrancher (Placed Stmt)
newProcCall name inVars pos detism = do
    let inArgs  = List.map (uncurry $ varExp ParamIn) $ Map.toList inVars
    outArgs <- gets brOutArgs
    currMod <- lift getModuleSpec
    let call = ProcCall (First currMod name (Just 0)) detism False (inArgs ++ outArgs)
    logUnbranch $ "Generating call: " ++ showStmt 4 call
    return $ maybePlace call pos


newProcProto :: ProcName -> VarDict -> Unbrancher ProcProto
newProcProto name inVars = do
    let inParams  = [Param v ty ParamIn 
                        (if v == globalsName then GlobalArg else Ordinary)
                    | (v,ty) <- Map.toList inVars]
    outParams <- gets brOutParams
    res <- gets brResources
    return $ ProcProto name (inParams ++ outParams) res


-- |Return the second value when the detism is SemiDet, otherwise the second.
selectDetism :: a -> a -> Determinism -> a
selectDetism _ semi SemiDet = semi
selectDetism det _  _ = det<|MERGE_RESOLUTION|>--- conflicted
+++ resolved
@@ -244,12 +244,8 @@
     tmpCtr <- gets brTempCtr
     -- call site count will be refilled later
     let procDef = ProcDef name proto (ProcDefSrc stmts) Nothing tmpCtr 0
-<<<<<<< HEAD
-                  Map.empty Private detism MayInline Pure 
+                  Map.empty Private detism MayInline Pure False
                   NoSuperproc Nothing
-=======
-                  Map.empty Private detism MayInline Pure False NoSuperproc
->>>>>>> 9cfafd62
     logUnbranch $ "Generating fresh " ++ show detism ++ " proc:"
                   ++ showProcDef 8 procDef
     logUnbranch $ "Unbranched generated " ++ show detism ++ " proc:"
@@ -616,7 +612,7 @@
     let res' = trustFromJust "unbranch annon proc without resources" res
     name <- newProcName
     logUnbranch $ "Creating procref for " ++ show exp ++ " under " ++ name
-    let ProcModifiers detism inlining impurity resourceful unknown conflict = mods
+    let ProcModifiers detism _ impurity _ resourceful unknown conflict = mods
     lift $ checkConflictingMods "anonymous procedure" pos unknown
     lift $ checkUnknownMods "anonymous procedure" pos conflict
     let (freeParams, freeVars) = unzip $ uncurry freeParamVar <$> Map.toAscList clsd'
@@ -625,7 +621,7 @@
     tmpCtr <- gets brTempCtr
     let procProto = ProcProto name (freeParams ++ params) res'
     let procDef = ProcDef name procProto (ProcDefSrc pstmts) Nothing tmpCtr 0
-                    Map.empty Private detism MayInline Pure
+                    Map.empty Private detism MayInline Pure False
                     NoSuperproc Nothing
     procDef' <- lift $ unbranchProc procDef tmpCtr
     logUnbranch $ "  Resultant hoisted proc: " ++ show procProto
@@ -671,7 +667,7 @@
                     , flowsOut fl && ty /= intType && a == Ordinary
                     , let var f t = Unplaced $ Typed (Var nm f a) t cast])
             Nothing (length freeVars') 0
-            Map.empty Private detism' Inline impurity 
+            Map.empty Private detism' MayInline impurity False
             NoSuperproc (Just regularProcSpec)
     logUnbranch $ "Creating closure for " ++ show regularProcSpec
     pDefClosure' <- lift $ unbranchProc pDefClosure 0
