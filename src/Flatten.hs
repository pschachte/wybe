--  File     : Flatten.hs
--  Author   : Peter Schachte
--  Purpose  : Flatten function calls (expressions) into procedure calls
--  Copyright: (c) 2014 Peter Schachte.  All rights reserved.
--  License  : Licensed under terms of the MIT license.  See the file
--           : LICENSE in the root directory of this project.
--
-- BEGIN MAJOR DOC
--  We transform away all expression types except for constants and
--  variables.  Where, let, conditional, and function call
--  expressions are turned into statements that bind a variable, and
--  then the variable is used in place of the expression.  All function
--  calls are transformed into procedure calls by adding an extra
--  argument corresponding to the function result.
--
--  Function call expressions can take one of three forms.  Expressions
--  where all arguments are inputs are turned into a procedure call
--  with a fresh temporary variable as an output, which is called before
--  the statement in which that function call appears.  The function
--  call itself is then replaced by a referenced to the temporary
--  variable.  For example, p(f(x,y),z) is replaced by f(x,y,?t); p(t,z).
--
--  A function call containing some output arguments, and perhaps some
--  inputs, is transformed into a fresh input variable, with a later
--  proc call to that function with that variable as an added input.
--  For example, p(f(?x,y),z) is transformed to p(?t,z); f(?x,y,t).

--  Finally, a function call containing some input-output arguments,
--  and perhaps some input arguments, is transformed into an
--  input-output variable, plus two procedure calls, one to compute
--  the initial value of the expression, and a second to assign it
--  the specified new value.  For example, a statement p(f(!x,y),z) is
--  transformed to f(x,y,?t); p(!t,z); f(!x,y,t).
-- END MAJOR DOC
--
----------------------------------------------------------------

module Flatten (flattenProcDecl) where

import AST
import Debug.Trace
import Snippets
import Options (LogSelection(Flatten))
import Data.Map as Map
import Data.Set as Set
import Data.List as List
import Data.Maybe
import Text.ParserCombinators.Parsec.Pos
import Control.Monad
import Control.Monad.Trans.Class
import Control.Monad.Trans.State
import Control.Monad.Trans (lift,liftIO)
import Distribution.Simple.Test.Log (TestSuiteLog(logFile))
import Data.Type.Equality (inner)


----------------------------------------------------------------
--                        Exported Functions
----------------------------------------------------------------

flattenProcDecl :: Item -> Compiler (Item,Int)
flattenProcDecl (ProcDecl vis mods proto stmts pos) = do
    let params = procProtoParams proto
    logMsg Flatten $ "** Flattening "
           ++ "def " ++ showProcModifiers' mods
           ++ show proto ++ " {" ++ showBody 4 stmts ++ "}"
    let inParams = Set.fromList $
                   List.map paramName $
                   List.filter (flowsIn . paramFlow) $
                   procProtoParams proto
    let resources = Set.map (resourceName . resourceFlowRes) 
                  $ procProtoResources proto
    (stmts',tmpCtr) <- flattenBody stmts (inParams `Set.union` resources)
                       (modifierDetism mods)
    let resfulMod = modifierResourceful mods
    unless (resfulMod == Resourceless) 
        $ modifierError (resourcefulName resfulMod) 
            "procedure or function declaration" pos
    return (ProcDecl vis mods proto stmts' pos,tmpCtr)
flattenProcDecl _ =
    shouldnt "flattening a non-proc item"


-- |Flatten the specified statement sequence given a set of input parameter
-- and resource names.
flattenBody :: [Placed Stmt] -> Set VarName -> Determinism
            -> Compiler ([Placed Stmt],Int)
flattenBody stmts varSet detism = do
    logMsg Flatten $ "Flattening body" ++ showBody 4 stmts
    logMsg Flatten $ "Flattening with parameters = " ++ show varSet
    let varSet' = foldStmts (const . const) insertOutVar varSet stmts
    logMsg Flatten $ "Flattening with all vars = " ++ show varSet'
    finalState <- execStateT (flattenStmts stmts detism)
                  $ initFlattenerState varSet'
    return (List.reverse (flattened finalState), tempCtr finalState)


-- | Insert the expression var name if it's an output variable; otherwise leave
-- the variable set alone.
insertOutVar :: Set VarName -> Exp -> OptPos -> Set VarName
insertOutVar varSet (Var name ParamOut _) _ = Set.insert name varSet
insertOutVar varSet expr _ = varSet


----------------------------------------------------------------
--                       The Flattener Monad
----------------------------------------------------------------

-- |The Flattener monad is a state transformer monad carrying the 
--  flattener state over the compiler monad.
type Flattener = StateT FlattenerState Compiler


data FlattenerState = Flattener {
    flattened     :: [Placed Stmt], -- ^Flattened code generated, reversed
    postponed     :: [Placed Stmt], -- ^Flattened code to come after
    anonProcState :: AnonProcState, -- ^Information we know about anon procs
    tempCtr       :: Int,           -- ^Temp variable counter
    currPos       :: OptPos,        -- ^Position of current statement
    stmtDefs      :: Set VarName,   -- ^Variables defined by this statement
    defdVars      :: Set VarName    -- ^Variables defined somewhere in this
                                    -- proc body
    }

data AnonProcState = AnonProcState {
    totalAnons  :: Integer,      -- ^Total number of anon proc encountered
    currentAnon :: Integer,      -- ^Current anon proc number
    paramCount :: Maybe Integer, -- ^Number of params encountered in current
                                 -- anonProc. Nothing if we have numbered params
    params :: Map Integer Param  -- ^Unrocessed params
    } deriving Show


initFlattenerState :: Set VarName -> FlattenerState
initFlattenerState = Flattener [] [] initAnonProcState 0 Nothing Set.empty


initAnonProcState :: AnonProcState
initAnonProcState = AnonProcState 0 0 (Just 0) Map.empty


pushAnonProcState :: AnonProcState -> AnonProcState
pushAnonProcState (AnonProcState t _ _ _) = 
    let t' = t + 1
    in initAnonProcState{totalAnons=t', currentAnon=t'}


popAnonProcState :: AnonProcState -> AnonProcState -> AnonProcState
popAnonProcState old@AnonProcState{} (AnonProcState t _ _ _) = old{totalAnons=t}


processAnonProcParams :: AnonProcState -> [Param]
processAnonProcParams AnonProcState{params=paramMap, currentAnon=current} 
    | Map.null paramMap = []
    | otherwise = List.map 
                    (\i -> Map.findWithDefault 
                            (makeAnonParam (makeAnonParamName current i) ParamIn)
                            i paramMap) 
                    [1 .. Set.findMax (Map.keysSet paramMap)]


makeAnonParamName :: Integer -> Integer -> VarName 
makeAnonParamName procNum num = specialName2 "anon"
                              $ specialName2 (show procNum) (show num)


makeAnonParam :: VarName -> FlowDirection -> Param 
makeAnonParam name flow = Param name AnyType flow Ordinary 



emit :: OptPos -> Stmt -> Flattener ()
emit pos stmt = do
    logFlatten $ "-- Emitting:  " ++ showStmt 14 stmt
    modify (\s -> s { flattened = maybePlace stmt pos:flattened s })


postpone :: OptPos -> Stmt -> Flattener ()
postpone pos stmt = do
    logFlatten $ "-- Postponing:  " ++ showStmt 14 stmt
    modify (\s -> s { postponed = maybePlace stmt pos:postponed s })


-- |Return a fresh variable name.
tempVar :: Flattener VarName
tempVar = do
    ctr <- gets tempCtr
    modify (\s -> s { tempCtr = ctr + 1 })
    return $ mkTempName ctr


-- |Run a flattener, ignoring its state changes except for the temp variable
--  counter.  If transparent is True, also keep changes to the set of defined
--  variables.
flattenInner :: Bool -> Determinism -> Flattener t -> Flattener [Placed Stmt]
flattenInner transparent detism inner = do
    oldState <- get
    (_,innerState) <-
        lift (runStateT inner
              (initFlattenerState (defdVars oldState)) {
                    tempCtr = tempCtr oldState,
                    anonProcState = anonProcState oldState})
    logFlatten $ "-- Flattened:" ++ showBody 4 (List.reverse
                                                $ flattened innerState)
    -- logFlatten $ "-- Postponed:\n" ++ 
    --   showBody 4 (postponed innerState)
    if transparent
      then put $ oldState { tempCtr = tempCtr innerState,
                            defdVars = defdVars innerState,
                            anonProcState = anonProcState innerState }
      else put $ oldState { tempCtr = tempCtr innerState,
                            anonProcState = anonProcState innerState }
    return $ List.reverse $ flattened innerState


flattenStmtArgs :: [Placed Exp] -> OptPos -> Flattener [Placed Exp]
flattenStmtArgs args pos = do
    modify (\s -> s { stmtDefs = Set.empty, currPos = pos})
    currPostponed <- gets postponed
    unless (List.null currPostponed)
        $ shouldnt "postponed stmts remain on starting stmt flattening"
    flattenArgs args


flushPostponed ::  Flattener ()
flushPostponed = do
    currPostponed <- gets postponed
    modify (\s -> s  {flattened = reverse currPostponed ++ flattened s,
                      postponed = []})

-- | Record a variable definition.  Report an error if it was already defined in
-- the same statement.
noteVarDef :: VarName -> Flattener ()
noteVarDef var = do
    redef <- gets (Set.member var . stmtDefs)
    when redef
      (do
            pos <- gets currPos
            lift $ message Error
              ("Variable '" ++ var ++
               "' multiply defined in a single statement")
              pos
      )
    modify (\s -> s { stmtDefs = Set.insert var $ stmtDefs s })


-- | Note a variable mention; if it is an output mode, record the definition.
noteVarMention :: VarName -> FlowDirection -> Flattener ()
noteVarMention name dir = do
    when (flowsOut dir) $ noteVarDef name


-- | Note that the specified variable has been introduced, so it is a known
-- variable.  It's not an error if it was previously defined or introduced.
noteVarIntro :: VarName -> Flattener ()
noteVarIntro name =
    modify (\s -> s {defdVars = Set.insert name $ defdVars s})

----------------------------------------------------------------
--                      Flattening Statements
----------------------------------------------------------------

-- |Flatten the specified statements to primitive statements, in a context
--  whose determinism is as specified.
flattenStmts :: [Placed Stmt] -> Determinism -> Flattener ()
flattenStmts stmts detism =
    mapM_ (\pstmt -> flattenStmt (content pstmt) (place pstmt) detism) stmts


flattenStmt :: Stmt -> OptPos -> Determinism -> Flattener ()
flattenStmt stmt pos detism = do
    modify (\s -> s { stmtDefs = Set.empty,
                      currPos = pos})
    defd <- gets defdVars
    logFlatten $ "flattening " ++ show detism ++ " stmt " ++ showStmt 4 stmt ++
      " with defined vars " ++ show defd
    flattenStmt' stmt pos detism


-- |Flatten the specified statement
flattenStmt' :: Stmt -> OptPos -> Determinism -> Flattener ()
flattenStmt' stmt@(ProcCall (First [] "=" id) callDetism res [arg1,arg2]) pos detism = do
    arg1' <- flattenAnonParam (content arg1) AnyType Nothing (place arg1)
    arg2' <- flattenAnonParam (content arg2) AnyType Nothing (place arg2)
    let arg1content = innerExp $ content arg1'
    let arg2content = innerExp $ content arg2'
    let arg1Vars = expOutputs arg1content
    let arg2Vars = expOutputs arg2content
    logFlatten $ "Flattening assignment with outputs " ++ show arg1Vars
                 ++ " and " ++ show arg2Vars
    case (arg1content, arg2content) of
<<<<<<< HEAD
      (Var var flow1 _, _)
        | callDetism == Det && flowsOut flow1 && Set.null arg2Vars -> do
        logFlatten $ "Transforming assignment " ++ showStmt 4 stmt
        flattenAssignment (expVar $ content arg1') arg1' arg2' pos
      (_, Var var flow2 _)
        | callDetism == Det && flowsOut flow2 && Set.null arg1Vars -> do
        logFlatten $ "Transforming assignment " ++ showStmt 4 stmt
        flattenAssignment var arg2' arg1' pos
=======
>>>>>>> b2af67ae
      (Fncall mod name args, _)
        | not (Set.null arg1Vars) && Set.null arg2Vars -> do
        let stmt' = ProcCall (First mod name Nothing) Det False (args++[arg2'])
        flattenStmt stmt' pos detism
      (_, Fncall mod name args)
        | not (Set.null arg2Vars) && Set.null arg1Vars -> do
        let stmt' = ProcCall  (First mod name Nothing) Det False (args++[arg1'])
        flattenStmt stmt' pos detism
<<<<<<< HEAD
      (_,_) | Set.null arg1Vars && Set.null arg2Vars -> do
        logFlatten $ "Leaving equality test alone: " ++ showStmt 4 stmt
        args' <- flattenStmtArgs [arg1',arg2'] pos
        emit pos $ ProcCall (regularProc "=") Det res args'
=======
      (_,_) | callDetism == Det 
                && (varCheck arg1content arg2Vars || varCheck arg2content arg1Vars)
                || Set.null arg1Vars && Set.null arg2Vars -> do
        logFlatten $ "Leaving = call alone: " ++ showStmt 4 stmt
        args' <- flattenStmtArgs [arg1,arg2] pos
        emit pos $ ProcCall [] "=" id callDetism res args'
>>>>>>> b2af67ae
        flushPostponed
      _ -> do
        -- Must be a mode error:  both sides want to bind variables
        logFlatten $ "Error: out=out assignment " ++ show stmt
        lift $ message Error "Cannot generate bindings on both sides of '='" pos
<<<<<<< HEAD
flattenStmt' stmt@(ProcCall (First [] "fail" _) _ _ []) pos _ =
=======
  where varCheck argContent argVars 
            = expIsVar argContent && flowsOut (flattenedExpFlow argContent) 
                                  && Set.null argVars
flattenStmt' stmt@(ProcCall [] "fail" _ _ _ []) pos _ =
>>>>>>> b2af67ae
    emit pos Fail
flattenStmt' stmt@(ProcCall (First [] "break" _) _ _ []) pos _ =
    emit pos Break
flattenStmt' stmt@(ProcCall (First [] "next" _) _ _ []) pos _ =
    emit pos Next
flattenStmt' stmt@(ProcCall (First [] name _) _ banged []) pos _ = do
    defined <- gets defdVars
    -- Convert call to no-arg proc to a bool variable test if there's a
    -- local variable with that name
    if name `elem` defined && not banged
        then emit pos $ TestBool $ Var name ParamIn Ordinary
        else emit pos stmt
flattenStmt' stmt@(ProcCall func detism res args) pos d = do
    logFlatten $ " Flattening call " ++ show stmt
    args' <- flattenStmtArgs args pos
    emit pos $ ProcCall func detism res args'
    flushPostponed
flattenStmt' (ForeignCall lang name flags args) pos _ = do
    args' <- flattenStmtArgs args pos
    emit pos $ ForeignCall lang name flags args'
    flushPostponed
-- XXX must handle Flattener state more carefully.  Defined variables need
--     to be retained between condition and then branch, but forgotten for
--     the else branch.
flattenStmt' (Cond tstStmt thn els condVars defVars) pos detism = do
    tstStmt' <- seqToStmt <$> flattenInner True SemiDet
                (placedApply flattenStmt tstStmt SemiDet)
    thn' <- flattenInner False detism (flattenStmts thn detism)
    els' <- flattenInner False detism (flattenStmts els detism)
    emit pos $ Cond tstStmt' thn' els' condVars defVars
flattenStmt' (Case pexpr cases deflt) pos detism = do
    pexpr' <- flattenPExp pexpr
    flattenStmts (translateCases pexpr' pos cases deflt) detism
flattenStmt' (TestBool expr) pos SemiDet = do
    pexpr' <- flattenPExp $ Unplaced expr
    case pexpr' of
        Unplaced expr' -> emit pos $ TestBool expr'
        _ -> shouldnt $ "Flatten expr " ++ show expr
                        ++ " produced " ++ show pexpr'
flattenStmt' (TestBool expr) _pos detism =
    shouldnt $ "TestBool " ++ show expr ++ " in " ++ show detism ++ " context"
flattenStmt' (And tsts) pos detism = do
    tsts' <- flattenInner True detism (flattenStmts tsts SemiDet)
    emit pos $ And tsts'
flattenStmt' (Or tsts vars) pos detism = do
    tsts' <- flattenDisj detism tsts
    emit pos $ Or tsts' vars
flattenStmt' (Not tstStmt) pos SemiDet = do
    tstStmt' <- seqToStmt <$> flattenInner True SemiDet
                (placedApply flattenStmt tstStmt SemiDet)
    emit pos $ Not tstStmt'
flattenStmt' (Not tstStmt) _pos detism =
    shouldnt $ "negation in a " ++ show detism ++ " context"
flattenStmt' (Loop body defVars) pos detism = do
    body' <- flattenInner False detism
             (flattenStmts (body ++ [Unplaced Next]) detism)
    emit pos $ Loop body' defVars
flattenStmt' for@(For pgens body) pos detism = do
    -- For loops are transformed into `do` loops
    -- E.g. for i in x, j in y {
    --          <stmts>
    --      }
    -- will be transformed into
    -- ?temp1 = x
    -- ?temp2 = y
    -- do {
    --     if { `[|]`(?i, ?temp1, temp1) :: 
    --          if { `[|]`(?j, ?temp2, temp2) ::
    --              <stmts>
    --          | else :: break
    --          }
    --     | else :: break
    --     }
    -- }
    logFlatten $ "Generating for " ++ showStmt 4 for
    let (gens, poss) = unzip $ unPlace <$> pgens
    temps <- mapM (const tempVar) gens
    -- XXX Should check for input only    
    origs <- mapM (flattenPExp . genExp) gens
    let instrs = zipWith (\orig temp ->
                            ForeignCall "llvm" "move" []
                                [orig, Unplaced $ varSet temp])
                    origs temps
    mapM_ (emit pos) instrs
    modify (\s -> s {defdVars = Set.union (Set.fromList temps) $ defdVars s})
    let loop = List.foldr 
                (\(var, gen, pos') loop -> 
                    [Unplaced $ Cond (ProcCall (regularProc "[|]") SemiDet False 
                                        [var,
                                         Unplaced $ Var gen ParamOut Ordinary,
                                         Unplaced $ Var gen ParamIn Ordinary]
                                      `maybePlace` pos')
                                loop [Unplaced Break]
                      Nothing Nothing]
                ) body $ zip3 (loopVar <$> gens) temps poss
    let generated = Loop loop Nothing
    logFlatten $ "Generated for: " ++ showStmt 4 generated
    flattenStmt' generated pos detism
flattenStmt' (UseResources res beforeVars afterVars body) pos detism = do
    oldVars <- gets defdVars
    mapM_ (noteVarIntro . resourceName) res
    body' <- flattenInner True detism (flattenStmts body detism)
    modify $ \s -> s { defdVars = oldVars}
    emit pos $ UseResources res beforeVars afterVars body'
flattenStmt' Nop pos _ = emit pos Nop
flattenStmt' Fail pos _ = emit pos Fail
flattenStmt' Break pos _ = emit pos Break
flattenStmt' Next pos _ = emit pos Next


-- | Flatten a disjunction of statements.  Unbranching will turn disjunctions
-- into conditionals, but here we just flatten each of the disjuncts.
flattenDisj :: Determinism -> [Placed Stmt] -> Flattener [Placed Stmt]
flattenDisj _ [] = return []
flattenDisj detism (disj:disjs) = do
    disj' <- seqToStmt <$> flattenInner True detism (placedApply flattenStmt disj detism)
    disjs' <- flattenDisj detism disjs
    return $ disj' : disjs'


-- | Flatten an assignment of the specified expression (`value`) to the
-- specified variable, which is specified both as a name and as an output
-- expression.
flattenAssignment :: Ident -> Placed Exp -> Placed Exp -> OptPos -> Flattener ()
flattenAssignment var varArg value pos = do
    [valueArg] <- flattenStmtArgs [value] pos
    let instr = ForeignCall "llvm" "move" [] [valueArg, varArg]
    logFlatten $ "  transformed to " ++ showStmt 4 instr
    noteVarDef var
    emit pos instr
    flushPostponed


translateCases :: Placed Exp -> OptPos -> [(Placed Exp,[Placed Stmt])]
               -> Maybe [Placed Stmt] -> [Placed Stmt]
translateCases val pos [] Nothing = [Unplaced Fail]
translateCases val pos [] (Just deflt) = deflt
translateCases val pos ((key,body):rest) deflt =
    [maybePlace
     (Cond (maybePlace (ProcCall (regularProc "=") SemiDet False [key,val])
                       (place key))
           body
           (translateCases val pos rest deflt)
           Nothing Nothing)
     pos]
     where testPos = place key


----------------------------------------------------------------
--                      Flattening Expressions
----------------------------------------------------------------

-- |Compile a list of expressions as proc call arguments to a list of 
--  primitive arguments, a list of statements to execute before the 
--  call to bind those arguments, and a list of statements to execute 
--  after the call to store the results appropriately.
flattenArgs :: [Placed Exp] -> Flattener [Placed Exp]
flattenArgs args = do
    logFlatten $ "  Flattening arglist " ++ show args
    argListList <- mapM flattenPExp args
    logFlatten $ "  Flattened =   " ++ show argListList
    return argListList


flattenPExp :: Placed Exp -> Flattener (Placed Exp)
flattenPExp pexp = do
    vs <- gets defdVars
    logFlatten $ "  Flattening exp " ++ show pexp ++ ", with vars " ++
           show vs
    result <- flattenExp (content pexp) AnyType Nothing (place pexp)
    logFlatten $ "  Result =   " ++ show result
    return result


-- |Flatten a single expressions with specified flow direction to
--  primitive argument(s), a list of statements to execute
--  to bind it, and a list of statements to execute 
--  after the call to store the result appropriately.
--  The first part of the output (a Placed Exp) will always be a list
--  of only atomic Exps and Var references (in any direction).
-- XXX Does this need to support SemiDet (partial) expressions?
flattenExp :: Exp -> TypeSpec -> Maybe TypeSpec -> OptPos
           -> Flattener (Placed Exp)
flattenExp expr@(IntValue _) ty castFrom pos =
    return $ typeAndPlace expr ty castFrom pos
flattenExp expr@(FloatValue _) ty castFrom pos =
    return $ typeAndPlace expr ty castFrom pos
flattenExp expr@(StringValue _ _) ty castFrom pos =
    return $ typeAndPlace expr ty castFrom pos
flattenExp expr@(CharValue _) ty castFrom pos =
    return $ typeAndPlace expr ty castFrom pos
flattenExp expr@(Var "_" flow _) ty castFrom pos = do
    when (flow == ParamInOut)
        $ lift $ errmsg pos $ "A \"don't care\" value (_) cannot be used with " 
                              ++ flowPrefix flow ++ " mode prefix"
    dummyName <- tempVar
    return $ typeAndPlace (Var dummyName ParamOut Ordinary) ty castFrom pos
flattenExp expr@(Var name dir flowType) ty castFrom pos = do
    logFlatten $ "  Flattening arg " ++ show expr
    defd <- gets (Set.member name . defdVars)
    if dir == ParamIn && not defd
    then do -- Reference to an undefined variable: assume it's meant to be
            -- a niladic function instead of a variable reference
        logFlatten $ "  Unknown variable '" ++ show name
            ++ "' flattened to niladic function call"
        flattenCall (ProcCall (regularProc name) Det False) False ty castFrom pos []
    else do
        when (flowsOut dir) $ noteVarIntro name
        noteVarMention name dir
        let expr' = typeAndPlace expr ty castFrom pos
        logFlatten $ "  Arg flattened to " ++ show expr'
        return expr'
flattenExp expr@(AnonParamVar _ _) ty castFrom pos = 
    flattenAnonParam expr ty castFrom pos
flattenExp expr@(ProcRef ms es) ty castFrom pos = do
    es' <- mapM flattenPExp es
    return $ typeAndPlace (ProcRef ms es') ty castFrom pos
flattenExp global@(Global _) _ _ pos = return $ maybePlace global pos
flattenExp (Where stmts pexp) _ _ _ = do
    flattenStmts stmts Det
    flattenPExp pexp
flattenExp (DisjExp thn els) ty castFrom pos = do
    resultName <- tempVar
    flattenStmt (Or
                 [maybePlace (ForeignCall "llvm" "move" []
                              [typeAndPlace (content thn) ty castFrom (place thn),
                               Unplaced $ Var resultName ParamOut Ordinary])
                  pos,
                  maybePlace (ForeignCall "llvm" "move" []
                              [typeAndPlace (content els) ty castFrom (place els),
                               Unplaced $ Var resultName ParamOut Ordinary])
                  pos]
                Nothing)
        pos Det
    return $ maybePlace (Var resultName ParamIn Ordinary) pos
flattenExp (CondExp cond thn els) ty castFrom pos = do
    resultName <- tempVar
    flattenStmt (Cond cond
                 [maybePlace (ForeignCall "llvm" "move" []
                              [typeAndPlace (content thn) ty castFrom (place thn),
                               Unplaced $ Var resultName ParamOut Ordinary])
                  pos]
                 [maybePlace (ForeignCall "llvm" "move" []
                              [typeAndPlace (content els) ty castFrom (place els),
                               Unplaced $ Var resultName ParamOut Ordinary])
                  pos]
                Nothing Nothing)
        pos Det
    return $ maybePlace (Var resultName ParamIn Ordinary) pos
flattenExp expr@(AnonProc mods _ pstmts clsd res) ty castFrom pos = do
    let inliningMod = modifierInline mods
    unless (inliningMod == MayInline)
        $ lift $ modifierError (inliningName inliningMod)
                    "anonymous procedure" pos
    anonState <- gets anonProcState
    let newAnonState = pushAnonProcState anonState
    logFlatten $ "Flattening new anon proc with state " ++ show newAnonState
    modify $ \s -> s{anonProcState=newAnonState}
    let detism = modifierDetism mods
    pstmts' <- flattenInner True detism $ flattenStmts pstmts detism
    anonState' <- gets anonProcState
    modify $ \s -> s{anonProcState=popAnonProcState anonState anonState'}
    let anonParams = processAnonProcParams anonState'
    return $ typeAndPlace (AnonProc mods anonParams pstmts' clsd res) ty castFrom pos
flattenExp (CaseExp pexpr cases deflt) ty castFrom pos = do
    resultName <- tempVar
    pexpr' <- flattenPExp pexpr
    flattenStmt (translateExpCases pexpr' resultName cases deflt) pos Det
    return $ maybePlace (Var resultName ParamIn Ordinary) pos
flattenExp (Fncall mod name exps) ty castFrom pos = do
    let stmtBuilder = ProcCall (First mod name Nothing) Det False
    flattenCall stmtBuilder False ty castFrom pos exps
flattenExp (ForeignFn lang name flags exps) ty castFrom pos = do
    flattenCall (ForeignCall lang name flags) True ty castFrom pos exps
flattenExp (Typed exp AnyType _) ty castFrom pos = do
    flattenExp exp ty castFrom pos
flattenExp (Typed exp ty castFrom) _ _ pos = do
    case ty of
        HigherOrderType mods _ ->
            let inliningMod = modifierInline mods
            in unless (inliningMod == MayInline)
                    $ lift $ modifierError (inliningName inliningMod)
                                "type constraint" pos
        _ -> return ()
    flattenExp exp ty castFrom pos


-- |Flatten a Wybe or foreign *function* call, returning a simple expression for
-- the value (ie, a variable).  Emits a proc call to compute the value.
flattenCall :: ([Placed Exp] -> Stmt) -> Bool -> TypeSpec -> Maybe TypeSpec
            -> OptPos -> [Placed Exp] -> Flattener (Placed Exp)
flattenCall stmtBuilder isForeign ty castFrom pos exps = do
    logFlatten $ "-- flattening args:  " ++ show exps
    resultName <- tempVar
    oldPos <- gets currPos
    defs <- gets stmtDefs
    modify (\s -> s { stmtDefs = Set.empty, currPos = pos})
    exps' <- flattenArgs exps
    defs' <- gets stmtDefs
    modify (\s -> s { stmtDefs = defs `Set.union` defs',
                      currPos = oldPos})
    logFlatten $ "-- defines:  " ++ show defs'
    let outFlows = Set.fromList
                        $ List.filter (/= ParamIn)
                        $ List.map (flattenedExpFlow . content) exps'
    logFlatten $ "-- set of out flows:  " ++ show outFlows
    varflow <- if Set.null outFlows
                then return ParamIn
                else if outFlows == Set.singleton ParamOut
                then return ParamOut
                else if outFlows == Set.singleton ParamInOut
                then return ParamInOut
                else lift $ do
                    errmsg pos "Expression mixes out and in/out arguments: "
                    return ParamOut
    when (flowsIn varflow)
        $ emit pos $ stmtBuilder
        $ ((inputOnlyExp <$>) <$> exps')
          ++ [typeAndPlace (Var resultName ParamOut Ordinary) ty castFrom pos]
    when (flowsOut varflow)
        $ postpone pos $ stmtBuilder
        $ exps' ++ [typeAndPlace (Var resultName ParamIn Ordinary) ty castFrom pos]
    return $ Unplaced $ maybeType (Var resultName varflow Ordinary) ty castFrom

flattenAnonParam :: Exp -> TypeSpec -> Maybe TypeSpec -> OptPos
            -> Flattener (Placed Exp)
flattenAnonParam expr@(AnonParamVar mbNum dir) ty castFrom pos = do
    logFlatten $ "  Flattening anon param " ++ show expr
    anonState <- gets anonProcState
    let AnonProcState _ currentAnon count params = anonState
    (num, count') <- case (mbNum, count) of
        (Nothing, Just n) -> 
            let n' = n + 1
            in return (n', Just n')
        (Just n, _) | fromMaybe 0 count == 0 -> do
            return (n, Nothing)
        _ -> do 
            lift $ message Error 
                    "Mixed use of numbered and un-numbered anonymous parameters" pos
            return (-1, count)
    let name = makeAnonParamName currentAnon num
    let var = Var name dir Ordinary 
    let paramDir = paramFlow <$> Map.lookup num params
    let paramDir' = if fromMaybe dir paramDir == dir 
                    then dir 
                    else ParamInOut
    let param = makeAnonParam name paramDir'
    modify (\s -> s{anonProcState=anonState{paramCount=count',
                                            params=Map.insert num param params}})
    if currentAnon == 0
    then do
        lift $ message Error
               ("Anonymous parameter @" ++ maybe "" show mbNum 
                ++ " outside of anonymous procedure expression")
               pos
        flattenExp var ty castFrom pos
    else do
        noteVarIntro name
        expr' <- flattenExp var ty castFrom pos
        logFlatten $ "  Anon param flattened " ++ show var ++ " -> " ++ show expr'
        return expr'
flattenAnonParam expr _ _ pos = return $ maybePlace expr pos


-- | Translate a case expression into a conditional expression, for subsequent
-- flattening.  First argument is a variable expression holding the value being
-- switched on, second is the variable in which to store the value of the
-- conditional expr, third are all the cases, and last is the Maybe default
-- value.
translateExpCases :: Placed Exp -> String -> [(Placed Exp, Placed Exp)]
                  -> Maybe (Placed Exp) -> Stmt
translateExpCases pexp varName [] Nothing = Fail
translateExpCases pexp varName [] (Just deflt) =
    ForeignCall "llvm" "move" [] [deflt, Unplaced $ varSet varName]
translateExpCases pexp varName ((pat,val):rest) deflt =
    Cond (maybePlace (ProcCall (regularProc "=") SemiDet False [pat,pexp])
                     (place pat))
        [Unplaced $ ForeignCall "llvm" "move" []
                    [val, Unplaced $ varSet varName]]
        [Unplaced (translateExpCases pexp varName rest deflt)] Nothing Nothing


-- | Attach a type, source position, and possibly a type to cast from, to a
-- given expression.
typeAndPlace :: Exp -> TypeSpec -> Maybe TypeSpec -> OptPos -> Placed Exp
typeAndPlace exp ty castFrom = maybePlace (maybeType exp ty castFrom)


maybeType :: Exp -> TypeSpec -> Maybe TypeSpec -> Exp
maybeType exp AnyType Nothing = exp
maybeType exp ty castFrom = Typed exp ty castFrom


isInExp :: Exp -> Bool
isInExp (Var _ dir _) = flowsIn dir
isInExp _ = True


-- | Return the input-only version of an Exp that is known to be either in or
-- in-out.
inputOnlyExp :: Exp -> Exp
inputOnlyExp (Var name ParamInOut flowType) = Var name ParamIn flowType
inputOnlyExp (Var name ParamOut flowType) =
    shouldnt $ "Making input-only version of output variable " ++ name
inputOnlyExp exp = exp


-- | Add an error message to the compiler for the specified modifier in the 
-- given context 
modifierError :: String -> String -> OptPos -> Compiler ()
modifierError modName context =
    message Error 
        ("Modifier '" ++ modName ++
        "' cannot be used in a " ++ context)


-- |Log a message, if we are logging flattening activity.
logFlatten :: String -> Flattener ()
logFlatten s = lift $ logMsg Flatten s<|MERGE_RESOLUTION|>--- conflicted
+++ resolved
@@ -279,7 +279,7 @@
 
 -- |Flatten the specified statement
 flattenStmt' :: Stmt -> OptPos -> Determinism -> Flattener ()
-flattenStmt' stmt@(ProcCall (First [] "=" id) callDetism res [arg1,arg2]) pos detism = do
+flattenStmt' stmt@(ProcCall fn@(First [] "=" id) callDetism res [arg1,arg2]) pos detism = do
     arg1' <- flattenAnonParam (content arg1) AnyType Nothing (place arg1)
     arg2' <- flattenAnonParam (content arg2) AnyType Nothing (place arg2)
     let arg1content = innerExp $ content arg1'
@@ -289,17 +289,6 @@
     logFlatten $ "Flattening assignment with outputs " ++ show arg1Vars
                  ++ " and " ++ show arg2Vars
     case (arg1content, arg2content) of
-<<<<<<< HEAD
-      (Var var flow1 _, _)
-        | callDetism == Det && flowsOut flow1 && Set.null arg2Vars -> do
-        logFlatten $ "Transforming assignment " ++ showStmt 4 stmt
-        flattenAssignment (expVar $ content arg1') arg1' arg2' pos
-      (_, Var var flow2 _)
-        | callDetism == Det && flowsOut flow2 && Set.null arg1Vars -> do
-        logFlatten $ "Transforming assignment " ++ showStmt 4 stmt
-        flattenAssignment var arg2' arg1' pos
-=======
->>>>>>> b2af67ae
       (Fncall mod name args, _)
         | not (Set.null arg1Vars) && Set.null arg2Vars -> do
         let stmt' = ProcCall (First mod name Nothing) Det False (args++[arg2'])
@@ -308,32 +297,21 @@
         | not (Set.null arg2Vars) && Set.null arg1Vars -> do
         let stmt' = ProcCall  (First mod name Nothing) Det False (args++[arg1'])
         flattenStmt stmt' pos detism
-<<<<<<< HEAD
-      (_,_) | Set.null arg1Vars && Set.null arg2Vars -> do
-        logFlatten $ "Leaving equality test alone: " ++ showStmt 4 stmt
-        args' <- flattenStmtArgs [arg1',arg2'] pos
-        emit pos $ ProcCall (regularProc "=") Det res args'
-=======
       (_,_) | callDetism == Det 
                 && (varCheck arg1content arg2Vars || varCheck arg2content arg1Vars)
                 || Set.null arg1Vars && Set.null arg2Vars -> do
         logFlatten $ "Leaving = call alone: " ++ showStmt 4 stmt
-        args' <- flattenStmtArgs [arg1,arg2] pos
-        emit pos $ ProcCall [] "=" id callDetism res args'
->>>>>>> b2af67ae
+        args' <- flattenStmtArgs [arg1',arg2'] pos
+        emit pos $ ProcCall fn callDetism res args'
         flushPostponed
       _ -> do
         -- Must be a mode error:  both sides want to bind variables
         logFlatten $ "Error: out=out assignment " ++ show stmt
         lift $ message Error "Cannot generate bindings on both sides of '='" pos
-<<<<<<< HEAD
-flattenStmt' stmt@(ProcCall (First [] "fail" _) _ _ []) pos _ =
-=======
   where varCheck argContent argVars 
             = expIsVar argContent && flowsOut (flattenedExpFlow argContent) 
                                   && Set.null argVars
-flattenStmt' stmt@(ProcCall [] "fail" _ _ _ []) pos _ =
->>>>>>> b2af67ae
+flattenStmt' stmt@(ProcCall (First [] "fail" _) _ _ []) pos _ =
     emit pos Fail
 flattenStmt' stmt@(ProcCall (First [] "break" _) _ _ []) pos _ =
     emit pos Break
@@ -432,12 +410,12 @@
     let generated = Loop loop Nothing
     logFlatten $ "Generated for: " ++ showStmt 4 generated
     flattenStmt' generated pos detism
-flattenStmt' (UseResources res beforeVars afterVars body) pos detism = do
+flattenStmt' (UseResources res vars body) pos detism = do
     oldVars <- gets defdVars
     mapM_ (noteVarIntro . resourceName) res
     body' <- flattenInner True detism (flattenStmts body detism)
     modify $ \s -> s { defdVars = oldVars}
-    emit pos $ UseResources res beforeVars afterVars body'
+    emit pos $ UseResources res vars body'
 flattenStmt' Nop pos _ = emit pos Nop
 flattenStmt' Fail pos _ = emit pos Fail
 flattenStmt' Break pos _ = emit pos Break
