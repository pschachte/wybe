--- conflicted
+++ resolved
@@ -73,6 +73,10 @@
                    procProtoResources proto
     (stmts',tmpCtr) <- flattenBody stmts (inParams `Set.union` inResources)
                        (modifierDetism mods)
+    let resfulMod = modifierResourceful mods
+    unless (resfulMod == Resourceless) 
+        $ modifierError (resourcefulName resfulMod) 
+            "procedure or function declaration" pos
     return (ProcDecl vis mods proto stmts' pos,tmpCtr)
 flattenProcDecl _ =
     shouldnt "flattening a non-proc item"
@@ -508,13 +512,8 @@
         $ lift $ errmsg pos $ "A \"don't care\" value (_) cannot be used with " 
                               ++ flowPrefix flow ++ " mode prefix"
     dummyName <- tempVar
-<<<<<<< HEAD
-    return $ typeAndPlace (Var dummyName ParamOut Ordinary) AnyType castFrom pos
-flattenExp expr@(Var name dir _) ty castFrom pos = do
-=======
     return $ typeAndPlace (Var dummyName ParamOut Ordinary) ty castFrom pos
 flattenExp expr@(Var name dir flowType) ty castFrom pos = do
->>>>>>> 895b1938
     logFlatten $ "  Flattening arg " ++ show expr
     defd <- gets (Set.member name . defdVars)
     if dir == ParamIn && not defd
@@ -567,6 +566,10 @@
         pos Det
     return $ maybePlace (Var resultName ParamIn Ordinary) pos
 flattenExp expr@(AnonProc mods _ pstmts) ty castFrom pos = do
+    let inliningMod = modifierInline mods
+    unless (inliningMod == MayInline)
+        $ lift $ modifierError (inliningName inliningMod)
+                    "type constraint" pos
     anonState <- gets anonProcState
     let newAnonState = pushAnonProcState anonState
     logFlatten $ "Flattening new anon proc with state " ++ show newAnonState
@@ -590,6 +593,13 @@
 flattenExp (Typed exp AnyType _) ty castFrom pos = do
     flattenExp exp ty castFrom pos
 flattenExp (Typed exp ty castFrom) _ _ pos = do
+    case ty of
+        HigherOrderType mods _ ->
+            let inliningMod = modifierInline mods
+            in unless (inliningMod == MayInline)
+                    $ lift $ modifierError (inliningName inliningMod)
+                                "type constraint" pos
+        _ -> return ()
     flattenExp exp ty castFrom pos
 
 
@@ -713,6 +723,15 @@
 inputOnlyExp exp = exp
 
 
+-- | Add an error message to the compiler for the specified modifier in the 
+-- given context 
+modifierError :: String -> String -> OptPos -> Compiler ()
+modifierError modName context =
+    message Error 
+        ("Modifier '" ++ modName ++
+        "' cannot be used in a " ++ context)
+
+
 -- |Log a message, if we are logging flattening activity.
 logFlatten :: String -> Flattener ()
 logFlatten s = lift $ logMsg Flatten s