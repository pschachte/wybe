--  File     : Builder.hs
--  Author   : Peter Schachte, Zed(Zijun) Chen.
--  Purpose  : Handles compilation at the module level.
--  Copyright: (c) 2012-2015 Peter Schachte.  All rights reserved.
--  License  : Licensed under terms of the MIT license.  See the file
--           : LICENSE in the root directory of this project.
--
--  BEGIN MAJOR DOC
--  The wybe compiler handles module dependencies, and builds
--  executables by itself, without the need for build tools like
--  make.  The function buildTarget is responsible for determining
--  what source files need to be compiled, and for building the
--  final outputs (whether executable, object file, archive, etc.).
--
--  Wybe allows a module to be defined by a single .wybe file, or
--  by a directory containing multiple submodules.  In the latter
--  case, the directory must contain a (possibly empty) file named
--  _.wybe, which should contain all of that module's source code
--  other than its submodules.
--
--  The compiler can generate all these output formats, using the file
--  extension to work out which type of file to build:  executable,
--  object code, LLVM bitcode, LLVM assembly code, or archive file.
--  In general, it can build any type of output from either type of
--  input, but note that on unix-style systems, both directories and
--  executables have empty file extensions, so it is not possible to
--  build an executable from a directory.  Asking to build an object,
--  LLVM bitcode, or LLVM assembler file for a directory module is
--  interpreted as asking to recursively build that type of file for
--  each wybe source file and module directory within that directory.
--
--  The compiler stores its internal data structures in object files it
--  generates, and extracts that information from the object file, rather
--  than loading and compiling the source file, if the object file is
--  younger than the source file.  In the case of a directory module, the
--  nested _.o, _.bc, or _.ll file holds all of the contents of that
--  module that come from the _.wybe file.  That is, the _.wybe file is
--  compiled much like other modules, except that its module name is that
--  of the parent directory, rather than the file itself.
--
--  To keep compile times manageable while supporting optimisation,
--  we compile modules bottom-up, ensuring that all a module's
--  imports are compiled before compling the module itself. In the
--  case of circular module dependencies, each strongly-connected
--  component in the module dependency graph is compiled as a unit.
--  This is handled by the compileModule function, which includes
--  the functionality for finding the SCCs in the module dependency
--  graph.  Then each SCC is compiled by the compileModSCC function.
--
--  One shortcoming of the bottom-up approach is that some optimisations
--  depend upon the way a procedure is used, which cannot be determined
--  from the code itself.  Such analyses are best performed top-down.
--  For example, if we can determine that a structure will not be
--  referenced after the call to a procedure, that procedure may be
--  compiled to destructively modify or reuse that structure.  Our
--  approach to this is to apply multiple specialisation:  we compile
--  different versions of this code for calls that may reference
--  that argument again and calls that cannot.  Our approach is to
--  to have the bottom-up analysis produce "requests", which indicate
--  what top-down analysis results would allow more efficient
--  specialisations of the code.  This information is produced bottom-
--  up.  Then, when generating the final executable, when all the code
--  is available, we determine how beneficial each specialisation would
--  be, and select the most useful specialisations to actually produce,
--  and generate code for any that have not already been generated.
--
--  Ensuring that all compiler phases happen in the right order is
--  subtle, particularly in the face of mutual module dependencies.
--  Following are the ordering dependencies.
--
--  * Types: the types a type depends on need to have been processed
--  before the type itself, so that sizes are known. In the case of
--  recursive or mutually recursive type dependencies, all types in
--  the recursion must be implemented as pointers. Types are transformed
--  into (sub)modules, and constructors, deconstructors, accessors,
--  mutators, and auxiliary type procedures (equality tests, plus
--  eventually comparisons, printers, pretty printers, etc.) are all
--  generated as procedures within those submodules.  Therefore,
--  these must be handled as submodules are.
--
--  * Resources:  the resources a resource depends on must have been
--  processed before the resource itself.  (We currently don't
--  support defining resources in terms of others, but the plan is
--  to support that.)  The types in the module that defines a
--  resource, and all module dependencies, must have been processed
--  at least enough to know they have been defined before processing
--  the resource declaration.
--
--  * Top-level statements in a module: these are transformed to
--  statements in a special procedure whose name is the empty string
--  as the statements are processed, so their dependencies are the
--  same as for statements in ordinary procedure bodies.
--
--  * Functions: functions and function calls are transformed to
--  procedures and procedure calls without reference to anything
--  external to the functions themselves, so function dependencies
--  behave exactly like procedure dependencies.
--
--  * Procedures: the procedures a procedure calls must have been
--  type and mode checked before they can themselves be type/mode
--  checked, and must be analysed and optimised before they can
--  themselves be analysed/optimised. All the procedures in the
--  (sub)modules that define each type a procedure uses, as either a
--  parameter or local variable type, must have been processed the
--  same way before processing the procedure itself.
--
--  * Nested submodules: the submodules defined within a module file,
--  including the types, must be processed as mutual dependencies of
--  that module, which they are. The nested submodules of a module
--  (including types) have access to all public and private members
--  of the parent module, and the parent has access to all public
--  members of the parent, so they are mutual dependencies.
--
--  * Directory modules:  A directory containing a file named _.wybe
--  is also a module, with all the contained .wybe files as submodules.
--  However, these submodules do not automatically import all the other
--  modules in that directory, although they can explicitly import any
--  sibling modules they need.
--
--  This means only minimal processing can be done before module
--  dependencies are noted and read in.  So we handle all these
--  dependencies by initially reading a module to be compiled and
--  handling contents as follows:
--
--  * Types:  create and enter the submodule, note that the parent
--  imports it, and process its constructors and other contents.
--
--  * Submodules:  create and enter the submodule, note that parent
--  imports it, and process its contents.
--
--  * Resources:  Record for later processing.
--
--  * Pragmas:  Record for later processing.
--
--  * Constructors and low-level (representation) types: record for
--  later type layout, code generation, etc.
--
--  * Top level statements:  add statements to the special "" proc
--  in the module, creating it if necessary.
--
--  * Procs and functions:  record them for later normalisation,
--  analysis, optimisation, etc.
--
--  Once we have finished loading the sources for the specified
--  targets, and all their dependencies, we compute the SCCs in
--  the module dependency graph.  Then for each SCC, in topographic
--  order, we call compileModSCC, which does the following:
--
--    1. Traverse all recorded type submodules in the module list
--       finding all type dependencies; topologically sort them and
--       identify SCCs. For each SCC:
--
--         1. Determine the type representation for all
--            constructors.
--
--         2. Record the primitive representation of the type.
--
--         3. Generate and record all constructor, accessor,
--            mutator, and utility procs.
--
--       This is handled in the Normalise module.
--
--    2. Check all resource imports and exports. (Resources.hs)
--
--    3. Normalise all recorded procs in their modules, including
--       generated constructors, etc. (Normalise.hs)
--
--    4. Validate the types of exported procs. (Types.hs)
--
--    5. Check proc argument types, resolve overloading, and
--       mode check all procs. (Types.hs)
--
--    6. Check proc resources and transform them to args.
--      (Resources.hs)
--
--    7. Transform away branches, loops, and nondeterminism.
--       (Unbranch.hs)
--
--    8. Topologically sort proc call graph and identify SCCs.  For
--       each SCC, bottom-up, do the following:
--
--         1. Compile procs to clausal form (Clause)
--
--         2. Optimise procs (Optimise)
--
--  END MAJOR DOC

{-# LANGUAGE LambdaCase #-}
{-# LANGUAGE TupleSections #-}

-- |Code to oversee the compilation process.
module Builder (buildTargets) where

import           Analysis
import           AST
<<<<<<< HEAD
import           Debug.Trace
import           ASTShow                   (logDump)
=======
import           ASTShow                   (logDump, logDumpWith)
>>>>>>> 895b1938
import           Blocks                    (blockTransformModule,
                                            concatLLVMASTModules)
import           Callers                   (collectCallers)
import           Clause                    (compileProc)
import           Config
import           Control.Monad
import           Control.Monad.Extra
import           Control.Monad.Trans
import           Control.Monad.Trans.State
import           Data.Graph                as Graph
import           Data.List                 as List
import           Data.Map                  as Map
import           Data.Set                  as Set
import           Data.Maybe
import           Data.Foldable
import           Emit
import           Flow                      ((|>))
import           Normalise                 (normalise, completeNormalisation, normaliseItem)
import           ObjectInterface

import           Optimise                  (optimiseMod)
import           Options                   (LogSelection (..), Options (..),
                                            optForce, optForceAll, optLibDirs,
                                            optNoMultiSpecz)
import           Parser                    (parseWybe)
import           Resources                 (resourceCheckMod,
                                            transformProcResources,
                                            canonicaliseProcResources)
import           Unique                    ( uniquenessCheckProc )
import           Scanner                   (fileTokens)
import           System.Directory
import           System.FilePath
import           System.Exit
import           System.IO.Temp            (createTempDirectory)
import           Transform                 (transformProc,
                                            generateSpeczVersionInProc,
                                            expandRequiredSpeczVersionsByMod)
import           Types                     (typeCheckModSCC,
                                            validateModExportTypes)
import           Unbranch                  (unbranchProc)
import           Util                      (sccElts, useLocalCacheFileIfPossible)
import           Snippets
import           Text.Parsec.Error
import           BinaryFactory
import qualified Data.ByteString.Char8 as BS
import qualified LLVM.AST              as LLVMAST

------------------------ Handling dependencies ------------------------

-- |Build the specified targets with the specified options.
buildTargets :: [FilePath] -> Compiler ()
buildTargets targets = do
    mapM_ buildTarget targets
    showMessages
    stopOnError "building outputs"
    dumpOpt <- option optDumpOptLLVM
    let dumper = if dumpOpt then logDumpWith ((Just <$>) . extractLLVM) 
                            else logDump
    dumper FinalDump FinalDump "EVERYTHING"



-- |Build a single top-level target
buildTarget :: FilePath -> Compiler ()
buildTarget target = do
    logBuild $ "===> Building target " ++ target
    -- Create a clean temp directory for each build
    sysTmpDir <- liftIO getTemporaryDirectory
    tmpDir <- liftIO $ createTempDirectory sysTmpDir "wybe"
    logBuild $ "Temp Directory: " ++ tmpDir
    updateCompiler (\st -> st { tmpDir = tmpDir })

    target <- liftIO $ makeAbsolute target
    Informational <!> "Building target: " ++ target
    let tType = targetType target
    case tType of
        UnknownFile ->
            Error <!> "Unknown target file type: " ++ target
        _ -> do
            (modspec,dir) <- liftIO $ identifyRootModule target
            logBuild $ "Base directory: " ++ dir
                       ++ " Module: " ++ showModSpec modspec
            -- target should be in the working directory, lib dir will be added
            -- later
            depGraph <- loadAllNeededModules modspec True [(dir,False)]

            -- topological sort (bottom-up)
            let orderedSCCs = List.map (\(m, ms) -> (m, m, ms)) depGraph
                                |> Graph.stronglyConnComp
                                |> List.map sccElts

            compileModBottomUpPass orderedSCCs

            logBuild $ "Emitting Target: " ++ target
            if tType == ExecutableFile
            then
                buildExecutable orderedSCCs modspec target
            else do
                multiSpeczTopDownPass orderedSCCs
                unchanged <- gets unchangedMods
                logBuild $ "These modules are unchanged: "
                           ++ showModSpecs (Set.toList unchanged)
                toDump <- filterM isRootModule $ concat orderedSCCs
                let toDump' =
                        List.filter (not . (`Set.member` unchanged)) toDump
                targets <- zip toDump' <$> mapM
                    (((modOrigin . trustFromJust "buildTarget") <$>)
                     <$> getLoadedModule)
                    toDump'
                if List.null targets
                then do
                    logBuild "===> No files to write"
                    Informational <!> "Nothing to be done for target "
                                        ++ target
                else do
                    logBuild $ "===> writing files:"
                               ++ concat [ "\n     " ++ showModSpec m
                                           ++ " -> " ++ f
                                         | (m,f) <- targets]
                    let emitMod fn ext (m,f) = do
                            Informational
                                <!> "Writing module " ++ showModSpec m
                                    ++ " to file " ++ f -<.> ext
                            fn m f
                    case tType of
                        ObjectFile -> mapM_
                            (emitMod emitObjectFile objectExtension) targets
                        BitcodeFile -> mapM_
                            (emitMod emitBitcodeFile bitcodeExtension) targets
                        AssemblyFile -> mapM_
                            (emitMod emitAssemblyFile assemblyExtension) targets
                        -- ArchiveFile -> do
                        --     mapM_ (uncurry emitObjectFile) targets
                        --     buildArchive target
                        -- LibraryDirectory ->
                        --     mapM_ (uncurry emitObjectFile) targets
                        other ->
                            nyi $ "output file type " ++ show other
                    whenLogging Emit $ logLLVMString modspec
    liftIO $ removeDirectoryRecursive tmpDir
    logBuild $ "<=== Finished building target " ++ target


-- |Search and load all needed modules starting from the given modspec, defined
-- in one of the specified absolute directories. Return a directed graph
-- representing module dependencies.
loadAllNeededModules :: ModSpec -- ^Module name
              -> Bool           -- ^Whether the provided mod is the final target
              -> [(FilePath,Bool)] -- ^Directories to look in and whether libs
              -> Compiler [(ModSpec, [ModSpec])]
loadAllNeededModules modspec isTarget possDirs = do
    opts <- gets options
    let force = optForceAll opts || (isTarget && optForce opts)
    mods <- loadModuleIfNeeded force modspec possDirs
    stopOnError $ "loading module: " ++ showModSpec modspec

    if List.null mods
    then return []
    else do
        -- add lib dir to the possDirs when moving from target to dependencies
        let possDirs' = if isTarget
            then possDirs ++ ((,True) <$> optLibDirs opts)
            else possDirs

        -- handle dependencies of recently loaded modules
        concatMapM (\m -> do
            imports <- getModuleImplementationField (keys . modImports)
                        `inModule` m

            logBuild $ "handle imports: " ++ showModSpecs imports ++ " in "
                        ++ showModSpec m
            depGraph <- concatMapM (\importMod ->
                loadAllNeededModules importMod False possDirs') imports

            return $ (m, imports):depGraph
            ) mods


-- | Try to load the given "modspec" and try to use the compiled version from
-- object files if possible.
loadModuleIfNeeded :: Bool          -- ^Force compilation of this module
              -> ModSpec            -- ^Module name
              -> [(FilePath,Bool)]  -- ^Directories to look in and whether libs
              -> Compiler [ModSpec] -- ^Return newly loaded module
loadModuleIfNeeded force modspec possDirs = do
    logBuild $ "Loading " ++ showModSpec modspec
               ++ " with library directories "
               ++ intercalate ", " (fst <$> possDirs)
    let clash kind1 f1 kind2 f2 =
          Error <!> kind1 ++ " " ++ f1 ++ " and "
                    ++ kind2 ++ " " ++ f2 ++ " clash. There can only be one!"

    maybemod <- getLoadedModule modspec
    logBuild $ "module " ++ showModSpec modspec ++ " is " ++
        (if isNothing maybemod then "not yet" else "already") ++
        " loaded"
    if isJust maybemod
        then return [] -- already loaded:  nothing more to do
        else do
        modSrc <- moduleSources modspec possDirs
        logBuild $ show modSrc
        case modSrc of
            NoSource -> do
                Error <!> "Could not find source for module " ++
                            showModSpec modspec
                            ++ "\nin directories:\n    "
                            ++ intercalate "\n    " (fst <$> possDirs)
                return []

            ModuleSource Nothing (Just objfile) Nothing Nothing _ -> do
                -- only object file exists
                loadModuleFromObjFile modspec objfile

            ModuleSource (Just srcfile) Nothing Nothing Nothing False ->
                -- only source file exists, and not a library
                loadModuleFromSrcFile modspec srcfile Nothing

            ModuleSource (Just srcfile) Nothing Nothing Nothing True -> do
                -- only source file exists, but it's a library
                Error <!> "No compiled code for library file " ++ srcfile
                return []

            ModuleSource (Just srcfile) (Just objfile) Nothing Nothing isLib ->
                -- both source and object files exist:  rebuild if necessary
                loadModuleFromSrcOrObj force modspec srcfile objfile
                                       Nothing isLib

            ModuleSource Nothing Nothing (Just dir) _ isLib -> do
                -- directory and _.wybe exist:  rebuild contents if necessary
                loadDirectoryModule force dir modspec isLib

            -- Error cases:
            ModuleSource (Just srcfile) Nothing (Just dir) _ _ -> do
                clash "Directory" dir "source file" srcfile
                return []

            ModuleSource (Just srcfile) Nothing _ (Just archive) _ -> do
                clash "Archive" archive "source file" srcfile
                return []

            ModuleSource Nothing (Just objfile) (Just dir) _ _ -> do
                clash "Directory" dir "object file" objfile
                return []

            ModuleSource Nothing (Just objfile) _ (Just archive) _ -> do
                clash "Archive" archive "object file" objfile
                return []

            _ -> shouldnt "inconsistent file existence"


-- |Actually load the module from source code. Return a list of loaded modules.
loadModuleFromSrcFile :: ModSpec -> FilePath -> Maybe FilePath
                      -> Compiler [ModSpec]
loadModuleFromSrcFile mspec srcfile maybeDir = do
    logBuild $ "===> Compiling source file " ++ srcfile
    Informational <!> "Loading module " ++ showModSpec mspec
                      ++ " from " ++ srcfile
    tokens <- (liftIO . fileTokens) srcfile
    let parseTree = parseWybe tokens srcfile
    mods <- either
            (\er -> errmsg
                    (Just $ errorPos er)
                    ("Syntax error: " ++ tail (dropWhile (/='\n') $ show er))
                     >> return [])
            (compileParseTree srcfile mspec)
            parseTree
    -- If we just loaded a _.wybe file, now import sources in the directory
    case maybeDir of
      Nothing -> return ()
      Just dir -> do
        reenterModule mspec
        updateModule (\m -> m { isPackage = True })

        -- Get wybe modules (in the directory) to build
        let makeMod x = mspec ++ [x]
        wybemods <- liftIO $ List.map (makeMod . dropExtension)
                    <$> wybeSourcesInDir dir

        -- Helper to add new import of `m` to current module
        let updateImport m = do
                addImport m (importSpec Nothing Public)
                updateImplementation $
                    updateModSubmods $ Map.insert (last m) m
        -- The module package imports all wybe modules in its source dir
        mapM_ updateImport wybemods
        reexitModule
        logBuild $ "Imported sources in directory module containing "
                   ++ showModSpecs wybemods
    return mods

-- |Load a module from the newer of the specified source or object file; if a
-- directory is specified and we're loading from source, also import the modules
-- in that directory.
loadModuleFromSrcOrObj :: Bool -> ModSpec -> FilePath -> FilePath
                       -> Maybe FilePath -> Bool -> Compiler [ModSpec]
loadModuleFromSrcOrObj force modspec srcfile objfile maybeDir isLib = do
    srcDate <- (liftIO . getModificationTime) srcfile
    dstDate <- (liftIO . getModificationTime) objfile
    if srcDate <= dstDate && (not force || isLib)
    then do
        loaded <- loadModuleFromObjFile modspec objfile
        -- XXX Currently we don't support fall back to source code.
        -- i.e. "loadModuleFromObjFile" never returns an empty list.
        -- We should consider to rebuild it from source code if
        -- the "wybe object file version" is too old. 
        when (List.null loaded)
            (Error <!> "Wybe object file " ++ objfile
                       ++ " contained no modules")
        return loaded
    else if isLib && srcDate > dstDate
    then do
        Error <!> "Library " ++ objfile ++ " needs to be rebuilt"
        return []
    else loadModuleFromSrcFile modspec srcfile maybeDir

-- |Build a directory as the module `dirmod`.
loadDirectoryModule :: Bool -> FilePath -> ModSpec -> Bool -> Compiler [ModSpec]
loadDirectoryModule force dir dirmod isLib = do
    logBuild $ "Loading directory " ++ dir ++ " into module "
        ++ showModSpec dirmod
    -- Make the directory a Module package
    let fileBase = dir </> moduleDirectoryBasename
    modSrc <- sourceInDir fileBase isLib
    case modSrc of
            ModuleSource Nothing (Just objfile) Nothing Nothing _ -> do
                -- only object file exists
                loadModuleFromObjFile dirmod objfile

            ModuleSource (Just srcfile) Nothing Nothing Nothing False ->
                -- only source file exists
                loadModuleFromSrcFile dirmod srcfile $ Just dir

            ModuleSource (Just srcfile) Nothing Nothing Nothing True -> do
                -- only source file for library exists
                Error <!> "No compiled version of library module "
                          ++ showModSpec dirmod ++ " exists"
                return []

            ModuleSource (Just srcfile) (Just objfile) Nothing Nothing isLib' ->
                -- both source and object files exist:  rebuild if necessary
                loadModuleFromSrcOrObj force dirmod srcfile objfile
                                       (Just dir) isLib'

            otherModSrc ->
                shouldnt $ "Unexpected ModuleSource for base file " ++ fileBase


-- |Compile a file module given the parsed source file contents.
-- Return a list mod that just compiled
compileParseTree :: FilePath -> ModSpec -> [Item] -> Compiler [ModSpec]
compileParseTree source modspec items = do
    logBuild $ "===> Compiling module parse tree: " ++ showModSpec modspec
    enterModule source modspec (Just modspec)
    -- Hash the parse items and store it in the module
    let hashOfItems = hashItems items
    logBuild $ "HASH: " ++ hashOfItems
    updateModule (\m -> m { itemsHash = Just hashOfItems })
    -- verboseMsg 1 $ return (intercalate "\n" $ List.map show items)
    Normalise.normalise items
    stopOnError $ "preliminary processing of module " ++ showModSpec modspec
    subMods <- Map.elems <$> getModuleImplementationField modSubmods
    exitModule
    logBuild $ "<=== finished normalising module parse tree "
            ++ showModSpec modspec
    return (modspec:subMods)


-- | Load all serialised modules present in the LPVM section of the object
-- file. The returned list contains modules loaded from the object file.
loadModuleFromObjFile :: ModSpec -> FilePath -> Compiler [ModSpec]
loadModuleFromObjFile required objfile = do
    logBuild $ "===> Trying to load LPVM Module(s) from " ++ objfile
    Informational <!> "Loading module " ++ showModSpec required
                      ++ " from " ++ objfile
    extracted <- loadLPVMFromObjFile objfile [required]
    if List.null extracted
    then do
        logBuild $ "xxx Failed extraction of LPVM Modules from object file "
            ++ objfile
        shouldnt $ "Invalid Wybe object file " ++ objfile
    else do
        logBuild $ "===> Extracted Module bytes from " ++ objfile
        logBuild $ "===> Found modules: "
                ++ showModSpecs (List.map modSpec extracted)

        -- This object should contain the required mod (parent mod) and some
        -- sub mods.
        let (requiredMods, subMods) = List.partition (\m ->
                modSpec m == required) extracted

        -- Check if the `required` modspec is in the extracted ones.
        case requiredMods of
            [requiredMod] -> do
                -- don't need to worried about root mod, it will be overridden
                enterModule objfile required Nothing
                updateModule (\m -> requiredMod {modOrigin = modOrigin m})
                -- inserts sub modules
                mapM_ (\mod -> do
                    let spec = modSpec mod
                    enterModule objfile spec Nothing
                    updateModule (\m -> mod {modOrigin = modOrigin m})
                    exitModule
                    ) subMods
                exitModule
                -- mark mods as unchanged
                updateCompiler (\st ->
                    let unchanged = List.map modSpec extracted
                            |> Set.fromList |> Set.union (unchangedMods st)
                    in st {unchangedMods = unchanged})
                let loaded = List.map modSpec extracted
                when (List.null loaded) $ do
                    -- if extraction failed, it is uncrecoverable now
                    let err = "Object file " ++ objfile ++
                                " yielded no LPVM modules for " ++
                                showModSpec required ++ "."
                    Error <!> "No other options to pursue."
                    Error <!> err
                return loaded
            _ ->
                -- The required modspec was not part of the extracted, abort.
                shouldnt $ "Invalid Wybe object file"
                        ++ "(can't find matching module)" ++ objfile


-- |Extract all the LPVM modules from the specified object file.
loadLPVMFromObjFile :: FilePath -> [ModSpec] -> Compiler [Module]
loadLPVMFromObjFile objFile required = do
    tmpDir <- gets tmpDir
    objFile' <- liftIO $ useLocalCacheFileIfPossible objFile
    unless (objFile == objFile')
        (logBuild $ "find local cache file, use it instead: " ++ objFile')
    result <- liftIO $ extractLPVMData tmpDir objFile'
    case result of
        Left err -> do
            logMsg Builder err
            return []
        Right modBS -> do
            mods <- decodeModule required modBS
            unless (List.null mods) $ logMsg Builder "Decoding successful!"
            return $ List.map (\m -> m { modOrigin = objFile } ) mods


-- XXX This needs to be rewritten:
-- -- | Compile and build modules inside a folder, compacting everything into
-- -- one object file archive.
-- buildArchive :: FilePath -> Compiler ()
-- buildArchive arch = do
--     let dir = dropExtension arch
--     archiveMods <- liftIO $ List.map dropExtension <$> wybeSourcesInDir dir
--     logBuild $ "Building modules to archive: " ++ show archiveMods
--     let oFileOf m = joinPath [dir, m] <.> objectExtension
--     mapM_ (\m -> emitObjectFile [m] (oFileOf m)) archiveMods
--     makeArchive (List.map oFileOf archiveMods) arch

-------------------- Actually compiling some modules --------------------

-- |Compile each SCC in a bottom-up order.
compileModBottomUpPass :: [[ModSpec]] -> Compiler ()
compileModBottomUpPass orderedSCCs = do
    logBuild " ===> Start bottom-up pass"
    mapM_ (\scc -> do
        needed <- isCompileNeeded scc
        if needed
        then do
            logBuild $ " ---- Running on SCC: " ++ showModSpecs scc
            prepareToCompileModSCC scc
            stopOnError "reload outdated module"
            compileModSCC scc
        else
            logBuild $ " ---- Skip SCC: " ++ showModSpecs scc
        ) orderedSCCs
    logBuild " <=== Complete bottom-up pass"


-- |Return whether the given SCC is needed for compilation.
-- We consider a SCC can be skipped for compilation if and only if:
--   1. All mods in the SCC are already compiled, and
--   2. For all imports of mods in the SCC, the recorded interface hash matches
--      the current interface hash.
isCompileNeeded :: [ModSpec] -> Compiler Bool
isCompileNeeded modSCC = do
    unchanged <- gets unchangedMods
    if List.all (`Set.member` unchanged) modSCC
    then do
        upToDate <- andM $ List.map (\m -> do
            imports <- getModuleImplementationField modImports `inModule` m
            andM $ List.map (\(m', (_, hash)) ->
                if isNothing hash
                then do
                    logBuild $ "mod: " ++ showModSpec m ++ " imports: "
                        ++ showModSpec m' ++ " with empty hash"
                    return False
                else do
                    hash' <- getModule modInterfaceHash `inModule` m'
                    if hash' == hash
                    then
                        return True
                    else do
                        logBuild $ "mod: " ++ showModSpec m ++ " imports: "
                            ++ showModSpec m' ++ " with hash: " ++ show hash
                            ++ " but the current hash is: " ++ show hash'
                        return False
                ) (Map.toList imports)
            ) modSCC
        return $ not upToDate
    else do
        logBuild "SCC contains uncompiled module"
        return True -- has un-compiled module


-- |Make sure all mods in the given SCC are un-compiled. For compiled module,
-- reload it from source code.
prepareToCompileModSCC :: [ModSpec] -> Compiler ()
prepareToCompileModSCC modSCC = do
    unchanged <- gets unchangedMods
    let compiledMods = List.filter (`Set.member` unchanged) modSCC
    if List.null compiledMods
    then
        return ()
    else do
        logBuild $ "Mods that need reload: " ++ showModSpecs compiledMods
        -- Package (directory mod) can't be loaded from object file, don't need
        -- to worry about it.
        modsGroupByRoot <- foldM (\modsGroupByRoot m -> do
            reenterModule m
            obj <- getOrigin
            src <- getSource
            rootMod <- getModule modRootModSpec
            reexitModule
            case rootMod of
                Just rootMod -> modsGroupByRoot
                                |> Map.alter (\case
                                    Just ms -> Just (m:ms)
                                    Nothing -> Just [m]) (rootMod, obj, src)
                                |> return
                _            -> return modsGroupByRoot
            ) Map.empty compiledMods

        -- clean up compiled mods for reloading
        updateCompiler (\st ->
                let mods = modules st
                        |> Map.filterWithKey (\k _ -> k `notElem` compiledMods)
                in
                let unchanged = unchangedMods st
                        |> Set.filter (`notElem` compiledMods)
                in
                st { modules = mods, unchangedMods = unchanged }
            )

        logBuild $ "ModsGroupByRoot: " ++ show modsGroupByRoot

        -- reload
        mapM_ (\((rootM, obj, src), ms) -> do
            logBuild $ "Reload root mod: " ++ showModSpec rootM ++ " contains: "
                ++ showModSpecs ms ++ " from: " ++ show src
            exist <- liftIO $ doesFileExist src
            if exist
            then do
                srcDate <- (liftIO . getModificationTime) src
                dstDate <- (liftIO . getModificationTime) obj
                -- XXX we should consider checking "itemsHash" after checking
                -- the last modification time. Same in "loadModuleIfNeeded".
                if srcDate > dstDate
                then
                    Error <!> "Source: " ++ src ++ " has been changed during "
                              ++ "the compilation."
                else
                    loadModuleFromSrcFile rootM src Nothing >> return ()
            else Error <!>
                    "Unable to find corresponding source for object: " ++ obj
                    ++ ". Failed to reload modules:" ++ showModSpecs ms
            ) (Map.toList modsGroupByRoot)


-- |Actually compile a list of modules that form an SCC in the module
--  dependency graph.  This is called in a way that guarantees that
--  all modules on which these modules depend, other than one another,
--  will have been processed when this list of modules is reached.
--  This goes as far as producing LLVM code, but does not write it out.
compileModSCC :: [ModSpec] -> Compiler ()
compileModSCC mspecs = do
    logBuild $ "compileModSCC: [" ++ showModSpecs mspecs ++ "]"
    stopOnError $ "preliminary compilation of module(s) " ++ showModSpecs mspecs
    ----------------------------------
    -- FLATTENING
    fixpointProcessSCC handleModImports mspecs
    completeNormalisation mspecs
    -- repeat this to handle imports of procs generated by completeNormalisation
    fixpointProcessSCC handleModImports mspecs
    stopOnError $ "final normalisation of module(s) " ++ showModSpecs mspecs
    logDump Flatten Types "FLATTENING"
    logBuild $ replicate 70 '='
    ----------------------------------
    -- TYPE CHECKING
    logBuild $ "resource and type checking module(s) "
               ++ showModSpecs mspecs ++ "..."
    mapM_ validateModExportTypes mspecs
    stopOnError $ "checking parameter type declarations in module(s) "
                  ++ showModSpecs mspecs
    -- Fixed point needed because eventually resources can bundle
    -- resources from other modules
    fixpointProcessSCC resourceCheckMod mspecs
    mapM_ (transformModuleProcs canonicaliseProcResources)  mspecs
    stopOnError $ "processing resources for module(s) " ++ showModSpecs mspecs
    typeCheckModSCC mspecs
    stopOnError $ "type checking of module(s) "
                  ++ showModSpecs mspecs
    logDump Types Unbranch "TYPE CHECK"
    mapM_ (transformModuleProcs transformProcResources)  mspecs
    stopOnError $ "resource checking of module(s) "
                  ++ showModSpecs mspecs
    mapM_ (transformModuleProcs uniquenessCheckProc)  mspecs
    stopOnError $ "uniqueness checking of module(s) "
                  ++ showModSpecs mspecs
    ----------------------------------
    -- UNBRANCHING
    mapM_ (transformModuleProcs unbranchProc)  mspecs
    stopOnError $ "handling loops and conditionals in module(s) "
                  ++ showModSpecs mspecs
    logDump Unbranch Clause "UNBRANCHING"
    -- AST manipulation before this line
    ----------------------------------
    -- CLAUSE GENERATION
    mapM_ (transformModuleProcs compileProc) mspecs
    -- LPVM from here
    stopOnError $ "generating low level code in " ++ showModSpecs mspecs
    mapM_ collectCallers mspecs
    logDump Clause Optimise "COMPILATION TO LPVM"
    ----------------------------------
    -- EXPANSION (INLINING)
    -- XXX Should optimise call graph sccs *across* each module scc
    -- to ensure inter-module dependencies are optimally optimised
    fixpointProcessSCC optimiseMod mspecs
    stopOnError $ "optimising " ++ showModSpecs mspecs
    logDump Optimise Optimise "OPTIMISATION"
    ----------------------------------
    -- ANALYSIS
    -- MODULE LEVEL ALIAS ANALYSIS - FIND FIXED POINT
    logMsg Analysis $ replicate 70 '='
    logMsg Analysis "Start ANALYSIS in Builder.hs"
    logMsg Analysis $ "mspecs: " ++ show mspecs
    logMsg Analysis $ replicate 70 '='
    fixpointProcessSCC analyseMod mspecs
    logDump Analysis Analysis "ANALYSIS"
    ----------------------------------
    -- TRANSFORM
    -- The extra pass to update prim mutate flag after performing alias analysis
    -- for all modules
    logMsg Transform $ replicate 70 '='
    logMsg Transform "Start TRANSFORM in Builder.hs"
    logMsg Transform $ "mspecs: " ++ show mspecs
    logMsg Transform $ replicate 70 '='
    mapM_ (transformModuleProcs transformProc)  mspecs
    logDump Transform Transform "TRANSFORM"

    -- mods <- mapM getLoadedModule mods
    -- callgraph <- mapM (\m -> getSpecModule m
    --                        (Map.toAscList . modProcs .
    --                         fromJust . modImplementation))
    mapM_ updateInterfaceHash mspecs
    mapM_ updateImportsInterfaceHash mspecs


-- Update the interface hash of the given module to match the current mod
-- implementation.
updateInterfaceHash :: ModSpec -> Compiler ()
updateInterfaceHash mspec = do
    reenterModule mspec
    -- update the mod interface based on the current implementation
    -- XXX For now, mod interface is not used during the "compileModSCC", so 
    --     we can update it at the end. But that is not desired, plz find
    --     comments of "ModuleInterface" in AST.hs for more details.
    impl <- trustFromJustM ("unimplemented module " ++ showModSpec mspec)
            getModuleImplementation
    interface <- getModuleInterface
    let procs = Map.map (Map.mapWithKey (\(ProcSpec mod procName procID _) _ ->
            if mod == mspec
            then
                let p = (modProcs impl ! procName) !! procID in
                let proto = procImplnProto $ procImpln p in
                let body = procImplnBody $ procImpln p in
                let analysis = procImplnAnalysis $ procImpln p in
                if procInline p
                then InlineProc proto body
                else NormalProc proto analysis
            else
                ReexportedProc
            )) (pubProcs interface)
    updateModInterface (\i -> i {pubProcs = procs})
    -- re-compute the hash
    interface' <- getModuleInterface
    let hash = hashInterface interface'
    updateModule (\m -> m {modInterfaceHash = hash})
    reexitModule


-- Update the recorded interface hashes of all imports in the given module to
-- the current values.
updateImportsInterfaceHash :: ModSpec -> Compiler ()
updateImportsInterfaceHash mspec = do
    reenterModule mspec
    updateModImplementationM (\imp -> do
        let importsList = modImports imp |> Map.toAscList
        importsList' <- mapM (\(m, (spec, _)) -> do
            hash <- getModule modInterfaceHash `inModule` m
            return (m, (spec, hash))
            ) importsList
        let imports = Map.fromDistinctAscList importsList'
        return $ imp {modImports = imports})
    reexitModule


-- | Filter for avoiding the standard library modules
isStdLib :: ModSpec -> Bool
isStdLib []    = False
isStdLib (m:_) = m == "wybe"


-- |A Processor processes the specified module one iteration in a
--  context of mutual dependency among the list of modules.  It
--  produces a flag indicating that processing made some change (so a
--  fixed point has not been reached), and a list of error messages,
--  each with its associated optional source position.  The error
--  messages will only be printed after a fixed point is reached.
--  A processor is expected to find a fixed point within a single
--  module by itself.
type Processor = [ModSpec] -> ModSpec -> Compiler (Bool,[(String,OptPos)])


-- |Process a strongly connected component in the module dependency graph.
--  This code assumes that all lower sccs have already been checked.
fixpointProcessSCC :: Processor -> [ModSpec] -> Compiler ()
fixpointProcessSCC processor [modspec] = do
    (_,errors) <- processor [modspec] modspec
    -- immediate fixpoint if no mutual dependency
    mapM_ (uncurry (message Error)) errors
fixpointProcessSCC processor scc = do        -- must find fixpoint
    (changed,errors) <-
        foldM (\(chg,errs) mod' -> do
                    (chg1,errs1) <- processor scc mod'
                    return (chg1||chg, errs1++errs))
        (False,[]) scc
    if changed
    then fixpointProcessSCC processor scc
    else mapM_ (uncurry (message Error)) errors



transformModuleProcs :: (ProcDef -> Int -> Compiler ProcDef) -> ModSpec ->
                        Compiler ()
transformModuleProcs trans thisMod = do
    logBuild $ "**** Reentering module " ++ showModSpec thisMod
    reenterModule thisMod
    -- (names, procs) <- :: StateT CompilerState IO ([Ident], [[ProcDef]])
    (names,procs) <- unzip <$>
                     getModuleImplementationField (Map.toList . modProcs)
    -- for each name we have a list of procdefs, so we must double map
    procs' <- mapM (zipWithM (flip trans) [0..]) procs
    updateImplementation
        (\imp -> imp { modProcs = Map.union
                                  (Map.fromList $ zip names procs')
                                  (modProcs imp) })
    reexitModule
    logBuild $ "**** Re-exiting module " ++ showModSpec thisMod
    return ()



------------------------ Handling Imports ------------------------

-- |Handle all the imports of the current module.  When called, all
-- modules imported by all the listed modules have been loaded, so we
-- can finally work out what is exported by, and what is visible in,
-- each of these modules.
handleModImports :: [ModSpec] -> ModSpec -> Compiler (Bool,[(String,OptPos)])
handleModImports _ thisMod = do
    reenterModule thisMod
    imports     <- getModuleImplementationField modImports
    nestedIn    <- getModuleImplementationField modNestedIn
    kTypes      <- getModuleImplementationField modKnownTypes
    kResources  <- getModuleImplementationField modKnownResources
    kProcs      <- getModuleImplementationField modKnownProcs
    iface       <- getModuleInterface
    mapM_ (uncurry doImport) $ Map.toList imports
    maybe (return ()) importFromSupermodule nestedIn
    kTypes'     <- getModuleImplementationField modKnownTypes
    kResources' <- getModuleImplementationField modKnownResources
    kProcs'     <- getModuleImplementationField modKnownProcs
    iface'      <- getModuleInterface
    reexitModule
    return (kTypes/=kTypes' || kResources/=kResources' ||
            kProcs/=kProcs' || iface/=iface',[])



------------------------ Building Executable ---------------------

-- | Build the executable for the Target Module at the given
-- location.
-- All dependencies are collected as object files and linked
-- by the system 'cc' to create the target.
-- A new temporary main object file is created which has the main
-- function (LLVM) which calls the mains of the target module and the
-- imports in the correct order. The target module and imports have
-- mains defined as 'modName.main'.
buildExecutable :: [[ModSpec]] -> ModSpec -> FilePath -> Compiler ()
buildExecutable orderedSCCs targetMod target = do
    possDirs <- gets $ ((,True) <$>) . optLibDirs . options
    loadModuleIfNeeded False ["command_line"] possDirs
    let privateImport = importSpec Nothing Private
    addImport ["command_line"] privateImport `inModule` targetMod
    depends <- orderedDependencies targetMod
    if List.null depends || not (snd (last depends))
        then
            -- No main code in the selected module: don't build executable
            Error <!>
            ("No main (top-level) code in module '"
             ++ showModSpec targetMod ++ "'; not building executable")
        else do
            -- find dependencies (including module itself) that have a main
            logBuild $ "Dependencies: " ++ show depends
            let mainImports = fst <$> List.filter snd depends
            -- We need to insert 
            logBuild $ "o Modules with 'main': " ++ showModSpecs mainImports

            let mainMod = []
            enterModule target mainMod Nothing
            addImport ["wybe"] privateImport
            addImport ["command_line"] privateImport
            -- Import all dependencies of the target mod
            mapM_ (\m -> addImport m $ importSpec Nothing Private)
                  (fst <$> depends)
            importFromSupermodule targetMod
            mainProc <- buildMain mainImports
            logBuild $ "Main proc:" ++ show mainProc
            normaliseItem mainProc
            exitModule
            compileModSCC [mainMod]
            logDump FinalDump FinalDump "BUILDING MAIN"

            logBuild $
                    "Finished building *main* module: " ++ showModSpec mainMod
            logBuild "o Creating temp Main module @ .../tmp/tmpMain.o"
            tmpDir <- gets tmpDir
            let tmpMainOFile = tmpDir </> "tmpMain.o"
            -- main module only contain a single proc that doesn't have a specz
            -- version, we build it first.
            blockTransformModule mainMod
            stopOnError $ "translating " ++ showModSpecs [mainMod]
            emitObjectFile mainMod tmpMainOFile

            multiSpeczTopDownPass (orderedSCCs ++ [mainMod])

            ofiles <- emitObjectFilesIfNeeded depends
            depMods <- mapMaybeM (getLoadedModule . fst) depends
            let foreigns = foreignDependencies depMods
            let allOFiles = tmpMainOFile:(ofiles ++ foreigns)

            logBuild "o Object Files to link: "
            logBuild $ "++ " ++ intercalate "\n++ " allOFiles
            logBuild $ "o Building Target (executable): " ++ target

            makeExec allOFiles target


-- |Visit all dependencies that have a corresponding object file, emit object
-- files that does not exist or are outdated.
emitObjectFilesIfNeeded :: [(ModSpec, Bool)] -> Compiler [FilePath]
emitObjectFilesIfNeeded depends = do
    unchangedSet <- gets unchangedMods
    logBuild $ "Unchanged Set: " ++ show unchangedSet
    mapM (\(m, _) -> do
        reenterModule m
        -- package (directory mod) won't be included in "depends", no need to
        -- handle it
        subMods <- Map.elems <$> getModuleImplementationField modSubmods
        source <- getSource
        let objFile = source -<.> objectExtension
        logBuild $ "Ready to emit module: " ++ showModSpec m ++
                    " with sub-modules: " ++ showModSpecs subMods
        let changed = List.any (`Set.notMember` unchangedSet) (m:subMods)
        if changed
        then do
            logBuild $ "emitting to: " ++ objFile
            emitObjectFile m objFile
        else
            logBuild $ "unchanged, skip it: " ++ objFile
        reexitModule

        -- we might use the local cache file instead of the actual file
        -- check and overwrite the file name
        liftIO $ useLocalCacheFileIfPossible objFile
        ) depends


-- | Return the list of foreign object file dependencies, each with the
-- appropriate directory attached, followed by the foreign library dependencies.
foreignDependencies :: [Module] -> [String]
foreignDependencies mods =
    let dirFns = (</>) . takeDirectory . modOrigin <$> mods
        implns = modImplementation <$> mods
        foreignOs = Set.toList $ Set.unions
                    $ zipWith Set.map dirFns
                    $ maybe Set.empty modForeignObjects <$> implns
        foreignLibs = Set.toList
                      $ Set.unions
                      $ maybe Set.empty modForeignLibs <$> implns
    in foreignOs ++ foreignLibs


-- |Generate a main function by piecing together calls to the main procs of all
-- the module dependencies that have them.
buildMain :: [ModSpec] -> Compiler Item
buildMain mainImports = do
    logBuild "Generating main executable code"
    let cmdResource name = ResourceFlowSpec (ResourceSpec ["command_line"] name)
    res <- Set.toList . Set.unions . (keysSet<$>)
           <$> mapM (initialisedResources `inModule`) mainImports
    let detism = setDetism Terminal
                 $ setImpurity Impure defaultProcModifiers
    -- Program main has argc, argv, and exit_code as resources
    let proto = ProcProto "" []
                $ Set.fromList [cmdResource "argc" ParamIn,
                                 cmdResource "argv" ParamIn,
                                 cmdResource "exit_code" ParamOut]
    let mainBody =
          [ Unplaced $
            UseResources res $
            -- Construct argumentless resourceful calls to all main procs
              [Unplaced $ ProcCall (First m "" Nothing) Det True []
              | m <- mainImports]
              ++ [Unplaced $ ForeignCall "c" "exit" ["semipure","terminal"]
                             [Unplaced $ intVarGet "exit_code"]]]
    -- return $ ProcDef "" proto mainBody Nothing 0 0 Map.empty
    --          Private Det MayInline Pure NoSuperproc
    return $ ProcDecl Private detism proto mainBody Nothing


-- | Traverse and collect a depth first dependency list from the given initial
-- Module, along with a boolean flag which indicates if that node has a defined
-- top level procedure (a main proc), e.g., @[(a, True), (b, False), (c, True)]@
-- means that modules a & c have a main procedure.
-- Only those dependencies are followed which will have a corresponding object
-- file, that means no sub-mod dependencies and no standard library (for now).
-- XXX re-implement this using "orderedSCCs"
orderedDependencies :: ModSpec -> Compiler [(ModSpec, Bool)]
orderedDependencies targetMod =
    List.nubBy (\(a,_) (b,_) -> a == b) <$> visit [targetMod] []
  where
    visit [] cs = return cs
    visit (m:ms) collected = do
        logBuild $ "Visiting: " ++ showModSpecs (m:ms)
        thisMod <- getLoadedModuleImpln m
        let procs = (keys . modProcs) thisMod
        packageFlag <- moduleIsPackage m
        let subMods = if packageFlag
                      then []
                      else (Map.elems . modSubmods) thisMod
        -- filter out std lib imports and sub-mod imports from imports
        -- since we are looking for imports which need a physical object file
        let imports =
                List.filter (`notElem` subMods) $ --  && (not.isStdLib) x) $
                (keys . modImports) thisMod
        -- Check if this module 'm' has a main procedure.
        let mainExists = "" `elem` procs || "<0>" `elem` procs
        let collected' =
                case (packageFlag, mainExists) of
                    (True, _)     -> collected
                    (False, flag) -> (m, flag) : collected
        -- Don't visit any modspec already in `ms' (will be visited as it is)
        -- Don't visit any modspec already in `collected''
        let remains =
                List.foldr (\x acc -> if x `elem` acc then acc else x:acc)
                        ms imports
                |> List.filter (\x -> x `notElem` List.map fst collected')
        visit remains collected'


-----------------------------------------------------------------------------
-- Top-Down Pass for Multiple Specialization                               --
-----------------------------------------------------------------------------

-- | Run a top-down pass starting form the given module.
-- It will find all required specialized versions and generate them.
-- It also calls "blockTransformModule" to transform LPVM code to LLVM code.
-- XXX handle read-only object file such as stdlib "wybe". We can't fill in
-- specz versions like this. Currently it's ok because it does not have a specz
-- version. Tt's probably a good idea to only revise .o files in the current
-- directory, and handle any object files in a different directory the same way
-- we handle stdlib.
multiSpeczTopDownPass :: [[ModSpec]] -> Compiler ()
multiSpeczTopDownPass orderedSCCs = do
    logBuild " ===> Start top-down pass"
    mapM_ (\scc -> do
        noMultiSpecz <- gets (optNoMultiSpecz . options)
        unless noMultiSpecz $ do
            logBuild $ " ---- Running on: " ++ showModSpecs scc
            -- collecting all required spec versions
            fixpointProcessSCC expandRequiredSpeczVersionsByMod scc

            -- generating required specz versions
            mapM_ (transformModuleProcs generateSpeczVersionInProc) scc

        -- transform lpvm code to llvm code.
        unchanged <- gets unchangedMods
        -- XXX we can do a bit better by handling modules that has llvm code
        -- with some new specz versions.
        let scc' = List.filter (`Set.notMember` unchanged) scc
        mapM_ blockTransformModule scc'
        stopOnError $ "translating: " ++ showModSpecs scc'
        ) (List.reverse orderedSCCs)
    logBuild " <=== Complete top-down pass"


-----------------------------------------------------------------------------
-- Module Source Handlers                                                  --
-----------------------------------------------------------------------------


-- | Search for different sources module `modspec` in the possible directory
-- list `possDirs`. This information is encapsulated as a ModuleSource. The
-- first found non-empty (not of constr NoSource) of ModuleSource is returned.
moduleSources :: ModSpec -> [(FilePath,Bool)] -> Compiler ModuleSource
moduleSources modspec possDirs = do
    logBuild $ "Finding location of module " ++ showModSpec modspec
               ++ " in directories " ++ intercalate ", " (fst <$> possDirs)
    dirs <- mapM (\(d,l) -> sourceInDir (joinPath (d:modspec)) l) possDirs
    -- Return the last valid Source
    return $ (fromMaybe NoSource . List.find (/= NoSource)) dirs



-- | For a given module `ms`, check whether the name `ms` represents a source
-- file (.wybe), an object file (.o), an archive file (.a), or a sub-directory
-- in the given directory `d`. This information is returned as a `ModuleSource`
-- record.
sourceInDir :: FilePath -> Bool -> Compiler ModuleSource
sourceInDir baseName isLib = do
    logBuild $ "Looking for source of " ++ baseName
    -- Helper to convert a boolean to a Maybe [maybeFile True f == Just f]
    let maybeFile b f = if b then Just f else Nothing
    -- Different paths which can be a source for a module in the directory `d`
    let srcfile = baseName <.> sourceExtension
    let objfile = baseName <.> objectExtension
    let arfile  = baseName <.> archiveExtension
    -- Flags checking
    dirExists <- liftIO $ isModuleDirectory baseName
    srcExists <- liftIO $ doesFileExist srcfile
    objExists <- liftIO $ doesFileExist objfile
    arExists  <- liftIO $ doesFileExist arfile
    logBuild $ "Directory   " ++ baseName ++ " exists? " ++ show dirExists
    logBuild $ "Source file " ++ srcfile ++ " exists? " ++ show srcExists
    logBuild $ "Object file " ++ objfile ++ " exists? " ++ show objExists
    logBuild $ "Archive     " ++ arfile ++  " exists? " ++ show arExists
    return $ if srcExists || objExists || arExists || dirExists
        then ModuleSource
             { srcWybe = maybeFile srcExists srcfile
             , srcObj = maybeFile objExists objfile
             , srcDir = maybeFile dirExists baseName
             , srcArchive = maybeFile arExists arfile
             , srcIsLib = isLib
             }
        else NoSource


-- |The different sources that can provide implementation of a Module.
data ModuleSource = NoSource
                  | ModuleSource
                    { srcWybe    :: Maybe FilePath
                    , srcObj     :: Maybe FilePath
                    , srcDir     :: Maybe FilePath
                    , srcArchive :: Maybe FilePath
                    , srcIsLib   :: Bool
                    }
                  deriving (Eq)



-- |Pretty Printing
instance Show ModuleSource where
    show NoSource = "NO SOURCE"
    show m =
        let showPath (Just f) = f
            showPath Nothing  = "NIL"
        in "[ S: " ++ showPath (srcWybe m)
           ++ "\n| "
           ++ "O: " ++ showPath (srcObj m)
           ++ "\n| "
           ++ "D: " ++ showPath (srcDir m)
           ++ "\n| "
           ++ "A: " ++ showPath (srcArchive m)
           ++ "\n| "
           ++ "L: " ++ show (srcIsLib m)
           ++ "\n]\n"


------------------------ Filename Handling ------------------------

-- |Given a filename, find its module and the parent directory of its root
-- module.
identifyRootModule :: FilePath -> IO (ModSpec,FilePath)
identifyRootModule target = do
    buildDirModSpec (takeDirectory target) [takeBaseName target]


-- |Given a directory, build up its module spec as a prefix to the specified
-- ModSpec.  This climbs the directory hierarchy looking for the root of the
-- Wybe module hierarchy.  A directory containing a file named `_.wybe` is
-- considered to be a Wybe module, with each `.wybe` file and each Wybe module
-- directory its submodules.
buildDirModSpec :: FilePath -> ModSpec -> IO (ModSpec,FilePath)
buildDirModSpec path modspec = do
    isMod <- doesFileExist $ path </> moduleDirectoryBasename <.> sourceExtension
    if isMod
        then buildDirModSpec (takeDirectory path) (takeFileName path:modspec)
        else return (modspec,path)


-- |Return list of wybe module sources in the specified directory.  This
-- includes .wybe files (other than the special _.wybe  file) plus and Wybe
-- module directories.
wybeSourcesInDir :: FilePath -> IO [FilePath]
wybeSourcesInDir dir =
    listDirectory dir >>=
    filterM (\f -> do
        isDirMod <- isModuleDirectory f
        let isSource = takeExtension f == ('.':sourceExtension)
        let notModFile = takeBaseName f /= moduleDirectoryBasename
        return $ isSource && notModFile || isDirMod)


-- |Is the specified file path a Wybe module directory?
isModuleDirectory :: FilePath -> IO Bool
isModuleDirectory path = do
    let dirFileBase = path </> moduleDirectoryBasename
    isDirModSrc <- doesFileExist $ dirFileBase <.> sourceExtension
    isDirModObj <- doesFileExist $ dirFileBase <.> objectExtension
    return $ isDirModSrc || isDirModObj


-- |The different sorts of files that could be specified on the
--  command line.
data TargetType = ObjectFile | BitcodeFile | AssemblyFile
                | ArchiveFile | ExecutableFile | UnknownFile
                deriving (Show,Eq)


-- |Given a file specification, return what sort of file it is.  The
--  file need not exist.
targetType :: FilePath -> TargetType
targetType filename
  | ext == objectExtension     = ObjectFile
  | ext == bitcodeExtension    = BitcodeFile
  | ext == assemblyExtension   = AssemblyFile
  | ext == archiveExtension    = ArchiveFile
  | ext == executableExtension = ExecutableFile
  | otherwise                   = UnknownFile
      where ext = dropWhile (=='.') $ takeExtension filename


------------------------ Logging ------------------------

-- |Log a message, if we are logging builder activity (file-level compilation).
logBuild :: String -> Compiler ()
logBuild = logMsg Builder<|MERGE_RESOLUTION|>--- conflicted
+++ resolved
@@ -193,12 +193,7 @@
 
 import           Analysis
 import           AST
-<<<<<<< HEAD
-import           Debug.Trace
-import           ASTShow                   (logDump)
-=======
 import           ASTShow                   (logDump, logDumpWith)
->>>>>>> 895b1938
 import           Blocks                    (blockTransformModule,
                                             concatLLVMASTModules)
 import           Callers                   (collectCallers)
@@ -245,6 +240,8 @@
 import           BinaryFactory
 import qualified Data.ByteString.Char8 as BS
 import qualified LLVM.AST              as LLVMAST
+
+import           Debug.Trace
 
 ------------------------ Handling dependencies ------------------------
 
