--  File     : AST.hs
--  Author   : Peter Schachte
--  Purpose  : Wybe Abstract Syntax Tree and LPVM representation
--  Copyright: (c) 2010-2019 Peter Schachte.  All rights reserved.
--  License  : Licensed under terms of the MIT license.  See the file
--           : LICENSE in the root directory of this project.

{-# LANGUAGE DeriveGeneric #-}
{-# LANGUAGE LambdaCase #-}

-- |The abstract syntax tree, and supporting types and functions.
--  This includes the parse tree, as well as the AST types, which
--  are normalised versions of the parse tree types.
--
--  This also includes the Compiler monad and the Module types.
module AST (
  -- *Types just for parsing
  Item(..), Visibility(..), isPublic,
  Determinism(..), determinismLEQ, determinismJoin, determinismMeet,
  determinismFail, determinismSucceed,
  determinismSeq, determinismProceding, determinismName,
  impurityName, impuritySeq, expectedImpurity,
  inliningName,
  TypeProto(..), TypeModifiers(..), TypeSpec(..), typeVarSet, TypeVarName(..),
  genericType, higherOrderType, isHigherOrder,
  isResourcefulHigherOrder, updateHigherOrderTypesM, typeModule,
  VarDict, TypeImpln(..),
  ProcProto(..), Param(..), TypeFlow(..),
  paramTypeFlow, primParamTypeFlow, setParamArgFlowType,
  paramToVar, primParamToArg, freeParamVar, unzipTypeFlow, unzipTypeFlows,
  PrimProto(..), PrimParam(..), ParamInfo(..),
  Exp(..), StringVariant(..), GlobalInfo(..), Generator(..), Stmt(..), ProcFunctor(..),
  regularProc, regularModProc,
  flattenedExpFlow, expIsConstant, expVar, expVar', maybeExpType, innerExp,
  setExpFlowType,
  TypeRepresentation(..), TypeFamily(..), typeFamily,
  defaultTypeRepresentation, typeRepSize, integerTypeRep,
  defaultTypeModifiers,
  lookupTypeRepresentation, lookupModuleRepresentation,
  paramIsPhantom, argIsPhantom, typeIsPhantom, repIsPhantom,
  primProtoParamNames,
  protoRealParams, realParams, paramIsReal,
  protoInputParamNames, isProcProtoArg,
  -- *Source Position Types
  OptPos, Placed(..), place, betterPlace, content, maybePlace, rePlace, unPlace,
  placedApply, defaultPlacedApply, placedApplyM, contentApply, updatePlacedM,
  -- *AST types
  Module(..), isRootModule, ModuleInterface(..), ModuleImplementation(..), InterfaceHash, PubProcInfo(..),
  ImportSpec(..), importSpec, Pragma(..), addPragma,
  descendentModules, sameOriginModules, -- XXX not needed? differentOriginModules,
  refersTo,
  enterModule, reenterModule, exitModule, reexitModule, inModule,
  emptyInterface, emptyImplementation,
  getParams, getPrimParams, getDetism, getProcDef, getProcPrimProto,
  mkTempName, updateProcDef, updateProcDefM,
  ModSpec, maybeModPrefix, ProcImpln(..), ProcDef(..), procInline, procCallCount,
  primImpurity, flagsImpurity, flagsDetism,
  AliasMap, aliasMapToAliasPairs, ParameterID, parameterIDToVarName,
  parameterVarNameToID, SpeczVersion, CallProperty(..), generalVersion,
  speczVersionToId, SpeczProcBodies,
  MultiSpeczDepInfo, CallSiteProperty(..), InterestingCallProperty(..),
  ProcAnalysis(..), emptyProcAnalysis,
  ProcBody(..), PrimFork(..), Ident, VarName,
  ProcName, ResourceDef(..), FlowDirection(..),
  argFlowDirection, argType, setArgType, setArgFlow, setArgFlowType, maybeArgFlowType,
  argDescription, setParamType, paramIsResourceful,
  setPrimParamType, setTypeFlowType,
  flowsIn, flowsOut, primFlowToFlowDir,
  foldStmts, foldExps, foldBodyPrims, foldBodyDistrib,
  expToStmt, seqToStmt, procCallToExp,
  expOutputs, pexpListOutputs, expInputs, pexpListInputs,
  setExpTypeFlow, setPExpTypeFlow,
  Prim(..), primArgs, replacePrimArgs, argIsVar, argIsConst, argIntegerValue,
  ProcSpec(..), PrimVarName(..), PrimArg(..), PrimFlow(..), ArgFlowType(..),
  CallSiteID, SuperprocSpec(..), initSuperprocSpec, -- addSuperprocSpec,
  maybeGetClosureOf, isClosureProc,
  GlobalFlows, emptyGlobalFlows, showGlobalFlows, addGlobalFlow, globalFlowsUnion, hasGlobalFlow,
  -- *Stateful monad for the compilation process
  MessageLevel(..), updateCompiler,
  CompilerState(..), Compiler, runCompiler,
  updateModules, updateImplementations, updateImplementation,
  updateTypeModifiers,
  addParameters, addTypeRep, setTypeRep, addConstructor,
  getModuleImplementationField, getModuleImplementation,
  getLoadedModule, ifCurrentModuleElse, getLoadingModule, updateLoadedModule, updateLoadedModuleM,
  getLoadedModuleImpln, updateLoadedModuleImpln, updateLoadedModuleImplnM,
  getModule, getModuleInterface, updateModule, getSpecModule,
  updateModImplementation, updateModImplementationM, updateModLLVM,
  addForeignImport, addForeignLib,
  updateModInterface, updateAllProcs, updateModSubmods, updateModProcs,
  getModuleSpec, moduleIsType, option,
  getOrigin, getSource, getDirectory,
  optionallyPutStr, message, errmsg, (<!>), prettyPos, Message(..), queueMessage,
  genProcName, addImport, doImport, importFromSupermodule, lookupType,
  ResourceName, ResourceSpec(..), ResourceFlowSpec(..), ResourceImpln(..),
  initialisedResources,
  addSimpleResource, lookupResource, specialResources, publicResource, resourcefulName,
  ProcModifiers(..), defaultProcModifiers, setDetism, setInline, setImpurity,
<<<<<<< HEAD
  Inlining(..), Impurity(..), Resourcefulness(..),
=======
  setIsCtor, showProcModifiers, Inlining(..), Impurity(..),
>>>>>>> 9cfafd62
  addProc, addProcDef, lookupProc, publicProc, callTargets,
  checkConflictingMods, checkUnknownMods,
  specialChar, specialName, specialName2,
  outputVariableName, outputStatusName, globalsName,
  envParamName, envPrimParam, makeGlobalResourceName,
  showBody, showPlacedPrims, showStmt, showBlock, showProcDef, showProcName,
  showModSpec, showModSpecs, showResources, showOptPos, showProcDefs, showUse,
  shouldnt, nyi, checkError, checkValue, trustFromJust, trustFromJustM,
  flowPrefix, showProcModifiers, showProcModifiers', showFlags, showFlags',
  showMap, showVarMap, simpleShowMap, simpleShowSet, bracketList,
  maybeShow, showMessages, stopOnError,
  logMsg, whenLogging2, whenLogging,
  -- *Helper functions
  defaultBlock, moduleIsPackage,
  -- *LPVM Encoding types
  EncodedLPVM(..), makeEncodedLPVM
  ) where

import           Config (magicVersion, wordSize, objectExtension,
                         sourceExtension, currentModuleAlias)
import           Control.Monad
import           Control.Monad.Extra
import           Control.Monad.Trans (lift,liftIO)
import           Control.Monad.Trans.State
import           Crypto.Hash
import qualified Data.Binary
import qualified Data.ByteString.Lazy as BL
import           Data.List as List
import           Data.List.Extra (nubOrd,splitOn)
import           Data.Map as Map
import           Data.Maybe
import           Data.Set as Set
<<<<<<< HEAD
import           Data.Tuple.HT ( mapSnd, mapFst )
=======
import           UnivSet as USet
import           Data.Tuple.HT ( mapSnd )
>>>>>>> 9cfafd62
import           Data.Word (Word8)
import           Text.Read (readMaybe)
import           Flow             ((|>))
import           Numeric          (showHex)
import           Options
import           System.Exit
import           System.FilePath
import           System.IO
import           System.Directory (makeAbsolute, makeRelativeToCurrentDirectory)
-- import           Text.ParserCombinators.Parsec.Pos
import           Text.Parsec.Pos
                 ( SourcePos, sourceName, sourceColumn, sourceLine )
import           Util
import           System.Console.ANSI

import           GHC.Generics (Generic)

import qualified LLVM.AST as LLVMAST

----------------------------------------------------------------
--                      Types Just For Parsing
----------------------------------------------------------------

-- |An item appearing at the top level of a source file.
data Item
     = TypeDecl Visibility TypeProto TypeModifiers TypeImpln [Item] OptPos
     | ModuleDecl Visibility Ident [Item] OptPos
     | RepresentationDecl [Ident] TypeModifiers TypeRepresentation OptPos
     | ConstructorDecl Visibility [Ident] TypeModifiers [Placed ProcProto]
                       OptPos
     | ImportMods Visibility [ModSpec] OptPos
     | ImportItems Visibility ModSpec [Ident] OptPos
     | ImportForeign [FilePath] OptPos
     | ImportForeignLib [Ident] OptPos
     | ResourceDecl Visibility ResourceName TypeSpec (Maybe (Placed Exp)) OptPos
       -- The Bool in the next two indicates whether inlining is forced
     | FuncDecl Visibility ProcModifiers ProcProto TypeSpec (Placed Exp) OptPos
     | ProcDecl Visibility ProcModifiers ProcProto [Placed Stmt] OptPos
     | StmtDecl Stmt OptPos
     | PragmaDecl Pragma
     deriving (Generic, Eq)

-- |The visibility of a file item.  We only support public and private.
data Visibility = Private | Public
                  deriving (Eq, Ord, Show, Generic)


-- |Determinism describes whether a statement can succeed or fail if execution
-- reaches a given program point.  Det means it will definitely succeed, Failure
-- means it will definitely fail, SemiDet means it could either succeed or fail,
-- and Terminal means it won't do either (so execution will not reach that
-- point).  This values form a lattice, with Terminal at the bottom, SemiDet at
-- the top, and Failure and Det incomparable values between them.
data Determinism = Terminal | Failure | Det | SemiDet
                  deriving (Eq, Ord, Show, Generic)


-- |Partial order less or equal for Determinism.
determinismLEQ :: Determinism -> Determinism -> Bool
determinismLEQ Failure Det = False
determinismLEQ det1 det2 = det1 <= det2


-- |Lattice meet for Determinism.  Probably not needed
determinismMeet :: Determinism -> Determinism -> Determinism
determinismMeet Failure Det = Terminal
determinismMeet Det Failure = Terminal
determinismMeet det1 det2 = min det1 det2


-- |Force the specified determinism to succeed, if it is reachable.
determinismSucceed :: Determinism -> Determinism
determinismSucceed Terminal = Terminal
determinismSucceed Failure  = Det
determinismSucceed Det      = Det
determinismSucceed SemiDet  = Det


-- |Force the specified determinism to fail, if it is reachable.
determinismFail  :: Determinism -> Determinism
determinismFail  Terminal = Terminal
determinismFail  Failure  = Failure
determinismFail  Det      = Failure
determinismFail  SemiDet  = Failure


-- |Lattice join for Determinism.
determinismJoin :: Determinism -> Determinism -> Determinism
determinismJoin Failure Det = SemiDet
determinismJoin Det Failure = SemiDet
determinismJoin det1 det2 = max det1 det2


-- |Determinism for ordered sequence of steps.  This is not the same as meet or
-- join, because nothing will be executed after a Failure, even a Terminal.
-- This operation is associative.
determinismSeq :: Determinism -> Determinism -> Determinism
determinismSeq Terminal _        = Terminal
determinismSeq Failure  _        = Failure
-- NonDet Failure = Failure
-- NonDet Terminal = Failure
determinismSeq _        Terminal = Terminal
determinismSeq _        Failure  = Failure
determinismSeq det1     det2     = max det1 det2


-- |Does this determinism reflect a state that could continue to the next
-- statement?
determinismProceding :: Determinism -> Bool
determinismProceding Terminal = False
determinismProceding Failure  = False
determinismProceding Det      = True
determinismProceding SemiDet  = True
-- NonDet = True


-- |A suitable printable name for each determinism.
determinismName :: Determinism -> String
determinismName Terminal = "terminal"
determinismName Failure  = "failing"
determinismName Det      = ""
determinismName SemiDet  = "test"
-- NonDet = "generator"


-- | Internal representation of data
data TypeRepresentation
    = Address           -- ^ A pointer; occupies wordSize bits
    | Bits Int          -- ^ An unsigned integer representation
    | Signed Int        -- ^ A signed integer representation
    | Floating Int      -- ^ A floating point representation
    | Func [TypeRepresentation] [TypeRepresentation]
                        -- ^ A function pointer with inputs and outputs
    deriving (Eq, Ord, Generic)


-- | Type representation for opaque things
defaultTypeRepresentation :: TypeRepresentation
defaultTypeRepresentation = Bits wordSize


-- | How many bits a type representation occupies
typeRepSize :: TypeRepresentation -> Int
typeRepSize (Bits bits)     = bits
typeRepSize (Signed bits)   = bits
typeRepSize (Floating bits) = bits
typeRepSize _               = wordSize


-- | The type representation is for a (signed or unsigned) integer type
integerTypeRep :: TypeRepresentation -> Bool
integerTypeRep (Bits bits)     = True
integerTypeRep (Signed bits)   = True
integerTypeRep _               = False


-- | Crude division of types useful for categorising primitive operations
data TypeFamily = IntFamily | FloatFamily
  deriving (Eq, Ord)


-- | Categorise a type representation as either int or float
typeFamily :: TypeRepresentation -> TypeFamily
typeFamily (Floating _) = FloatFamily
typeFamily _            = IntFamily


-- | Declared implementation of a type, either in terms of representation or by
--   listing constructors and having the compiler determine the representation.
data TypeImpln = TypeRepresentation TypeRepresentation
               | TypeCtors Visibility [Placed ProcProto]
               deriving (Generic, Eq)


-- |Does the specified visibility make the item public?
isPublic :: Visibility -> Bool
isPublic = (==Public)


-- |A type prototype consists of a type name and zero or more type parameters.
data TypeProto = TypeProto Ident [Ident]
                 deriving (Generic, Eq)


-- | A type modifier consists of a boolean indicating its uniqueness.
data TypeModifiers = TypeModifiers {
    tmUniqueness :: Bool,     -- ^ Is the type required to be unique?
    tmUnknown :: [String]     -- ^ Unknown type modifiers specified
} deriving (Generic, Eq)


-- | A default boolean value for Uniqueness (false)
defaultTypeModifiers :: TypeModifiers
defaultTypeModifiers = TypeModifiers False []

----------------------------------------------------------------
--                    Handling Source Positions
----------------------------------------------------------------

-- |Optional source position.
type OptPos = Maybe SourcePos

-- |Some kind of value, with a source position optionally attached.
data Placed t
    = Placed t SourcePos
    | Unplaced t
    deriving (Eq, Ord, Generic)


-- |Return the optional position attached to a Placed value.
place :: Placed t -> OptPos
place (Placed _ pos) = Just pos
place (Unplaced _) = Nothing

-- |Return the optional position attached to a Placed value, if
-- present, or the provided optional pos otherwise.
betterPlace :: OptPos -> Placed t -> OptPos
betterPlace _ (Placed _ pos) = Just pos
betterPlace pos (Unplaced _) = pos

-- |Return the content of a Placed value.
content :: Placed t -> t
content (Placed content _) = content
content (Unplaced content) = content


-- |Attach a source position to a data value, if one is available.
maybePlace :: t -> OptPos -> Placed t
maybePlace t (Just pos) = Placed t pos
maybePlace t Nothing    = Unplaced t


-- |Replace the source position of the Placed value with the given position, if
-- one is given; otherwise leave the position it already has.
rePlace :: OptPos -> Placed t -> Placed t
rePlace Nothing    t            = t
rePlace (Just pos) (Placed t _) = Placed t pos
rePlace (Just pos) (Unplaced t) = Placed t pos


-- |Extract the place and payload of a Placed value
unPlace :: Placed t -> (t, OptPos)
unPlace (Placed x pos) = (x, Just pos)
unPlace (Unplaced x)   = (x, Nothing)


-- |Apply a function that takes a thing and an optional place to a
--  placed thing.
placedApply :: (a -> OptPos -> b) -> Placed a -> b
placedApply f placed = f (content placed) (place placed)


-- |Apply a function that takes a thing and an optional place to a placed thing.
--  Use the place attached to the placed thing, if there is one, otherwise use
--  the supplied default place.
defaultPlacedApply :: (a -> OptPos -> b) -> OptPos -> Placed a -> b
defaultPlacedApply f pos placed = f (content placed) (betterPlace pos placed)


-- |Apply a function that takes a thing and an optional place to a
--  placed thing.
placedApplyM :: Monad m => (a -> OptPos -> m b) -> Placed a -> m b
placedApplyM f placed = f (content placed) (place placed)


-- |Apply an operator to the content of a placed thing.
contentApply :: (a->a) -> Placed a -> Placed a
contentApply f (Placed a pos) = Placed (f a) pos
contentApply f (Unplaced a) = Unplaced $ f a


instance Functor Placed where
  fmap f (Placed x pos) = Placed (f x) pos
  fmap f (Unplaced x) = Unplaced $ f x


-- |Apply a monadic function to the payload of a Placed thing
updatePlacedM :: (t -> Compiler t) -> Placed t -> Compiler (Placed t)
updatePlacedM fn (Placed content pos) = do
    content' <- fn content
    return $ Placed content' pos
updatePlacedM fn (Unplaced content) = do
    content' <- fn content
    return $ Unplaced content'

----------------------------------------------------------------
--                    Compiler monad
----------------------------------------------------------------

-- |The different kinds of compiler messages.
data MessageLevel = Informational | Warning | Error
                  deriving (Eq, Ord, Show)


-- |The state of a compilation, used by the Compiler monad.  Because
--  this language allows mutually recursive module dependencies,
--  compilation is bit tricky.  To compile a module and its
--  dependencies, we first load the module.  Then for each
--  dependency we have not yet compiled and are not already in the
--  process of compiling, we compile the dependency, and retain only
--  the module's interface (this avoids having the source or compiled
--  version of too many modules in memory at once).  Dependencies we
--  are in the process of compiling, we collect in a list.  Once we
--  finish compiling a module's dependencies, we compile the list of
--  that module's strongly-connected component collected while
--  compiling the module's dependencies.
data CompilerState = Compiler {
  options :: Options,            -- ^compiler options specified on command line
  tmpDir  :: FilePath,           -- ^tmp directory for this build
  msgs :: [Message],             -- ^warnings, error messages, and info messages
  errorState :: Bool,            -- ^whether or not we've seen any errors
  modules :: Map ModSpec Module, -- ^all known modules except what we're loading
  underCompilation :: [Module],  -- ^the modules in the process of being compiled
  unchangedMods :: Set ModSpec   -- ^record mods that are loaded from object
                                 --  and unchanged.
}

-- |The compiler monad is a state transformer monad carrying the
--  compiler state over the IO monad.
type Compiler = StateT CompilerState IO

-- |Run a compiler function from outside the Compiler monad.
runCompiler :: Options -> Compiler t -> IO t
runCompiler opts comp = evalStateT comp
                        (Compiler opts "" [] False Map.empty [] Set.empty)


-- |Apply some transformation function to the compiler state.
-- XXX updateCompiler :: (CompilerState -> (CompilerState, a)) -> Compiler a
updateCompiler :: (CompilerState -> CompilerState) -> Compiler ()
updateCompiler updater = do
    state <- get
    put $ updater state

-- |Apply a monadic transformation function to the compiler state.
-- XXX updateCompilerM :: (CompilerState -> Compiler (CompilerState, a)) -> Compiler a
updateCompilerM :: (CompilerState -> Compiler CompilerState) -> Compiler ()
updateCompilerM updater = do
    state <- get
    state' <- updater state
    put state'

updateAllProcs :: (ProcDef -> ProcDef) -> Compiler ()
updateAllProcs fn =
    updateImplementations
    (\imp -> imp { modProcs = Map.map (List.map fn) $ modProcs imp })


-- |Return Just the specified module, if already loaded or currently
-- being loaded, otherwise Nothing.  Takes care to handle it if the
-- specified module is under compilation.
getLoadingModule :: ModSpec -> Compiler (Maybe Module)
getLoadingModule modspec = do
    underComp <- gets underCompilation
    case find ((==modspec) . modSpec) underComp of
      Just mod -> return $ Just mod
      Nothing  -> getLoadedModule modspec


-- |Return Just the specified module, if already fully loaded; else return
-- Nothing.
getLoadedModule :: ModSpec -> Compiler (Maybe Module)
getLoadedModule modspec = do
    logAST $ "Get loaded module " ++ showModSpec modspec
    maybeMod <- gets (Map.lookup modspec . modules)
    logAST $ if isNothing maybeMod then " got nothing!" else " worked"
    return maybeMod


-- | Perform an action if in the current module, else perform another
ifCurrentModuleElse :: ModSpec -> StateT s Compiler a -> StateT s Compiler a
                    -> StateT s Compiler a
ifCurrentModuleElse mod current other = do
    thisMod <- lift $ getModuleSpec
    fileMod <- lift $ getModule modRootModSpec
    if thisMod == mod || maybe False (`List.isPrefixOf` mod) fileMod
    then current
    else other


-- |Apply the given function to the specified module, if it has been loaded;
-- does nothing if not.  Takes care to handle it if the specified
-- module is under compilation.
-- XXX updateLoadedModule :: (Module -> (Module, a)) -> ModSpec -> Compiler a
updateLoadedModule :: (Module -> Module) -> ModSpec -> Compiler ()
updateLoadedModule updater modspec = do
    underComp <- gets underCompilation
    let (found,underComp') =
            mapAccumL (\found m -> if not found && modSpec m == modspec
                                   then (True, updater m)
                                   else (found, m))
            False underComp
    if found
    then updateCompiler (\st -> st { underCompilation = underComp' })
    else updateCompiler (\st -> st { modules = Map.adjust updater modspec $
                                               modules st })


-- |Apply the given function to the specified module, if it has been loaded;
-- does nothing if not.  Takes care to handle it if the specified
-- module is under compilation.
-- XXX updateLoadedModuleM :: (Module -> Compiler (Module, a)) -> ModSpec -> Compiler a
updateLoadedModuleM :: (Module -> Compiler Module) -> ModSpec -> Compiler ()
updateLoadedModuleM updater modspec = do
    underComp <- gets underCompilation
    let (before,rest) = span ((/=modspec) . modSpec) underComp
    case rest of
      (mod:tail) -> do
                mod' <- updater mod
                let underComp' = before ++ (mod':tail)
                updateCompiler (\st -> st { underCompilation = underComp' })
      [] ->
          updateCompilerM
          (\st -> do
                let mods = modules st
                let maybeMod = Map.lookup modspec mods
                case maybeMod of
                    Nothing -> return st
                    Just mod -> do
                        mod' <- updater mod
                        return st { modules = Map.insert modspec mod' mods})


-- |Return the ModuleImplementation of the specified module.  An error
-- if the module is not loaded or does not have an implementation.
getLoadedModuleImpln :: ModSpec -> Compiler ModuleImplementation
getLoadedModuleImpln modspec = do
    mod <- trustFromJustM ("unknown module " ++ showModSpec modspec) $
           getLoadedModule modspec
    return $ trustFromJust ("unimplemented module " ++ showModSpec modspec) $
           modImplementation mod



-- |Return the ModuleImplementation of the specified module.  An error
-- if the module is not loaded or does not have an implementation.
updateLoadedModuleImpln :: (ModuleImplementation -> ModuleImplementation) ->
                           ModSpec -> Compiler ()
updateLoadedModuleImpln updater =
    updateLoadedModule (\m -> m { modImplementation =
                                      updater <$> modImplementation m })


-- |Return the ModuleImplementation of the specified module.  An error
-- if the module is not loaded or does not have an implementation.
-- XXX updateLoadedModuleImplnM ::
--     (ModuleImplementation -> Compiler (ModuleImplementation, a)) ->
--     ModSpec -> Compiler a
updateLoadedModuleImplnM ::
    (ModuleImplementation -> Compiler ModuleImplementation) ->
    ModSpec -> Compiler ()
updateLoadedModuleImplnM updater =
    updateLoadedModuleM
    (\m -> do
        let maybeImpln = modImplementation m
        case maybeImpln of
            Nothing -> return m
            Just imp -> do
                updated <- updater imp
                return m { modImplementation = Just updated }
    )



-- |Apply some transformation to the map of compiled modules.
updateModules :: (Map ModSpec Module -> Map ModSpec Module) -> Compiler ()
updateModules updater =
    modify (\bs -> bs { modules = updater $ modules bs })

-- |Apply some transformation to the map of compiled modules.
updateImplementations :: (ModuleImplementation -> ModuleImplementation) ->
                         Compiler ()
updateImplementations updater =
    updateModules (Map.map (\m -> m { modImplementation =
                                       updater <$> modImplementation m }))

-- |Return the module currently being compiled.  The argument says where
-- this function is called from for error-reporting purposes.
-- |Return some function of the module currently being compiled.
getModule :: (Module -> t) -> Compiler t
getModule getter = do
    mods <- gets underCompilation
    case mods of
      [] -> shouldnt "getModule called when not currently compiling a module."
      (mod:_) -> return $ getter mod


-- |Transform the module currently being compiled.
updateModule :: (Module -> Module) -> Compiler ()
updateModule updater =
    modify (\comp ->
              case underCompilation comp of
                [] -> shouldnt "updateModule with no current module"
                (mod1:mods) -> comp { underCompilation = updater mod1:mods })


-- |Transform the module currently being compiled.
updateModuleM :: (Module -> Compiler Module) -> Compiler ()
updateModuleM updater =
    updateCompilerM
    (\comp -> case underCompilation comp of
        [] -> shouldnt "updateModuleM with no current module"
        (mod1:mods) -> do
          mod' <- updater mod1
          return comp { underCompilation = mod':mods })


-- |Return some function of the specified module.  Error if it's not a module.
getSpecModule :: String -> (Module -> t) -> ModSpec -> Compiler t
getSpecModule context getter spec = do
    let msg = context ++ " looking up module " ++ showModSpec spec
    underComp <- gets underCompilation
    let curr = List.filter ((==spec) . modSpec) underComp
    logAST $ "Under compilation: " ++ showModSpecs (modSpec <$> underComp)
    logAST $ "found " ++ show (length curr) ++
      " matching modules under compilation"
    case curr of
        []    -> gets (maybe (error msg) getter . Map.lookup spec . modules)
        [mod] -> return $ getter mod
        _     -> shouldnt "getSpecModule: multiple modules with same spec"


-- | Is the specified module a type?  Determined by checking if it has a
-- known representation.
moduleIsType :: ModSpec -> Compiler Bool
moduleIsType mspec = do
    foundMod <- getSpecModule "moduleIsType" modSpec mspec
    isType <- getSpecModule "moduleIsType" modIsType mspec
    logAST $ "Module " ++ showModSpec mspec ++ " (found "
             ++ showModSpec foundMod ++ ") "
             ++ (if isType then "IS" else "is NOT")
             ++ " a type"
    return isType


-- |Prepare to compile a module by setting up a new Module on the
--  front of the list of modules underCompilation.  Match this with
--  a later call to exitModule.
enterModule :: FilePath -> ModSpec -> Maybe ModSpec -> Compiler ()
enterModule source modspec rootMod = do
    -- First make sure there's not already such a module
    oldMod <- getLoadingModule modspec
    when (isJust oldMod)
      $ shouldnt $ "enterModule " ++ showModSpec modspec ++ " already exists"
    logAST $ "Entering module " ++ showModSpec modspec
    logAST $ "From file " ++ source
    logAST $ "Root module " ++ maybe "<none>" showModSpec rootMod
    absSource <- liftIO $ makeAbsolute source
    modify (\comp -> let newMod = emptyModule
                                  { modOrigin        = absSource
                                  , modRootModSpec   = rootMod
                                  , modSpec          = modspec
                                  }
                         mods = newMod : underCompilation comp
                     in  comp { underCompilation = mods })


moduleIsPackage :: ModSpec -> Compiler Bool
moduleIsPackage spec =  do
    maybeMod <- getLoadedModule spec
    case maybeMod of
        Nothing -> return False
        Just m -> return $ isPackage m


-- |Go back to compiling a module we have previously finished with.
-- Trusts that the modspec really does specify a module.  Match this
-- with a later call to reexitModule.
reenterModule :: ModSpec -> Compiler ()
reenterModule modspec = do
    logAST $ "reentering module " ++ showModSpec modspec
    mod <- getSpecModule "reenterModule" id modspec
    modify (\comp -> comp { underCompilation = mod : underCompilation comp })


-- |Finish compilation of the current module.  This matches an earlier
-- call to enterModule.
exitModule :: Compiler ()
exitModule = do
    currMod <- getModuleSpec
    imports <- getModuleImplementationField (Map.assocs . modImports)
    logAST $ "Exiting module " ++ showModSpec currMod
              ++ " with imports:\n        "
              ++ intercalate "\n        "
                 [showUse 20 mod dep | (mod, (dep, _)) <- imports]
    reexitModule


-- |Finish a module reentry, returning to the previous module.  This
-- matches an earlier call to reenterModule.
reexitModule :: Compiler ()
reexitModule = do
    mod <- getModule id
    modify
      (\comp -> comp { underCompilation = List.tail (underCompilation comp) })
    updateModules $ Map.insert (modSpec mod) mod
    logAST $ "Reexiting module " ++ showModSpec (modSpec mod)


-- | evaluate expr in the context of module mod.  Ie, reenter mod,
-- evaluate expr, and finish the module.
inModule :: Compiler a -> ModSpec -> Compiler a
inModule expr mod = do
    reenterModule mod
    val <- expr
    reexitModule
    return val


-- |Return the directory of the current module.
getDirectory :: Compiler FilePath
getDirectory = takeDirectory <$> getOrigin

-- |Return the absolute path of the file the module was loaded from.  This may
-- be a source file or an object file or a directory.
getOrigin :: Compiler FilePath
getOrigin = getModule modOrigin

-- |Return the absolute path of the file the source code for the current module
-- *should* be in.  It might not actually be there. For package, it returns the
-- path to the directory
getSource :: Compiler FilePath
getSource = do
    isPkg <- getModule isPackage
    if isPkg
    then getOrigin
    else (-<.> sourceExtension) <$> getOrigin

-- |Return the module spec of the current module.
getModuleSpec :: Compiler ModSpec
getModuleSpec = getModule modSpec

-- |Return the interface of the current module.
getModuleInterface :: Compiler ModuleInterface
getModuleInterface = getModule modInterface

-- |Return the implementation of the current module.
getModuleImplementation :: Compiler (Maybe ModuleImplementation)
getModuleImplementation = getModule modImplementation

-- |Return some function applied to the implementation of the current module.
getModuleImplementationField :: (ModuleImplementation -> t) -> Compiler t
getModuleImplementationField getter = do
  imp <- getModuleImplementation
  case imp of
      Nothing -> shouldnt "current module missing implementation"
      Just imp' -> return $ getter imp'

-- |Return some function applied to the implementation of the current module
getModuleImplementationMaybe :: (ModuleImplementation -> Maybe t) ->
                               Compiler (Maybe t)
getModuleImplementationMaybe fn = do
  imp <- getModuleImplementation
  case imp of
      Nothing -> return Nothing
      Just imp' -> return $ fn imp'


-- |Return a new, unused proc name.
genProcName :: Compiler ProcName
genProcName = do
  ctr <- getModule procCount
  updateModule (\mod -> mod {procCount = ctr + 1 })
  return $ specialName2 "gen" $ show (ctr + 1)

-- |Apply the given function to the current module interface if the
--  specified visibility is Public.
updateInterface :: Visibility -> (ModuleInterface -> ModuleInterface) ->
                  Compiler ()
updateInterface Private interfaceOp = return ()  -- do nothing
updateInterface Public interfaceOp =            -- update the interface
    updateModule (\mod -> mod { modInterface = interfaceOp $ modInterface mod })

-- |Apply the given function to the current module implementation, if
--  there is one.
updateImplementation :: (ModuleImplementation -> ModuleImplementation) ->
                       Compiler ()
updateImplementation implOp = do
    oldmod <- getModule id
    case modImplementation oldmod of
        Nothing -> return ()
        Just impl ->
            updateModule (\mod -> mod { modImplementation = Just $ implOp impl })

-- | Apply the given type modifiers to the current module interface
updateTypeModifiers :: TypeModifiers -> Compiler ()
updateTypeModifiers typeMods =
    updateModInterface $ \int -> int {typeModifiers = typeMods}

-- |Add the specified type/module parameters to the current module.
addParameters :: [TypeVarName] -> OptPos -> Compiler ()
addParameters params pos = do
    currMod <- getModuleSpec
    currParams <- getModule modParams
    when (nub params /= params)
      $ errmsg pos
           $ "duplicated type/module parameter in: "
           ++ intercalate ", " (show <$> params)
    unless (List.null currParams)
      $ errmsg pos
           $ "repeated parameter declaration: "
           ++ intercalate ", " (show <$> params)
    updateModule (\m -> m { modParams = params })


-- |Add the specified type representation to the current module.  This makes the
-- module a type.  Checks that the type doesn't already have a representation or
-- constructors defined.
addTypeRep :: TypeRepresentation -> OptPos -> Compiler ()
addTypeRep repn pos = do
    currMod <- getModuleSpec
    hasRepn <- isJust <$> getModule modTypeRep
    hasCtors <- isJust <$> getModuleImplementationField modConstructors
    if hasRepn
      then errmsg pos
           $ "Multiple representations specified for type " ++ show currMod
      else if hasCtors
      then errmsg pos
           $ "Can't declare representation of type " ++ show currMod
             ++ " with constructors"
      else do setTypeRep repn
              addKnownType currMod

-- |Set the type representation of the current module.
setTypeRep :: TypeRepresentation -> Compiler ()
setTypeRep repn = updateModule (\m -> m { modTypeRep = Just repn
                                        , modIsType  = True })


-- |Add the specified data constructor to the current module.  This makes the
-- module a type.  Also verify that all mentioned type variables are parameters
-- of this type.
addConstructor :: Visibility -> Placed ProcProto -> Compiler ()
addConstructor vis pctor = do
    let pos = place pctor
    let ctor = content pctor
    currMod <- getModuleSpec
    hasRepn <- isJust <$> getModule modTypeRep
    when hasRepn
      $ errmsg pos
           $ "Declaring constructor for type " ++ showModSpec currMod
           ++ " with declared representation"
    pctors <- fromMaybe [] <$> getModuleImplementationField modConstructors
    let redundant =
          any (\c -> procProtoName c == procProtoName ctor
                && length (procProtoParams c) == length (procProtoParams ctor))
          $ content . snd <$> pctors
    when redundant
      $  errmsg pos
           $ "Declaring constructor for type " ++ showModSpec currMod
           ++ " with repeated name/arity"
    -- isUnique <- getModule (typeModifiers . modInterface)
    let params = procProtoParams ctor
    -- unless (tmUniqueness isUnique) -- if not unique, params can't be, either
    --   $ mapM_ (ensureNotUnique pos) params
    let typeVars = Set.unions (typeVarSet . paramType <$> params)
    missingParams <- Set.difference typeVars . Set.fromList
                     <$> getModule modParams
    unless (Set.null missingParams)
      $ errmsg pos
            $ "Constructors for type " ++ showModSpec currMod
              ++ " use unbound type variable(s) "
              ++ intercalate ", " (("?"++) . show <$> Set.toList missingParams)
    updateImplementation (\m -> m { modConstructors =
                                    Just ((vis,pctor):pctors) })
    updateModule (\m -> m { modIsType  = True })
    addKnownType currMod


-- |Record that the specified type is known in the current module.
addKnownType :: ModSpec -> Compiler ()
addKnownType mspec = do
    currMod <- getModuleSpec
    let name = last mspec
    logAST $ "In module " ++ showModSpec currMod
             ++ ", adding type " ++ showModSpec mspec
    newSet <- Set.insert mspec . Map.findWithDefault Set.empty name
              <$> getModuleImplementationField modKnownTypes
    updateImplementation
      (\imp -> imp {modKnownTypes = Map.insert name newSet (modKnownTypes imp)})



-- |Find the definition of the specified type visible from the current module.
lookupType :: String -> OptPos -> TypeSpec -> Compiler TypeSpec
lookupType _ _ AnyType = return AnyType
lookupType _ _ InvalidType = return InvalidType
lookupType _ _ ty@TypeVariable{} = return ty
lookupType _ _ ty@Representation{} = return ty
lookupType context pos ty@HigherOrderType{} =
    updateHigherOrderTypesM (lookupType context pos) ty
lookupType context pos ty@(TypeSpec [] typename args)
  | typename == currentModuleAlias = do
    currMod <- getModuleSpec
    return $ TypeSpec (init currMod) (last currMod) args
lookupType context pos ty@(TypeSpec mod name args) = do
    currMod <- getModuleSpec
    logAST $ "In module " ++ showModSpec currMod
             ++ ", looking up type " ++ show ty
    mspecs <- refersTo mod name modKnownTypes init
    logAST $ "Candidates: " ++ showModSpecs (Set.toList mspecs)
    case Set.size mspecs of
        0 -> do
            errmsg pos $ "In " ++ context ++ ", unknown type " ++ show ty
            return InvalidType
        1 -> do
            let mspec = Set.findMin mspecs
            maybeMod <- getLoadingModule mspec
            let params = maybe [] modParams maybeMod
            if not $ maybe False modIsType maybeMod
            then shouldnt $ "Found type isn't a type: " ++ show mspec
            else if length params == length args
            then do
                args' <- mapM (lookupType context pos) args
                let matchingType = TypeSpec (init mspec) (last mspec) args'
                logAST $ "Matching type = " ++ show matchingType
                return matchingType
            else do
                errmsg pos $ "In " ++ context
                    ++ ", type '" ++ name ++ "' expects "
                    ++ show (length params)
                    ++ " arguments, but " ++ show (length args)
                    ++ " was given"
                return InvalidType
        _ -> do
            errmsg pos $ "In " ++ context ++ ", type " ++ show ty ++
                        " could refer to: " ++ showModSpecs (Set.toList mspecs)
            return InvalidType


-- |Add the specified resource to the current module.
addSimpleResource :: ResourceName -> ResourceImpln -> Visibility -> Compiler ()
addSimpleResource name impln@(SimpleResource ty _ pos) vis = do
    currMod <- getModuleSpec
    let rspec = ResourceSpec currMod name
    let rdef = Map.singleton rspec impln
    modRess <- getModuleImplementationField modResources
    if name `Map.member` modRess
    then errmsg pos $ "Duplicate declaration of resource '" ++ name ++ "'"
    else if genericType ty
    then errmsg pos $ "Resource type cannot contain type variables: " ++ show ty
    else do
        updateImplementation
            (\imp -> imp { modResources = Map.insert name rdef $ modResources imp,
                           modKnownResources = setMapInsert name rspec
                                             $ modKnownResources imp })
        updateInterface vis $ updatePubResources $ Map.insert name rspec


-- |Find the definition of the specified resource visible in the current module.
lookupResource :: ResourceSpec -> Compiler (Maybe ResourceDef)
lookupResource res@(ResourceSpec mod name) = do
    logAST $ "Looking up resource " ++ show res
    rspecs <- refersTo mod name modKnownResources resourceMod
    logAST $ "Candidates: " ++ show rspecs
    case (Set.size rspecs, Map.lookup name specialResources) of
        (0, Just (_,ty)) | List.null mod ->
            return $ Just $ Map.singleton res
                   $ SimpleResource ty Nothing Nothing
        (0, _) -> return Nothing
        (1,_) -> do
            let rspec = Set.findMin rspecs
            maybeMod <- getLoadingModule $ resourceMod rspec
            let maybeDef = maybeMod >>= modImplementation >>=
                        Map.lookup (resourceName rspec) . modResources
            logAST $ "Found resource:  " ++ show maybeDef
            let rdef = trustFromJust "lookupResource" maybeDef
            logAST $ "  with definition:  " ++ show rdef
            return $ Just rdef
        _   -> return Nothing


-- |All the "special" resources, which Wybe automatically generates where they
-- are used, if necessary.
specialResources :: Map VarName (Placed Stmt -> Exp,TypeSpec)
specialResources =
    let cStrType = TypeSpec ["wybe"] "c_string" []
        intType = TypeSpec ["wybe"] "int" []
    in Map.fromList [
        ("call_source_file_name",(callFileName,cStrType)),
        ("call_source_file_full_name",(callFileFullName,cStrType)),
        ("call_source_line_number",(callLineNumber,intType)),
        ("call_source_column_number",(callColumnNumber,intType)),
        ("call_source_location",(callSourceLocation False,cStrType)),
        ("call_source_full_location",(callSourceLocation True,cStrType))
        ]

callFileName :: Placed Stmt -> Exp
callFileName pstmt =
    (`StringValue` CString)
    $ maybe "Unknown file" (takeBaseName . sourceName) (place pstmt)

callFileFullName :: Placed Stmt -> Exp
callFileFullName pstmt =
    (`StringValue` CString)
    $ maybe "Unknown file" sourceName (place pstmt)

callLineNumber :: Placed Stmt -> Exp
callLineNumber pstmt =
    IntValue $ fromIntegral $ maybe 0 sourceLine (place pstmt)

callColumnNumber :: Placed Stmt -> Exp
callColumnNumber pstmt =
    IntValue $ fromIntegral $ maybe 0 sourceColumn (place pstmt)

callSourceLocation :: Bool -> Placed Stmt -> Exp
callSourceLocation full pstmt =
    (`StringValue` CString)
    $ maybe "unknown location" (showSourcePos full) (place pstmt)


-- |Is the specified resource exported by the current module.
publicResource :: Ident -> Compiler Bool
publicResource name = getModule (Map.member name . pubResources . modInterface)


-- |Add the specified module spec as an import of the current module.
addImport :: ModSpec -> ImportSpec -> Compiler ()
addImport modspec imports = do
    modspec' <- resolveModuleM modspec
    updateImplementation
        (updateModImports
            (Map.alter (\case
                Nothing ->
                    Just (imports, Nothing)
                Just (imports', hash) ->
                    Just (combineImportSpecs imports' imports, hash)
            ) modspec'))
    when (isUniv $ importPublic imports) $
      updateInterface Public (updateDependencies (Set.insert modspec))


-- | Represent any user-declared or inferred properties of a proc.
-- XXX the list of unknown and conflicting modifiers shouldn't be needed,
-- but to get rid of them, the parser needs to be able to report errors.
data ProcModifiers = ProcModifiers {
<<<<<<< HEAD
    modifierDetism::Determinism,          -- ^ The proc determinism
    modifierInline::Inlining,             -- ^ Aggresively inline this proc?
    modifierImpurity::Impurity,           -- ^ Don't assume purity when optimising
    modifierResourceful::Resourcefulness, -- ^ Can this procedure use resources?
    modifierUnknown::[String],            -- ^ Unknown modifiers specified
    modifierConflict::[String]            -- ^ Modifiers that conflict with others
} deriving (Eq, Ord, Generic)
=======
    modifierDetism::Determinism,   -- ^ The proc determinism
    modifierInline::Inlining,      -- ^ Aggresively inline this proc?
    modifierImpurity::Impurity,    -- ^ Don't assume purity when optimising
    modifierIsCtor::Bool,          -- ^ Is proc actually a constructor?
    modifierUnknown::[String],     -- ^ Unknown modifiers specified
    modifierConflict::[String]     -- ^ Modifiers that conflict with others
} deriving (Eq, Generic)
>>>>>>> 9cfafd62


data Inlining = Inline | MayInline | NoInline
    deriving (Eq, Ord, Generic)


-- | The printable modifier name for a Impurity, as specified by the user.
inliningName :: Inlining -> String
inliningName Inline     = "inline"
inliningName MayInline  = ""
inliningName NoInline   = "noinline"


-- | The Wybe impurity system.
data Impurity = PromisedPure  -- ^The proc is pure despite having impure parts
              | Pure          -- ^The proc is pure, and so are its parts
              | Semipure      -- ^The proc is not pure, but callers can be pure 
              | Impure        -- ^The proc is impure and makes its callers so
    deriving (Eq, Ord, Show, Generic)


-- | The printable modifier name for a purity, as specified by the user.
impurityName :: Impurity -> String
impurityName PromisedPure = "pure"
impurityName Pure         = ""
impurityName Semipure     = "semipure"
impurityName Impure       = "impure"


-- | The Impurity of a sequence of two statements with the specified purities.
impuritySeq :: Impurity -> Impurity -> Impurity
impuritySeq = max


-- | Given a proc with the specified declared Impurity, the greatest p
expectedImpurity :: Impurity -> Impurity
expectedImpurity PromisedPure = Impure  -- If proc is promised pure,
                                        -- definition is allowed to be impure
expectedImpurity Pure = Semipure        -- Semipure is OK for pure procs
expectedImpurity _ = Impure             -- Otherwise, OK for defn to be impure


data Resourcefulness = Resourceless
                     | Resourceful
    deriving (Eq, Ord, Generic)

resourcefulName :: Resourcefulness -> String
resourcefulName Resourceless = ""
resourcefulName Resourceful  = "resource"


showResourceSets :: (Set ResourceSpec, Set ResourceSpec) -> String
showResourceSets (ins, outs) = "{" ++ showSet ins ++ ";" ++ showSet outs ++ "}"
  where showSet = intercalate "," . List.map show . Set.toList


-- | The default Det, non-inlined, pure ProcModifiers.
defaultProcModifiers :: ProcModifiers
<<<<<<< HEAD
defaultProcModifiers = ProcModifiers Det MayInline Pure Resourceless [] []
=======
defaultProcModifiers = ProcModifiers Det MayInline Pure False [] []
>>>>>>> 9cfafd62


-- | Set the modifierDetism attribute of a ProcModifiers.
setDetism :: Determinism -> ProcModifiers -> ProcModifiers
setDetism detism mods = mods {modifierDetism=detism}


-- | Set the modifierInline attribute of a ProcModifiers.
setInline :: Inlining -> ProcModifiers -> ProcModifiers
setInline inlining mods = mods {modifierInline=inlining}


-- | Set the modifierImpurity attribute of a ProcModifiers.
setImpurity :: Impurity -> ProcModifiers -> ProcModifiers
setImpurity impurity mods = mods {modifierImpurity=impurity}


-- | Mark the ProcModifiers to indicate a constructor.
setIsCtor :: ProcModifiers -> ProcModifiers
setIsCtor mods = mods { modifierIsCtor = True }


-- | How to display ProcModifiers
showProcModifiers :: ProcModifiers -> String
<<<<<<< HEAD
showProcModifiers (ProcModifiers detism inlining impurity res _ _) =
    showFlags $ List.filter (not . List.null) [d,i,p,r]
=======
showProcModifiers (ProcModifiers detism inlining impurity _ _ _) =
    showFlags $ List.filter (not . List.null) [d,i,p]
>>>>>>> 9cfafd62
    where d = determinismName detism
          i = inliningName inlining
          p = impurityName impurity
          r = resourcefulName res


-- | How to display ProcModifiers, with a space
showProcModifiers' :: ProcModifiers -> String
showProcModifiers' mods = mods' ++ if List.null mods' then "" else " "
  where mods' = showProcModifiers mods


-- | Display a list of strings separated by commas and surrounded with braces,
-- or nothing if the list is empty.
showFlags :: [String] -> String
showFlags [] = ""
showFlags flags = "{" ++ intercalate "," flags ++ "}"


-- | Display a list of strings separated by commas and surrounded with braces
-- and followed by a space, or nothing if the list is empty.
showFlags' :: [String] -> String
showFlags' flags = showFlags flags ++ if List.null flags then "" else " "


-- |Add the specified proc definition to the current module.
addProc :: Int -> Item -> Compiler ()
addProc tmpCtr (ProcDecl vis mods proto stmts pos) = do
    let name = procProtoName proto
<<<<<<< HEAD
    let ProcModifiers detism inlining impurity resourceful unknown conflict = mods
    checkUnknownMods name pos unknown
    checkConflictingMods name pos conflict
    let procDef = ProcDef name proto (ProcDefSrc stmts) pos tmpCtr 0 Map.empty
                  vis detism inlining impurity (initSuperprocSpec vis) Nothing
=======
    let ProcModifiers detism inlining impurity ctor unknown conflict = mods
    mapM_ (\m -> message Error
                ("Unknown proc modifier '" ++ m
                 ++ "' in declaration of " ++ name)
                 pos)
           unknown
    mapM_ (\m -> message Error
                ("Proc modifier '" ++ m
                 ++ "' conflicts with earlier modifier in declaration of "
                 ++ name)
                 pos)
           conflict
    let procDef = ProcDef name proto (ProcDefSrc stmts) pos tmpCtr 0
                  Map.empty vis detism inlining impurity ctor
                  $ initSuperprocSpec vis
>>>>>>> 9cfafd62
    addProcDef procDef
    return ()
addProc _ item =
    shouldnt $ "addProc given non-Proc item " ++ show item


addProcDef :: ProcDef -> Compiler ProcSpec
addProcDef procDef = do
    let name = procName procDef
    let vis = procVis procDef
    currMod <- getModuleSpec
    procs <- getModuleImplementationField (findWithDefault [] name . modProcs)
    let procs' = procs ++ [procDef]
    let spec = ProcSpec currMod name (length procs) generalVersion
    updateImplementation
      (\imp ->
        let known = findWithDefault Set.empty name $ modKnownProcs imp
            known' = Set.insert spec known
        in imp { modProcs = Map.insert name procs' $ modProcs imp,
                 modKnownProcs = Map.insert name known' $ modKnownProcs imp })
    updateInterface vis (updatePubProcs (Map.alter (\case
                Nothing -> Just $ Map.singleton spec Unknown
                Just m  -> Just $ Map.insert spec Unknown m
        ) name))
    logAST $ "Adding definition of " ++ show spec ++ ":" ++
      showProcDef 4 procDef
    return spec


checkUnknownMods :: ProcName -> OptPos -> [String] -> Compiler ()
checkUnknownMods name pos =
    mapM_ (\m -> message Error ("Unknown proc modifier '" ++ m
                                ++ "' in declaration of " ++ name) pos)


checkConflictingMods :: ProcName -> OptPos -> [String] -> Compiler ()
checkConflictingMods name pos =
    mapM_ (\m -> message Error ("Proc modifier '" ++ m
                                ++ "' conflicts with earlier modifier in declaration of "
                                ++ name) pos)


getParams :: ProcSpec -> Compiler [Param]
getParams pspec =
    -- XXX shouldn't have to grovel in implementation to find prototype
    procProtoParams . procProto <$> getProcDef pspec


getPrimParams :: ProcSpec -> Compiler [PrimParam]
getPrimParams pspec =
    primProtoParams . procImplnProto . procImpln <$> getProcDef pspec


getDetism :: ProcSpec -> Compiler Determinism
getDetism pspec =
    -- XXX shouldn't have to grovel in implementation to find prototype
    procDetism <$> getProcDef pspec


getProcDef :: ProcSpec -> Compiler ProcDef
getProcDef (ProcSpec modSpec procName procID _) = do
    mod <- trustFromJustM ("no such module " ++ showModSpec modSpec) $
           getLoadingModule modSpec
    let impl = trustFromJust ("unimplemented module " ++ showModSpec modSpec) $
               modImplementation mod
    logAST $ "Looking up proc '" ++ procName ++ "' ID " ++ show procID
    let proc = modProcs impl ! procName !! procID
    logAST $ "  proc = " ++ showProcDef 9 proc
    return proc


getProcPrimProto :: ProcSpec -> Compiler PrimProto
getProcPrimProto pspec = do
    def <- getProcDef pspec
    case procImpln def of
        impln@ProcDefPrim{ procImplnProcSpec = pspec2, procImplnProto = proto}
            | pspec == pspec2 -> return proto
            | procSpecMod pspec == procSpecMod pspec2
                && procSpecName pspec == procSpecName pspec2
                && procSpecID pspec == procSpecID pspec2 -> do
                let impln' = impln{procImplnProcSpec = pspec}
                updateProcDef (const def {procImpln = impln'}) pspec
                return proto
            | otherwise ->
                shouldnt $ "get compiled proc but procSpec not matching: " ++
                           show pspec ++ ", " ++ show pspec2
        _ -> shouldnt $ "get prim proto of uncompiled proc " ++ show pspec


updateProcDef :: (ProcDef -> ProcDef) -> ProcSpec -> Compiler ()
updateProcDef updater pspec@(ProcSpec modspec procName procID _) =
    updateLoadedModuleImpln
    (\imp -> imp { modProcs =
                       Map.adjust
                       (\l -> case List.splitAt procID l of
                           (front,this:back) -> front ++ updater this:back
                           _ -> shouldnt $ "invalid proc spec " ++ show pspec)
                       procName (modProcs imp) })
    modspec


-- XXX updateProcDefM :: (ProcDef -> Compiler (ProcDef, a)) -> ProcSpec -> Compiler a
updateProcDefM :: (ProcDef -> Compiler ProcDef) -> ProcSpec -> Compiler ()
updateProcDefM updater pspec@(ProcSpec modspec procName procID _) =
    updateLoadedModuleImplnM
    (\imp -> do
       let procs = modProcs imp
       case Map.lookup procName procs of
         Nothing -> return imp
         Just defs -> do
           let (front,back) = List.splitAt procID defs
           case back of
             [] -> shouldnt $ "invalid proc spec " ++ show pspec
             (this:rest) -> do
               updated <- updater this
               let defs' = front ++ updated:rest
               let procs' = Map.insert procName defs' procs
               return $ imp { modProcs = procs' })
    modspec



-- |Prepend the provided elt to mapping for the specified key in the map.
mapSetInsert :: (Ord a, Ord b) => a -> b -> Map a (Set b) -> Map a (Set b)
mapSetInsert key elt =
    Map.alter (Just . Set.insert elt . fromMaybe Set.empty) key


-- |Return the definition of the specified proc in the current module.
lookupProc :: Ident -> Compiler (Maybe [ProcDef])
lookupProc name =
    getModuleImplementationMaybe (Map.lookup name . modProcs)


-- |Is the specified proc exported from the current module?
publicProc :: Ident -> Compiler Bool
publicProc name = Map.member name . pubProcs <$> getModuleInterface


-- |Return some function applied to the user's specified compiler options.
option :: (Options -> t) -> Compiler t
option opt = do
    opts <- gets options
    return $ opt opts

-- |If the specified Boolean option is selected, print out the result
--  of applying the compiler state state output function.
optionallyPutStr :: (Options -> Bool) -> Compiler String -> Compiler ()
optionallyPutStr opt strcomp = do
    check <- option opt
    str <- strcomp
    when check ((liftIO . putStrLn) str)


----------------------------------------------------------------
--                            AST Types
----------------------------------------------------------------

-- |Holds everything needed to compile a module
data Module = Module {
  modOrigin :: FilePath,           -- ^Absolute path module is loaded from
  modRootModSpec :: Maybe ModSpec, -- ^Root module of the file, if it's a file
  isPackage :: Bool,               -- ^Is module actually a package
  modSpec :: ModSpec,              -- ^The module path name
  modParams :: [TypeVarName],      -- ^The type parameters, if a type
  modIsType :: Bool,               -- ^Is this module a type, defined early
  modTypeRep :: Maybe TypeRepresentation, -- ^Type representation, when known
  modInterface :: ModuleInterface, -- ^The public face of this module
  modInterfaceHash :: InterfaceHash,
                                   -- ^Hash of the "modInterface" above 
  modImplementation :: Maybe ModuleImplementation,
                                   -- ^the module's implementation
  procCount :: Int,                -- ^a counter for gensym-ed proc names
  stmtDecls :: [Placed Stmt],      -- ^top-level statements in this module
  itemsHash :: Maybe String        -- ^map of proc name to its hash
  } deriving (Generic)


-- | Empty deafult for Module.
emptyModule :: Module
emptyModule = Module
    { modOrigin         = error "No Default module origin"
    , modRootModSpec    = error "No Default root modspec"
    , isPackage         = False
    , modSpec           = error "No Default Modspec"
    , modParams         = []
    , modIsType         = False
    , modTypeRep        = Nothing
    , modInterface      = emptyInterface
    , modInterfaceHash  = Nothing
    , modImplementation = Just emptyImplementation
    , procCount         = 0
    , stmtDecls         = []
    , itemsHash         = Nothing
    }


isRootModule :: ModSpec -> Compiler Bool
isRootModule modspec =
    maybe False ((Just modspec ==) . modRootModSpec) <$> getLoadedModule modspec


parentModule :: ModSpec -> Maybe ModSpec
parentModule []  = Nothing
parentModule [m] = Nothing
parentModule modspec = Just $ init modspec


-- | Collect all the descendent modules of the given modspec.
descendentModules :: ModSpec -> Compiler [ModSpec]
descendentModules mspec = do
    subMods <- Map.elems . modSubmods <$> getLoadedModuleImpln mspec
    desc <- concat <$> mapM descendentModules subMods
    return $ subMods ++ desc


-- | Collect all the descendent modules of the given modspec that come from
-- the same origin and hence should go in the same target file.
sameOriginModules :: ModSpec -> Compiler [ModSpec]
sameOriginModules mspec = do
    let origin m = modOrigin . trustFromJust "sameOriginModules"
                   <$> getLoadedModule m
    file <- origin mspec
    subMods <- Map.elems . modSubmods <$> getLoadedModuleImpln mspec
    sameOriginSubMods <- filterM (((== file) <$>) . origin) subMods
    (sameOriginSubMods ++) . concat <$> mapM sameOriginModules sameOriginSubMods


-- XXX Looks like this isn't actually needed
-- -- | Collect the nearest descendent modules of the given modspec that come from
-- -- a different origin and hence should be written to different target files.
-- differentOriginModules :: ModSpec -> Compiler [ModSpec]
-- differentOriginModules mspec = do
--     let origin m = modOrigin . trustFromJust "sameOriginModules"
--                    <$> getLoadedModule m
--     file <- origin mspec
--     subMods <- Map.elems . modSubmods <$> getLoadedModuleImpln mspec
--     (same,diff) <- List.partition snd . zip subMods 
--                    <$> mapM (((== file) <$>) . origin) subMods
--     ((fst <$> diff) ++) . concat <$> mapM differentOriginModules (fst <$> same)


-- |The set of defining modules that the given (possibly
--  module-qualified) name could possibly refer to from the current
--  module.  This may include the current module, or any module it may
--  be imported from.  The implMapFn is a Module selector function that
--  produces a map that tells whether that module exports that name,
--  and specModFn specifies which module implementation defines that
--  thing.  The reference to this name occurs in the current module.
refersTo :: Ord b => ModSpec -> Ident ->
            (ModuleImplementation -> Map Ident (Set b)) ->
            (b -> ModSpec) -> Compiler (Set b)
refersTo modspec name implMapFn specModFn = do
    currMod <- getModuleSpec
    let modspec' = if not (List.null modspec)
                        && head modspec == currentModuleAlias
                   then currMod ++ tail modspec
                   else modspec
    logAST $ "Finding visible symbol " ++ maybeModPrefix modspec' ++
      name ++ " from module " ++ showModSpec currMod
    defined <- getModuleImplementationField
               (Map.findWithDefault Set.empty name . implMapFn)
    -- imports <- getModuleImplementationField (Map.assocs . modImports)
    -- imported <- mapM getLoadingModule imports
    -- let visible = defined `Set.union` imported
    logAST $ "*** ALL matching visible modules: "
        ++ showModSpecs (Set.toList (Set.map specModFn defined))
    return $ Set.filter ((modspec' `isSuffixOf`) . specModFn) defined


-- |Returns a list of the potential targets of a proc call.
callTargets :: ModSpec -> ProcName -> Compiler [ProcSpec]
callTargets modspec name = do
    pspecs <- Set.toList <$> refersTo modspec name modKnownProcs procSpecMod
    logAST $ "   name '" ++ name ++ "' for module spec '" ++
      showModSpec modspec ++ "' matches: " ++
      intercalate ", " (List.map show pspecs)
    return pspecs


-- |Apply the given function to the current module implementation.
updateModImplementation :: (ModuleImplementation -> ModuleImplementation) ->
                          Compiler ()
updateModImplementation fn =
    updateModule
      (\mod -> case modImplementation mod of
            Nothing -> mod
            Just impl ->
                mod { modImplementation = Just $ fn impl })

-- |Apply the given monadic function to the current module implementation.
updateModImplementationM ::
    (ModuleImplementation -> Compiler ModuleImplementation) -> Compiler ()
updateModImplementationM fn =
    updateModuleM
      (\mod -> case modImplementation mod of
            Nothing -> return mod
            Just impl -> do
                impl' <- fn impl
                return $ mod { modImplementation = Just impl' })

-- |Apply the given function to the current module interface.
updateModInterface :: (ModuleInterface -> ModuleInterface) ->
                     Compiler ()
updateModInterface fn =
    updateModule (\mod -> mod { modInterface = fn $ modInterface mod })


-- Hash of the "ModuleInterface"
type InterfaceHash = Maybe String


-- |Holds everything needed to compile code that uses a module
-- XXX Currently, the data in it is never used (except for computing the 
--     interface hash). We should revise the design of this, and make the
--     "compileModSCC" in Builder.hs only gets other modules' data from this
--     instead of extracting directly form "ModuleImplementation".
data ModuleInterface = ModuleInterface {
    pubResources :: Map ResourceName ResourceSpec,
                                     -- ^The resources this module exports
    pubProcs :: ProcDictionary,
                                     -- ^The procs this module exports
    pubSubmods   :: Map Ident ModSpec, -- ^The submodules this module exports
    dependencies :: Set ModSpec,      -- ^The other modules that must be linked
                                      --  in by modules that depend on this one
    typeModifiers :: TypeModifiers    -- ^The extra information of the type
    }
    deriving (Eq, Generic)

emptyInterface :: ModuleInterface
emptyInterface =
    ModuleInterface Map.empty Map.empty Map.empty Set.empty defaultTypeModifiers


-- |Holds information describing public procedures of a module.
type ProcDictionary = Map ProcName (Map ProcSpec PubProcInfo)


-- |Describing a public procedure. Should contains all the information needed
-- for other modules to use the procedure.
data PubProcInfo
    = Unknown          -- ^A placeholder for uncompiled proc
    | ReexportedProc   -- ^The proc is reexported, should refer to the
                       -- corresponding module for the info.
    | InlineProc PrimProto ProcBody
                       -- ^A proc that should be inlined at the call site.
                       -- Its whole implementation is stored.
    | NormalProc PrimProto ProcAnalysis
                       -- ^A normal proc, its analysis results are stored.
    deriving (Eq, Generic)


-- These functions hack around Haskell's terrible setter syntax

-- |Update the public resources of a module interface.
updatePubResources :: (Map Ident ResourceSpec -> Map Ident ResourceSpec) ->
                      ModuleInterface -> ModuleInterface
updatePubResources fn modint = modint {pubResources = fn $ pubResources modint}

-- |Update the public procs of a module interface.
updatePubProcs :: (ProcDictionary
                -> ProcDictionary)
                -> ModuleInterface -> ModuleInterface
updatePubProcs fn modint = modint {pubProcs = fn $ pubProcs modint}

-- |Update the set of all dependencies of a module interface.
updateDependencies :: (Set ModSpec -> Set ModSpec) ->
                      ModuleInterface -> ModuleInterface
updateDependencies fn modint = modint {dependencies = fn $ dependencies modint}

-- |Holds everything needed to compile the module itself
data ModuleImplementation = ModuleImplementation {
    modPragmas   :: Set Pragma,               -- ^pragmas for this module
    modImports   :: Map ModSpec (ImportSpec, InterfaceHash),
                                              -- ^This module's imports
    modNestedIn  :: Maybe ModSpec,            -- ^Module's parent, if nested
    modSubmods   :: Map Ident ModSpec,        -- ^This module's submodules
    modResources :: Map Ident ResourceDef,    -- ^Resources defined by this mod
    modProcs     :: Map Ident [ProcDef],      -- ^Procs defined by this module
    modConstructors :: Maybe [(Visibility,Placed ProcProto)],
                                              -- ^reversed list of data
                                              -- constructors for this
                                              -- type, if it is a type
    modKnownTypes:: Map Ident (Set ModSpec),  -- ^Types visible to this module
    modKnownResources :: Map Ident (Set ResourceSpec),
                                              -- ^Resources visible to this mod
    modKnownProcs:: Map Ident (Set ProcSpec), -- ^Procs visible to this module
    modForeignObjects:: Set FilePath,         -- ^Foreign object files used
    modForeignLibs:: Set String,              -- ^Foreign libraries used
    modLLVM :: Maybe LLVMAST.Module           -- ^Module's LLVM representation
    } deriving (Generic)

emptyImplementation :: ModuleImplementation
emptyImplementation =
    ModuleImplementation Set.empty Map.empty Nothing Map.empty Map.empty
                         Map.empty Nothing Map.empty Map.empty Map.empty
                         Set.empty Set.empty Nothing


-- These functions hack around Haskell's terrible setter syntax

-- |Update the dependencies of a module implementation.
updateModImports :: (Map ModSpec (ImportSpec, InterfaceHash)
                    -> Map ModSpec (ImportSpec, InterfaceHash))
                    -> ModuleImplementation -> ModuleImplementation
updateModImports fn modimp = modimp {modImports = fn $ modImports modimp}

-- |Update the map of submodules of a module implementation.
updateModSubmods :: (Map Ident ModSpec -> Map Ident ModSpec) ->
                   ModuleImplementation -> ModuleImplementation
updateModSubmods fn modimp = modimp {modSubmods = fn $ modSubmods modimp}

-- |Update the map of resources of a module implementation.
updateModResources :: (Map Ident ResourceDef -> Map Ident ResourceDef) ->
                     ModuleImplementation -> ModuleImplementation
updateModResources fn modimp = modimp {modResources = fn $ modResources modimp}

-- |Update the map of proc definitions of a module implementation.
updateModProcs :: (Map Ident [ProcDef] -> Map Ident [ProcDef]) ->
                 ModuleImplementation -> ModuleImplementation
updateModProcs fn modimp = modimp {modProcs = fn $ modProcs modimp}

-- |Update the map of proc definitions of a module implementation.
updateModProcsM :: (Map Ident [ProcDef] -> Compiler (Map Ident [ProcDef])) ->
                 ModuleImplementation -> Compiler ModuleImplementation
updateModProcsM fn modimp = do
    procs' <- fn $ modProcs modimp
    return $ modimp {modProcs = procs'}

-- |Add a file to the set of foreign files used by the current module
addForeignImport :: Ident -> Compiler ()
addForeignImport objName = do
    let fl = objName -<.> objectExtension
    updateModImplementation
        (\imp ->
           imp { modForeignObjects = Set.insert fl $ modForeignObjects imp })

-- |Add a file to the set of foreign files used by the current module
addForeignLib :: Ident -> Compiler ()
addForeignLib lib = do
    let arg = "-l" ++ lib
    updateModImplementation
        (\imp ->
           imp { modForeignLibs = Set.insert arg $ modForeignLibs imp })

-- | Update the LLVMAST.Module representation of the module
updateModLLVM :: (Maybe LLVMAST.Module -> Maybe LLVMAST.Module)
              -> ModuleImplementation
              -> Compiler ModuleImplementation
updateModLLVM fn modimp = do
  let llmod' = fn $ modLLVM modimp
  return $ modimp { modLLVM = llmod'}


-- | Given a type spec, find its internal representation (a string),
--   if possible.
lookupTypeRepresentation :: TypeSpec -> Compiler (Maybe TypeRepresentation)
lookupTypeRepresentation AnyType = return $ Just defaultTypeRepresentation
lookupTypeRepresentation InvalidType = return Nothing
lookupTypeRepresentation TypeVariable{} =
    return $ Just defaultTypeRepresentation
lookupTypeRepresentation Representation{typeSpecRepresentation=rep} =
    return $ Just rep
lookupTypeRepresentation (TypeSpec modSpec name _) =
    lookupModuleRepresentation $ modSpec ++ [name]
lookupTypeRepresentation (HigherOrderType ProcModifiers{modifierDetism=detism} tfs) = do
    mbInReps <- sequenceRepFlowTypes ins
    mbOutReps <- sequenceRepFlowTypes outs
    return $ Func <$> mbInReps 
                  <*> ((++ [Signed 1 | detism == SemiDet]) 
                  <$> mbOutReps)
  where
    ins = List.filter (flowsIn . typeFlowMode) tfs
    outs = List.filter (flowsOut . typeFlowMode) tfs
    sequenceRepFlowTypes = (sequence <$>) . mapM lookupTypeRepresentation
                                          . (typeFlowType <$>)


-- |Given a module spec, find its representation, if it is a type.
lookupModuleRepresentation :: ModSpec -> Compiler (Maybe TypeRepresentation)
lookupModuleRepresentation =
    getSpecModule "lookupModuleRepresentation" modTypeRep


-- |An identifier.
type Ident = String

-- |A variable name.
type VarName = Ident

-- |A proc name.
type ProcName = Ident

-- |A resource name.
type ResourceName = Ident

-- |A type variable name.
-- Real type variables represent type variables specified by the programmer;
-- faux type variables are generated by the compiler.
data TypeVarName
    = RealTypeVar Ident
    | FauxTypeVar Int
  deriving (Eq, Ord, Generic)

instance Show TypeVarName where
    show (RealTypeVar v) = v
    show (FauxTypeVar i) = show i

-- |A module specification, as a list of module names; module a.b.c would
--  be represented as ["a","b","c"].
type ModSpec = [Ident]


-- |The uses one module makes of another; first the public imports,
--  then the privates.  Each is either Nothing, meaning all exported
--  names are imported, or Just a set of the specific names to import.
data ImportSpec = ImportSpec {
    importPublic::UnivSet Ident,
    importPrivate::UnivSet Ident
    } deriving (Show, Generic)


-- |Create an import spec to import the identifiers specified by the
--  first argument (or everything public if it is Nothing), either
--  publicly or privately, as specified by the second argument.
importSpec :: Maybe [Ident] -> Visibility -> ImportSpec
importSpec Nothing Public =
    ImportSpec UniversalSet  (FiniteSet Set.empty)
importSpec Nothing Private =
    ImportSpec (FiniteSet Set.empty) UniversalSet
importSpec (Just items) Public =
    ImportSpec (FiniteSet $ Set.fromList items) (FiniteSet Set.empty)
importSpec (Just items) Private =
    ImportSpec (FiniteSet Set.empty) (FiniteSet $ Set.fromList items)


-- |Merge two import specs to create a single one that imports
--  exactly what the two together specify.
combineImportSpecs :: ImportSpec -> ImportSpec -> ImportSpec
combineImportSpecs (ImportSpec pub1 priv1) (ImportSpec pub2 priv2) =
    ImportSpec (USet.union pub1 pub2) (USet.union priv1 priv2)


-- |Actually import into the current module.  The ImportSpec says what
-- to import.
doImport :: ModSpec -> (ImportSpec, InterfaceHash) -> Compiler ()
doImport mod (imports, _) = do
    currMod <- getModuleSpec
    impl <- getModuleImplementationField id
    logAST $ "Handle importation from " ++ showModSpec mod ++
      " into " ++
      let modStr = showModSpec currMod
      in modStr ++ ":  " ++ showUse (27 + length modStr) mod imports
    fromIFace <- modInterface . trustFromJust "doImport"
                 <$> getLoadingModule mod
    let pubImports = importPublic imports
    let allImports = USet.union pubImports $ importPrivate imports
    let importedModsAssoc =
            (last mod,mod):
            Map.toAscList (importsSelected allImports $ pubSubmods fromIFace)
    importedTypesAssoc <- filterM (moduleIsType . snd) importedModsAssoc
    let importedResources = importsSelected allImports $ pubResources fromIFace
    let importedProcs = Map.map Map.keysSet
                            $ importsSelected allImports $ pubProcs fromIFace
    logAST $ "    importing types    : "
             ++ showModSpecs (snd <$> importedTypesAssoc)
    logAST $ "    importing resources: "
             ++ intercalate ", " (Map.keys importedResources)
    logAST $ "    importing procs    : "
             ++ intercalate ", " (Map.keys importedProcs)
    -- XXX Must report error for imports of non-exported items
    let knownTypes = Map.unionWith Set.union (modKnownTypes impl)
                     $ Map.fromAscList
                     $ List.map (mapSnd Set.singleton) importedTypesAssoc
    let knownResources =
            Map.unionWith Set.union (modKnownResources impl) $
            Map.map Set.singleton importedResources
    let knownProcs = Map.unionWith Set.union (modKnownProcs impl) importedProcs
    -- Update what's visible in the module
    updateModImplementation (\imp -> imp { modKnownTypes = knownTypes,
                                           modKnownResources = knownResources,
                                           modKnownProcs = knownProcs })
    logAST $ "New exports from module " ++ showModSpec mod ++ ":"
    let exportedMods = importsSelected pubImports
                       $ Map.insert (last mod) mod $ pubSubmods fromIFace
    logAST $ "    modules  : " ++ showModSpecs (Map.elems exportedMods)
    let exportedResources = importsSelected pubImports $ pubResources fromIFace
    logAST $ "    resources: " ++ intercalate ", " (Map.keys exportedResources)
    let exportedProcs = importsSelected pubImports $ pubProcs fromIFace
    logAST $ "    procs    : " ++ intercalate ", " (Map.keys exportedProcs)
    updateModInterface
      (\i -> i {pubSubmods = Map.union (pubSubmods i) exportedMods,
                pubResources = Map.union (pubResources i) exportedResources,
                pubProcs = Map.unionWith Map.union (pubProcs i) exportedProcs })
    -- Update what's exported from the module
    return ()


-- |Import known types, resources, and procs from the specified module into the
-- current one.  This is used to give a nested submodule access to its parent's
-- members.  It's also used to give the executable module access to the main
-- module of the application.
importFromSupermodule :: ModSpec -> Compiler ()
importFromSupermodule modspec = do
    impl       <- getLoadedModuleImpln modspec
    kTypes     <- getModuleImplementationField modKnownTypes
    kResources <- getModuleImplementationField modKnownResources
    kProcs     <- getModuleImplementationField modKnownProcs
    let knownTypes = Map.unionWith Set.union (modKnownTypes impl) kTypes
    let knownResources =
            Map.unionWith Set.union (modKnownResources impl) kResources
    let knownProcs = Map.unionWith Set.union (modKnownProcs impl) kProcs
    updateModImplementation (\imp -> imp { modKnownTypes = knownTypes,
                                           modKnownResources = knownResources,
                                           modKnownProcs = knownProcs })


-- | Resolve a (possibly) relative module spec into an absolute one.  The
-- first argument is a possibly relative module spec and the second is an
-- absolute one which the first argument should be interpreted relative to.
resolveModule :: ModSpec -> ModSpec -> Maybe ModSpec
resolveModule ("^":_) [] = Nothing
resolveModule ("^":relspec) absspec@(_:_) =
    resolveModule' relspec $ init absspec
resolveModule modspec _ = Just modspec

resolveModule' :: ModSpec -> ModSpec -> Maybe ModSpec
resolveModule' [] spec = Just spec
resolveModule' ("^":relspec) absspec@(_:_) =
    resolveModule' relspec $ init absspec
resolveModule' relspec absspec = Just $ absspec ++ relspec

resolveModuleM :: ModSpec -> Compiler ModSpec
resolveModuleM mod = do
    currMod <- getModuleSpec
    case resolveModule mod currMod of
      Nothing -> do
        message Error ("unresolvable relative module spec '" ++
                        showModSpec mod ++ "'") Nothing
        return mod
      Just m -> return m


importsSelected :: UnivSet Ident -> Map Ident a -> Map Ident a
importsSelected imports items =
    Map.filterWithKey (\k _ -> USet.member k imports) items


-- | Pragmas that can be specified for a module
data Pragma = NoStd        -- ^ Don't import that standard library for this mod
   deriving (Eq,Ord,Generic)

instance Show Pragma where
    show NoStd = "no_standard_library"


-- |Specify a pragma for the current module
addPragma :: Pragma -> Compiler ()
addPragma prag =
    updateModImplementation
    (\imp -> imp { modPragmas = Set.insert prag $ modPragmas imp })


-- |A type definition, including the number of type parameters and an
--  optional source position.
data TypeDef = TypeDef {
    typeDefVis    :: Visibility,                  -- type visibility
    typeDefParams :: [Ident],                     -- the type parameters
    typeDefRepresentation :: Maybe TypeRepresentation,
                                                  -- low level representation
    typeDefMembers :: [Placed ProcProto],         -- high level representation
    typeDefMemberVis :: Visibility,               -- are members public?
    typeDefModifiers :: TypeModifiers,            -- type modifiers
    typeDefOptPos :: OptPos,                      -- source position of decl
    typeDefItems  :: [Item]                       -- other items in decl
    } deriving (Eq, Generic)


-- |A resource interface: everything a module needs to know to use
--  this resource.  Since a resource may be compound (composed of
--  other resources), this is basically a set of resource specs, each
--  with an associated type.
type ResourceIFace = Map ResourceSpec TypeSpec


resourceDefToIFace :: ResourceDef -> ResourceIFace
resourceDefToIFace = Map.map resourceType


-- |A resource definition.  Since a resource may be defined as a
--  collection of other resources, this is a set of resources (for
--  simple resources, this will be a singleton), each with type and
--  possibly an initial value.  There's also an optional source
-- position.
type ResourceDef = Map ResourceSpec ResourceImpln

data ResourceImpln =
    SimpleResource {
        resourceType::TypeSpec,
        resourceInit::Maybe (Placed Exp),
        resourcePos::OptPos
        } deriving (Generic)


-- | A list of the initialised resources defined by the current module.
initialisedResources :: Compiler ResourceDef
initialisedResources = do
    modRes <- getModuleImplementationField modResources
    logAST $ "Getting initialised resources = " ++ show modRes
    logAST $ "                       unions = " ++ show (Map.unions modRes)
    return $ Map.filter (isJust . resourceInit) $ Map.unions modRes

-- |A proc definition, including the ID, prototype, the body,
--  normalised to a list of primitives, and an optional source
--  position.
data ProcDef = ProcDef {
    procName :: ProcName,       -- ^the proc's name
    procProto :: ProcProto,     -- ^the proc's prototype
    procImpln :: ProcImpln,     -- ^the actual implementation
    procPos :: OptPos,          -- ^where this proc is defined
    procTmpCount :: Int,        -- ^the next temp variable number to use
    procCallSiteCount :: CallSiteID,
                                -- ^the next call site id to use
    procCallers :: Map ProcSpec Int,
                                -- ^callers to this proc from this mod in the
                                -- source code (before inlining) and the count
                                -- of calls for each caller
                                -- XXX We never actually use this map, we just
                                -- add up the call counts, so we might as well
                                -- keep just a count
    procVis :: Visibility,      -- ^what modules should be able to see this?
    procDetism :: Determinism,  -- ^can this proc fail?
    procInlining :: Inlining,   -- ^should we inline calls to this proc?
    procImpurity :: Impurity,   -- ^ Is this proc pure?
<<<<<<< HEAD
    procSuperproc :: SuperprocSpec,
=======
    procIsCtor :: Bool,         -- ^ Is this proc a constructor for its type?
    procSuperproc :: SuperprocSpec
>>>>>>> 9cfafd62
                                -- ^the proc this should be part of, if any
    procClosureOf :: Maybe ProcSpec
                                -- ^the proc this proc is a closure of, if any
}
             deriving (Eq, Generic)


-- |Whether this proc should definitely be inlined, either because the user said
-- to, or because we inferred it would be a good idea.
procInline :: ProcDef -> Bool
procInline = (==Inline) . procInlining


-- | How many static calls to this proc from the same module have we seen?  This
-- won't be correct for public procs.
procCallCount :: ProcDef -> Int
procCallCount proc = Map.foldr (+) 0 $ procCallers proc


-- | What is the Impurity of the given Prim?
primImpurity :: Prim -> Compiler Impurity
primImpurity (PrimCall _ pspec _) = procImpurity <$> getProcDef pspec
primImpurity (PrimHigherCall _ fn _)
    = case fn of
        ArgProcRef pspec _ _ -> procImpurity <$> getProcDef pspec
        ArgVar _ (HigherOrderType ProcModifiers{modifierResourceful=resful,
                                                modifierImpurity=purity} _) _ _ _
            -> return $ max purity $ if resful == Resourceful then Impure else Pure
        _ -> return Pure
primImpurity (PrimForeign _ _ flags _) =
    return $ flagsImpurity flags


-- | Return the impurity level specified by the given foriegn flags list
flagsImpurity :: [String] -> Impurity
flagsImpurity = List.foldl flagImpurity Pure


-- | Gather the impurity of a flag
flagImpurity :: Impurity -> String -> Impurity
flagImpurity _ "impure"   = Impure
flagImpurity _ "semipure" = Semipure
flagImpurity _ "pure"     = PromisedPure
flagImpurity impurity _   = impurity


-- | Return the impurity level specified by the given foriegn flags list
flagsDetism :: [String] -> Determinism
flagsDetism = List.foldl flagDetism Det


-- | Gather the Determinism of a flag
flagDetism :: Determinism  -> String -> Determinism
flagDetism _ "terminal" = Terminal
flagDetism _ "failing"  = Failure
flagDetism _ "det"      = Det
flagDetism _ "semidet"  = SemiDet
flagDetism detism _     = detism


-- |LLVM block structure allows many blocks per procedure, where blocks can
--  jump to one another in complex ways.  When converting our LPVM format
--  to blocks, we want to merge any proc that is only called from one proc,
--  and only called as a tail call, into its caller.  We determine this by
--  scanning every proc definition; this type is used to hold intermediate
--  and final subproc info for each proc.  SuperprocIs p means we have
--  seen only tail calls to this proc, and only from p.  NoSuperproc means
--  this proc is public, or we have seen calls from multiple callers, or in
--  positions.
data SuperprocSpec
    = NoSuperproc             -- ^Cannot be a subproc
    | AnySuperproc            -- ^Could be a subproc of any proc
    | SuperprocIs ProcSpec    -- ^May only be a subproc of specified proc
    deriving (Eq, Show, Generic)


-- |The appropriate initial SuperprocSpec given the proc's visibility
initSuperprocSpec :: Visibility -> SuperprocSpec
initSuperprocSpec vis = if isPublic vis then NoSuperproc else AnySuperproc


-- |How to dump a SuperprocSpec
showSuperProc :: SuperprocSpec -> String
showSuperProc NoSuperproc = ""
showSuperProc AnySuperproc = ""
showSuperProc (SuperprocIs super) = " (subproc of " ++ show super ++ ")"


-- |Maybe get the ProcSpec of a ClosureOf Proc via a ProcSpec
maybeGetClosureOf :: ProcSpec -> Compiler (Maybe ProcSpec)
maybeGetClosureOf pspec =
    procClosureOf <$> getProcDef pspec


-- |Check if a ProcSpec refers to a closure proc
isClosureProc :: ProcSpec -> Compiler Bool
isClosureProc pspec = isJust . procClosureOf <$> getProcDef pspec


-- |A procedure defintion body.  Initially, this is in a form similar
-- to what is read in from the source file.  As compilation procedes,
-- this is gradually refined and constrained, until it is converted
-- into a ProcBody, which is a clausal, logic programming form.
-- Finally it is turned into SSA form (LLVM).
data ProcImpln
    = ProcDefSrc [Placed Stmt]           -- ^defn in source-like form
    | ProcDefPrim {
        procImplnProcSpec :: ProcSpec,
        procImplnProto :: PrimProto,
        procImplnBody :: ProcBody,       -- ^defn in LPVM (clausal) form
        
        procImplnGlobalFlows :: GlobalFlows,
        procImplnAnalysis :: ProcAnalysis,
        procImplnSpeczBodies :: SpeczProcBodies
    }
    -- defn in SSA (LLVM) form along with any needed extern definitions
    deriving (Eq,Generic)

-- |This type represents a set of globals and corresponding flows.
-- Nothing represents the universal set    
type GlobalFlows = Maybe (Map GlobalInfo (Set PrimFlow))


-- | An empty set of GlobalFlows
emptyGlobalFlows :: GlobalFlows
emptyGlobalFlows = Just Map.empty


-- | How to show GlobalFlows
showGlobalFlows :: GlobalFlows -> String
showGlobalFlows
    = maybe "everything " 
    $ showMap "{" ", " "} " ((++"::") . show) simpleShowSet


-- | Add a flow to a given global. If the global does not exist in the set
-- it is added
addGlobalFlow :: GlobalInfo -> PrimFlow -> GlobalFlows -> GlobalFlows
addGlobalFlow info flow gFlows 
    = Map.insertWith Set.union info (Set.singleton flow) <$> gFlows


-- | Take the union of two global flow sets
globalFlowsUnion :: GlobalFlows -> GlobalFlows -> GlobalFlows
globalFlowsUnion = liftM2 $ Map.unionWith Set.union


-- | Test if the given flow of a a global exists in the global flow set
hasGlobalFlow :: GlobalFlows -> PrimFlow -> GlobalInfo -> Bool
hasGlobalFlow gFlows flow info  
    = maybe True (maybe False (Set.member flow) . Map.lookup info) gFlows


-- |An ID for a parameter of a proc
type ParameterID = Int


-- |Convert "ParameterID" to "PrimVarName"
parameterIDToVarName :: PrimProto -> ParameterID -> PrimVarName
parameterIDToVarName proto paramID =
    let params = primProtoParams proto in
    primParamName (params !! paramID)


-- |Convert "PrimVarName" to "ParameterID"
parameterVarNameToID :: PrimProto -> PrimVarName -> ParameterID
parameterVarNameToID proto varName =
    let params = primProtoParams proto in
    let idx = List.findIndex ((== varName) . primParamName) params in
    trustFromJust "parameterVarNameToID" idx


-- |Used for describing a specific specialized version
-- Removing one "CallProperty" should only make the specialization a bit
-- more general and shouldn't break it. ie. the empty set signifies no
-- specialization and should be valid for all call site.
type SpeczVersion = Set CallProperty


-- "SpeczVersion" for the general(standard) version.
generalVersion :: SpeczVersion
generalVersion = Set.empty


-- |Each one represents some additional information about the specialization.
data CallProperty
-- "NonAliasedParam v1" is used for global CTGC, it means that the argument
-- passed to parameter v1 is nonaliased.
    = NonAliasedParam ParameterID
    -- Remove the placeholder below and add more items when adding new 
    -- specializations. The placeholder is used to avoid overlapping-patterns
    -- warning as well as the suggestion of using newtype instead of data from
    -- linter.
    | CallPropertyPlaceholder
    deriving (Eq, Ord, Show, Generic)

-- XXX Those should be put in "BinaryFactory.hs". However we need to compute the
-- hash of "SpeczVersion" in "AST.hs".
instance Data.Binary.Binary CallProperty


-- |Convert a "SpeczVersion" to a string as part of the proc identifier.
-- It's first 40 bits (out of 160 bits) of the sha1 hash. Collision will be
-- detected in "Blocks.hs".
speczVersionToId :: SpeczVersion -> String
speczVersionToId = List.take 10 . show . sha1 . Data.Binary.encode
    where
        sha1 :: BL.ByteString -> Digest SHA1
        sha1 = hashlazy


-- | A map contains different specialization versions.
-- The key is the id of each version and the value is the 
-- actual implementation. A procBody can be "Nothing" when it's required but
-- haven't been generated. All procBody will be generated before converting to
-- llvm code.
type SpeczProcBodies = Map SpeczVersion (Maybe ProcBody)


-- | Use to record the alias relation between arguments of a procedure.
type AliasMap = DisjointSet PrimVarName


-- | a synonym function to hide the impletation of how unionfind is printed
showAliasMap :: AliasMap -> String
showAliasMap aliasMap = show $ aliasMapToAliasPairs aliasMap


-- | a synonym function to hide the impletation of how unionfind is converted to
-- alias pairs
aliasMapToAliasPairs :: AliasMap -> [(PrimVarName, PrimVarName)]
aliasMapToAliasPairs aliasMap = Set.toList $ dsToTransitivePairs aliasMap


-- |Infomation about specialization versions the current proc directly uses. 
-- It's a mapping from call sites to the callee's "ProcSpec" and a set of 
-- "CallSiteProperty".
-- For a given specialization version of the current proc, this info should be
-- enough to compute all specz versions it required. A sample case is
-- "expandSpeczVersionsAlias" in "Transform.hs".
type MultiSpeczDepInfo =
        Map CallSiteID (ProcSpec, Set CallSiteProperty)


-- |Specific items for "MultiSpeczDepInfo", it describing the information about
-- the related call site.
data CallSiteProperty
    -- "NonAliasedParamCond calleeParam [callerParam]" is used for global CTGC.
    -- eg. NonAliasedParamCond v1 [v2, v3] means that if the paramenters v2, v3
    -- of the caller proc is nonaliased, then the parameter v1 of the callee is
    -- nonaliased and we could specialize it.
    = NonAliasedParamCond ParameterID [ParameterID]
    -- Refer to `CallProperty` for information regarding this placeholder
    | CallSitePropertyPlaceholder
    deriving (Eq, Generic, Ord, Show)


-- |Describing the interestingness of a proc. if something is interesting, that
-- means if we could provide some information about that thing, then we can 
-- generate more specialized code.
data InterestingCallProperty
    -- "InterestingUnaliased v" means that if parameter v is known as unaliased,
    -- then we can make use of it.
    = InterestingUnaliased ParameterID
    -- Refer to `CallProperty` for information regarding this placeholder
    | InterestingCallPropertyPlaceholder
    deriving (Eq, Generic, Ord, Show)


-- | Stores whatever analysis results we infer about a proc definition.
data ProcAnalysis = ProcAnalysis {
    procArgAliasMap               :: AliasMap,
    procInterestingCallProperties :: Set InterestingCallProperty,
    procMultiSpeczDepInfo         :: MultiSpeczDepInfo
} deriving (Eq,Generic)


-- | The empty ProcAnalysis
emptyProcAnalysis :: ProcAnalysis
emptyProcAnalysis = ProcAnalysis emptyDS Set.empty Map.empty


isCompiled :: ProcImpln -> Bool
isCompiled ProcDefPrim {} = True
isCompiled (ProcDefSrc _) = False

instance Show ProcImpln where
    show (ProcDefSrc stmts) = showBody 4 stmts
    show (ProcDefPrim pSpec proto body gFlows analysis speczVersions) =
        let speczBodies = Map.toList speczVersions
                |> List.map (\(ver, body) ->
                        "\n [" ++ speczVersionToId ver ++ "] "
                        ++ show (Set.toList ver) ++ " :"
                        ++ case body of
                            Nothing -> " Missing"
                            Just body -> showBlock 4 body)
                |> intercalate "\n"
        in  show pSpec ++ "\n" ++ show proto ++ ":" 
                    ++ "\n  GlobalFlows: " ++ showGlobalFlows gFlows
                    ++ show analysis
                    ++ showBlock 4 body ++ speczBodies


instance Show ProcAnalysis where
    show (ProcAnalysis aliasMap interestingCallProperties multiSpeczDepInfo) =
        let multiSpeczDepInfo' = Map.toList multiSpeczDepInfo
                |> List.filter (not . List.null . snd)
        in
        "\n  AliasPairs: " ++ showAliasMap aliasMap
        ++ "\n  InterestingCallProperties: "
        ++ show (Set.toAscList interestingCallProperties)
        ++ if List.null multiSpeczDepInfo'
            then ""
            else "\n  MultiSpeczDepInfo: " ++ show multiSpeczDepInfo'



-- |A Primitve procedure body.  In principle, a body is a set of clauses, each
-- possibly containg some guards.  Each guard is a test that succeeds
-- iff the specified variable holds the specified value.  For each
-- guard in a clause, it is required that there are other clauses that
-- are identical up to that guard, and specify each of the other
-- possible values for that variable.  This ensures that the clauses
-- are exhaustive.  It is also required that any two clauses contain
-- guards specifying distinct values, up to which the two clauses are
-- identical.  This ensures the set of clauses is mutually exclusive.
--
-- In practice, we adopt a structure that ensures these constraints,
-- and avoids duplicating the initial code that is common to a number
-- of claues.  Thus a procedure body contains a list of primitives
-- (the common code) followed by a fork, where the code splits into
-- multiple different clauses, one for each possible value of a
-- specified unsigned integer variable.  If the value of the variable
-- is equal or greater than the number of clauses, behaviour is
-- undefined.  To allow clauses to support multiple guards, each of
-- the clauses is itself a procedure body.

data ProcBody = ProcBody {
      bodyPrims::[Placed Prim],
      bodyFork::PrimFork}
              deriving (Eq, Show, Generic)

-- | A primitive switch.  This only appears at the end of a ProcBody.
-- This specifies that if forkVar is 0, the first body in forkBodies
-- should be executed; if it's 1, the second body should be executed, and
-- so on.  If it's greater or equal to the length of the list, the last
-- body should be executed.  The forkVar is always treated as an unsigned
-- integer type.  If forkVarLast is True, then this is the last occurrence
-- of that variable.
data PrimFork =
    NoFork |
    PrimFork {
      forkVar::PrimVarName,     -- ^The variable that selects branch to take
      forkVarType::TypeSpec,    -- ^The Wybe type of the forkVar
      forkVarLast::Bool,        -- ^Is this the last occurrence of forkVar
      forkBodies::[ProcBody]    -- ^one branch for each value of forkVar
    }
    deriving (Eq, Show, Generic)


data LLBlock = LLBlock {
    llInstrs::[LLInstr],
    llTerm::LLTerm
    } deriving (Eq, Show)


data LLInstr = LLNop
  -- LLInstr {
  --   llTarget::Maybe PrimVarName,
  --   llOpr::[String],
  --   llOperands::[(PrimVar,PrimType)]
             deriving (Eq, Show)


data LLTerm = TermNop
            deriving (Eq, Show)

-- |The variable name for the temporary variable whose number is given.
mkTempName :: Int -> String
mkTempName ctr = specialName2 "tmp" $ show ctr

-- |Make a default LLBlock
defaultBlock :: LLBlock
defaultBlock =  LLBlock { llInstrs = [], llTerm = TermNop }


-- |Fold over a list of statements in a pre-order left-to-right traversal.
-- Takes two folding functions, one for statements and one for expressions.
foldStmts :: (a -> Stmt -> OptPos -> a) -> (a -> Exp -> OptPos -> a) -> a
          -> [Placed Stmt] -> a
foldStmts sfn efn = List.foldl (placedApply . foldStmt sfn efn)


-- |Fold over the specified statement and all the statements nested within it,
-- in a pre-order left-to-right traversal. Takes two folding functions, one for
-- statements and one for expressions.
foldStmt :: (a -> Stmt -> OptPos -> a) -> (a -> Exp -> OptPos -> a) -> a
         -> Stmt -> OptPos -> a
foldStmt sfn efn val stmt pos = foldStmt' sfn efn (sfn val stmt pos) stmt pos


-- |Fold over all the statements nested within the given statement,
-- but not the statement itself, in a pre-order left-to-right traversal.
-- Takes two folding functions, one for statements and one for expressions.
foldStmt' :: (a -> Stmt -> OptPos -> a) -> (a -> Exp -> OptPos -> a) -> a
          -> Stmt -> OptPos -> a
foldStmt' sfn efn val (ProcCall (First _ _ _) _ _ args) pos =
    foldExps sfn efn pos val args
foldStmt' sfn efn val (ProcCall (Higher fn) _ _ args) pos =
    foldExps sfn efn pos val (fn:args)
foldStmt' sfn efn val (ForeignCall _ _ _ args) pos =
    foldExps sfn efn pos val args
foldStmt' sfn efn val (Cond tst thn els _ _) pos = val4
    where val2 = defaultPlacedApply (foldStmt sfn efn val) pos tst
          val3 = foldStmts sfn efn val2 thn
          val4 = foldStmts sfn efn val3 els
foldStmt' sfn efn val (Case exp cases deflt) pos = val4
    where val2 = defaultPlacedApply (foldExp sfn efn val) pos exp
          val3 = List.foldl (foldCase sfn efn) val2 cases
          val4 = maybe val3 (foldStmts sfn efn val3) deflt
foldStmt' sfn efn val (And stmts) pos = foldStmts sfn efn val stmts
foldStmt' sfn efn val (Or stmts _) pos = foldStmts sfn efn val stmts
foldStmt' sfn efn val (Not negated) pos =
    defaultPlacedApply (foldStmt sfn efn val) pos negated
foldStmt' sfn efn val (TestBool exp) pos = foldExp sfn efn val exp Nothing
foldStmt' _   _   val Nop pos = val
foldStmt' _   _   val Fail pos = val
foldStmt' sfn efn val (Loop body _) pos = foldStmts sfn efn val body
foldStmt' sfn efn val (UseResources _ _ _ body) pos = foldStmts sfn efn val body
foldStmt' sfn efn val (For generators body) pos = val3
    where val1 = foldExps sfn efn pos val  $ loopVar . content <$> generators
          val2 = foldExps sfn efn pos val1 $ genExp  . content <$> generators
          val3 = foldStmts sfn efn val2 body
foldStmt' _ _ val Break pos = val
foldStmt' _ _ val Next pos = val


-- |Fold over a list of expressions in a pre-order left-to-right traversal.
-- Takes two folding functions, one for statements and one for expressions, plus
-- the position of the outer expression, to be used if the inner expression
-- doesn't have a position.
foldExps :: (a -> Stmt -> OptPos -> a) -> (a -> Exp -> OptPos -> a) -> OptPos
         -> a -> [Placed Exp] -> a
foldExps sfn efn pos =
    List.foldl (\acc pexp -> defaultPlacedApply (foldExp sfn efn acc) pos pexp)


-- |Fold over an expression and all its subexpressions, in a pre-order
-- left-to-right traversal.  Takes two folding functions, one for statements and
-- one for expressions.
foldExp :: (a -> Stmt -> OptPos -> a) -> (a -> Exp -> OptPos -> a) -> a
        -> Exp -> OptPos -> a
foldExp sfn efn val exp pos = foldExp' sfn efn (efn val exp pos) exp pos


-- |Fold over all the subexpressions of the given expression, but not the
-- expression itself, in a pre-order left-to-right traversal.
-- Takes two folding functions, one for statements and one for expressions.
foldExp' :: (a -> Stmt -> OptPos -> a) -> (a -> Exp -> OptPos -> a) -> a
         -> Exp -> OptPos -> a
foldExp' _   _   val IntValue{} pos = val
foldExp' _   _   val FloatValue{} pos = val
foldExp' _   _   val StringValue{} pos = val
foldExp' _   _   val CharValue{} pos = val
foldExp' _   _   val Var{} pos = val
foldExp' _   _   val (Global _) pos = val
foldExp' sfn efn val (ProcRef _ es) pos = foldExps sfn efn pos val es
foldExp' sfn efn val (AnonProc _ _ pstmts _ _) pos = foldStmts sfn efn val pstmts
foldExp' sfn efn val (Typed exp _ _) pos = foldExp sfn efn val exp pos
foldExp' _   _   val AnonParamVar{} pos = val
foldExp' sfn efn val (Where stmts exp) pos =
    let val1 = foldStmts sfn efn val stmts
    in  defaultPlacedApply (foldExp sfn efn val1) pos exp
foldExp' sfn efn val (DisjExp e1 e2) pos =
    defaultPlacedApply (foldExp sfn efn (defaultPlacedApply (foldExp sfn efn val) pos e1)) pos e2
foldExp' sfn efn val (CondExp stmt e1 e2) pos =
    let val1 = defaultPlacedApply (foldStmt sfn efn val) pos stmt
        val2 = placedApply (foldExp sfn efn val1) e1
    in         defaultPlacedApply (foldExp sfn efn val2) pos e2
foldExp' sfn efn val (Fncall _ _ exps) pos = foldExps sfn efn pos val exps
foldExp' sfn efn val (ForeignFn _ _ _ exps) pos = foldExps sfn efn pos val exps
foldExp' sfn efn val (CaseExp exp cases deflt) pos =
    let val1 = defaultPlacedApply (foldExp sfn efn val) pos exp
        val2 = List.foldl (foldCaseExp sfn efn) val1 cases
    in maybe val2 (defaultPlacedApply (foldExp sfn efn val2) pos) deflt

-- | Fold over the cases in a case statement
foldCase :: (a -> Stmt -> OptPos -> a) -> (a -> Exp -> OptPos -> a) -> a
         -> (Placed Exp,[Placed Stmt]) -> a
foldCase sfn efn val (pexp, body) =
    foldStmts sfn efn (placedApply (foldExp sfn efn val) pexp) body


-- | Fold over the cases in a case expression
foldCaseExp :: (a -> Stmt -> OptPos -> a) -> (a -> Exp -> OptPos -> a)
            -> a -> (Placed Exp,Placed Exp) -> a
foldCaseExp sfn efn val (pexp, pval) =
    placedApply (foldExp sfn efn (placedApply (foldExp sfn efn val) pexp)) pval

-- |Fold over a ProcBody applying the primFn to each Prim, and
-- combining the results for a sequence of Prims with the abConj
-- function, and combining the results for the arms of a fork with the
-- abDisj function.  The first argument to the abstract primitive
-- operation is a boolean indicating whether the primitive is the last
-- one in the clause.
foldBodyPrims :: (Bool -> Prim -> a -> a) -> a ->
                 (a -> a -> a) -> ProcBody -> a
foldBodyPrims primFn emptyConj abDisj (ProcBody pprims fork) =
    let final  = fork == NoFork
        common = List.foldl
                 (\a tl -> case tl of
                     []       -> a
                     (pp:pps) -> primFn (final && List.null pps) (content pp) a)
                 emptyConj $ tails pprims
    in case fork of
      NoFork -> common
      PrimFork _ _ _ [] -> shouldnt "empty clause list in a PrimFork"
      PrimFork _ _ _ (body:bodies) ->
          List.foldl
          (\a b -> abDisj a $ foldBodyPrims primFn common abDisj b)
          (foldBodyPrims primFn common abDisj body)
          bodies


-- |Similar to foldBodyPrims, except that it assumes that abstract
-- conjunction distributes over abstract disjunction.  It also ensures
-- that each primitive in the body is abstracted only once by
-- respecting the tree structure of a ProcBody.  The common prims in
-- the body are processed first; then each alternative in the fork is
-- processed, the results are combined with abstract disjunction, and
-- this result is combined with abstraction of the body prims using
-- the abstract conjunction operation.
foldBodyDistrib :: (Bool -> Prim -> a -> a) -> a -> (a -> a -> a) ->
                 (a -> a -> a) -> ProcBody -> a
foldBodyDistrib primFn emptyConj abDisj abConj (ProcBody pprims fork) =
    let final  = fork == NoFork
        common = List.foldl
                 (\a tl -> case tl of
                     []       -> a
                     (pp:pps) -> primFn (final && List.null pps) (content pp) a)
                 emptyConj $ tails pprims
    in case fork of
      NoFork -> common
      PrimFork _ _ _ [] -> shouldnt "empty clause list in a PrimFork"
      PrimFork _ _ _ (body:bodies) ->
        abConj common $
        List.foldl
        (\a b -> abDisj a $ foldBodyDistrib primFn common abDisj abConj b)
        (foldBodyPrims primFn common abDisj body)
        bodies


-- |Info about a proc call, including the ID, prototype, and an
--  optional source position.
data ProcSpec = ProcSpec {
      procSpecMod :: ModSpec,
      procSpecName :: ProcName,
      procSpecID :: ProcID,
      procSpeczVersion :: SpeczVersion}
                deriving (Eq,Ord,Generic)

instance Show ProcSpec where
    show (ProcSpec mod name pid speczId) =
        showModSpec mod ++ "." ++ name ++ "<" ++ show pid ++ ">"
                ++ if speczId == generalVersion
                   then ""
                   else "[" ++ speczVersionToId speczId ++ "]"

-- |An ID for a proc.
type ProcID = Int

-- |A type specification:  the type name and type parameters.  Also could be
--  AnyType or InvalidType, the top and bottom of the type lattice,
--  respectively.  Finally, it could be a type variable, which can have
--  different representations, so the whole type is parametric in the type of
--  type variables.
data TypeSpec = TypeSpec {
    typeMod::ModSpec,
    typeName::Ident,
    typeParams::[TypeSpec]
    }
    | HigherOrderType {
        higherTypeDetism::ProcModifiers,
        higherTypeParams::[TypeFlow]
    }
    | TypeVariable { typeVariableName :: TypeVarName }
    | Representation { typeSpecRepresentation :: TypeRepresentation }
    | AnyType | InvalidType
              deriving (Eq,Ord,Generic)

-- |Return the set of type variables appearing (recursively) in a TypeSpec.
typeVarSet :: TypeSpec -> Set TypeVarName
typeVarSet TypeSpec{typeParams=params}
    = List.foldr (Set.union . typeVarSet) Set.empty params
typeVarSet HigherOrderType{higherTypeParams=params}
    = List.foldr ((Set.union . typeVarSet) . typeFlowType) Set.empty params
typeVarSet (TypeVariable v) = Set.singleton v
typeVarSet Representation{} = Set.empty
typeVarSet AnyType = Set.empty
typeVarSet InvalidType = Set.empty

genericType :: TypeSpec -> Bool
genericType TypeSpec{typeParams=params} = any genericType params
genericType HigherOrderType{higherTypeParams=params}
    = any (genericType . typeFlowType) params
genericType TypeVariable{}   = True
genericType Representation{} = False
genericType AnyType          = False
genericType InvalidType      = False

higherOrderType :: TypeSpec -> Bool
higherOrderType TypeSpec{typeParams=params} = any higherOrderType params
higherOrderType HigherOrderType{} = True
higherOrderType TypeVariable{}   = False
higherOrderType Representation{} = False
higherOrderType AnyType          = False
higherOrderType InvalidType      = False

isHigherOrder :: TypeSpec -> Bool
isHigherOrder HigherOrderType{} = True
isHigherOrder _                 = False

isResourcefulHigherOrder :: TypeSpec -> Bool
isResourcefulHigherOrder (HigherOrderType ProcModifiers{modifierResourceful=res} tfs) =
    res == Resourceful || any isResourcefulHigherOrder (typeFlowType <$> tfs)
isResourcefulHigherOrder (TypeSpec _ _ tys) =
    any isResourcefulHigherOrder tys
isResourcefulHigherOrder _ = False

updateHigherOrderTypesM :: Monad m => (TypeSpec -> m TypeSpec) -> TypeSpec -> m TypeSpec
updateHigherOrderTypesM trans ty@HigherOrderType{higherTypeDetism=mods,
                                                 higherTypeParams=typeFlows} = do
    types <- mapM trans $ typeFlowType <$> typeFlows
    return $ ty{higherTypeParams=zipWith TypeFlow types (typeFlowMode <$> typeFlows)}
updateHigherOrderTypesM _ ty =
    shouldnt $ "updateHigherOrderTypesM on " ++ show ty


-- | Return the module of the specified type, if it has one.
typeModule :: TypeSpec -> Maybe ModSpec
typeModule (TypeSpec mod name _) = Just $ mod ++ [name]
typeModule HigherOrderType{}     = Nothing
typeModule TypeVariable{}        = Nothing
typeModule Representation{}      = Nothing
typeModule AnyType               = Nothing
typeModule InvalidType           = Nothing


-- |This type keeps track of the types of source variables.
type VarDict = Map VarName TypeSpec


data ResourceSpec = ResourceSpec {
    resourceMod::ModSpec,
    resourceName::ResourceName
    } deriving (Eq, Ord, Generic)

instance Show ResourceSpec where
    show (ResourceSpec mod name) =
        maybeModPrefix mod ++ name

data ResourceFlowSpec = ResourceFlowSpec {
    resourceFlowRes::ResourceSpec,
    resourceFlowFlow::FlowDirection
    } deriving (Eq, Ord, Generic)

instance Show ResourceFlowSpec where
    show (ResourceFlowSpec resource dir) =
        flowPrefix dir ++ show resource


-- |A manifest constant.
data Constant = Int Int
              | Float Double
              | Char Char
              | String String
                deriving (Show,Eq)

-- |A proc or func prototype, including name and formal parameters.
data ProcProto = ProcProto {
    procProtoName::ProcName,
    procProtoParams::[Param],
    procProtoResources::Set.Set ResourceFlowSpec
    } deriving (Eq, Generic)


-- |A proc prototype, including name and formal parameters.
data PrimProto = PrimProto {
    primProtoName::ProcName,
    primProtoParams::[PrimParam]
    } deriving (Eq, Generic)


instance Show PrimProto where
  show (PrimProto name params) =
    name ++ "(" ++ intercalate ", " (List.map show params) ++ ")"


-- |A formal parameter, including name, type, and flow direction.
data Param = Param {
    paramName::VarName,
    paramType::TypeSpec,
    paramFlow::FlowDirection,
    paramFlowType::ArgFlowType
    } deriving (Eq, Ord, Generic)


-- |The type and mode (flow) of a single argument or parameter
data TypeFlow = TypeFlow {
  typeFlowType :: TypeSpec,
  typeFlowMode :: FlowDirection
  } deriving (Eq, Ord, Generic)

instance Show TypeFlow where
    show (TypeFlow ty fl) = flowPrefix fl ++ show ty


-- |A formal parameter, including name, type, and flow direction.
data PrimParam = PrimParam {
    primParamName::PrimVarName,
    primParamType::TypeSpec,
    primParamFlow::PrimFlow,
    primParamFlowType::ArgFlowType,
    primParamInfo::ParamInfo        -- ^What we've inferred about this param
    } deriving (Eq, Generic)


-- |Info inferred about a single proc parameter
data ParamInfo = ParamInfo {
        paramInfoUnneeded::Bool -- ^Can this parameter be eliminated?
    } deriving (Eq,Generic)

-- |A dataflow direction:  in, out, both, or neither.
data FlowDirection = ParamIn | ParamOut | ParamInOut
                   deriving (Show,Eq,Ord,Generic)

-- |A primitive dataflow direction:  in or out
data PrimFlow = FlowIn | FlowOut
                   deriving (Show,Eq,Ord,Generic)


-- |Set the type of the given Param
setParamType :: TypeSpec -> Param -> Param
setParamType t p = p{paramType=t}

paramIsResourceful :: Param -> Bool
paramIsResourceful (Param _ ty _ _) = isResourcefulHigherOrder ty


-- |Set the type of the given PrimParam
setPrimParamType :: TypeSpec -> PrimParam -> PrimParam
setPrimParamType t p = p{primParamType=t}


-- |Return the TypeSpec and FlowDirection of a Param
paramTypeFlow :: Param -> TypeFlow
paramTypeFlow Param{paramType=ty, paramFlow=fl} = TypeFlow ty fl


-- |Return the TypeSpec and FlowDirection of a PrimParam
primParamTypeFlow :: PrimParam -> TypeFlow
primParamTypeFlow PrimParam{primParamType=ty, primParamFlow=fl}
    = TypeFlow ty $ primFlowToFlowDir fl


-- |Set the ArgFlowType of the given Param
setParamArgFlowType :: ArgFlowType -> Param -> Param
setParamArgFlowType ft p = p{paramFlowType=ft}


-- |Convert a Param to a Var
paramToVar :: Param -> Placed Exp
paramToVar (Param n t f ft)
    = Unplaced $ Typed (Var n f ft) t Nothing


-- |Convert a PrimParam to a PrimArg
primParamToArg :: PrimParam -> PrimArg
primParamToArg (PrimParam nm ty fl ft _) = ArgVar nm ty fl ft False


-- |Get Free Param and Typed Var for the given VarName and TypeSpec 
freeParamVar :: VarName -> TypeSpec -> (Param, Exp)
freeParamVar n t = (Param n t ParamIn Free, Typed (Var n ParamIn Free) t Nothing)


-- |Set the TypeSpec of a given TypeFlow
setTypeFlowType :: TypeSpec -> TypeFlow -> TypeFlow
setTypeFlowType t tf = tf{typeFlowType=t}

-- |Return the TypeSpec and FlowDirection of a TypeFlow
unzipTypeFlow :: TypeFlow -> (TypeSpec, FlowDirection)
unzipTypeFlow (TypeFlow ty flow) = (ty, flow)


-- |Return the TypeSpecs and FlowDirections of a list of TypeFlows
unzipTypeFlows :: [TypeFlow] -> ([TypeSpec], [FlowDirection])
unzipTypeFlows = unzip . (unzipTypeFlow <$>)


-- |Does the specified flow direction flow in?
flowsIn :: FlowDirection -> Bool
flowsIn ParamIn    = True
flowsIn ParamOut   = False
flowsIn ParamInOut = True


-- |Does the specified flow direction flow out?
flowsOut :: FlowDirection -> Bool
flowsOut ParamIn = False
flowsOut ParamOut = True
flowsOut ParamInOut = True


-- |Translate a PrimFlow to a corresponding FlowDirection
primFlowToFlowDir :: PrimFlow -> FlowDirection
primFlowToFlowDir FlowIn  = ParamIn
primFlowToFlowDir FlowOut = ParamOut


-- |Source program statements.  These will be normalised into Prims.
data Stmt
     -- |A Wybe procedure call, with module, proc name, proc ID, determinism,
     --   and args.  We assume every call is Det until type checking.
     --   The Bool flag indicates that the proc is allowed to use resources.
     = ProcCall ProcFunctor Determinism Bool [Placed Exp]
     -- |A foreign call, with language, foreign name, tags, and args
     | ForeignCall Ident ProcName [Ident] [Placed Exp]
     -- |Do nothing (and succeed)
     | Nop
     -- |Do nothing (and fail)
     | Fail

     -- After unbranching, this can only appear as the last Stmt in a body.

     -- |A conditional; execute the first (SemiDet) Stmt; if it succeeds,
     --  execute the second Stmts, else execute the third.  The VarDicts hold
     --  the variables generated by the condition, and the variables generated
     --  both branches of the conditional, with their types.
     | Cond (Placed Stmt) [Placed Stmt] [Placed Stmt]
            (Maybe VarDict) (Maybe VarDict)

     -- | A scoped construct for resources.  This creates a context in which the
     --   listed resources can be used, and in which those resources do not
     --   change value. This statement is eliminated during resource processing.
     | UseResources [ResourceSpec] (Maybe VarDict) (Maybe VarDict) [Placed Stmt]

     -- All the following are eliminated during unbranching.

     -- |A case statement, which selects the statement sequence corresponding to
     -- the first expression that matches the value of the first argument.  This
     -- is transformed to nested Cond statements.
     | Case (Placed Exp) [(Placed Exp,[Placed Stmt])] (Maybe [Placed Stmt])
     -- |A test that succeeds iff the expression is true
     | TestBool Exp
     -- |A test that succeeds iff all of the enclosed tests succeed
     | And [Placed Stmt]
     -- |A test that succeeds iff any of the enclosed tests succeed; the VarDict
     -- indicates the variables defined after all disjuncts
     | Or [Placed Stmt] (Maybe VarDict)
     -- |A test that succeeds iff the enclosed test fails
     | Not (Placed Stmt)

     -- |A loop body; the loop is controlled by Breaks and Nexts.  The VarDict
     -- holds the variables that are generated by the loop and their types.
     | Loop [Placed Stmt] (Maybe VarDict)
     -- |A for loop has multiple generators, which is a variable-iterator pair
     -- and a list of statements in the body
     | For [Placed Generator] [Placed Stmt]
     -- |Immediately exit the enclosing loop; only valid in a loop
     | Break  -- holds the variable versions before the break
     -- |Immediately jump to the top of the enclosing loop; only valid in a loop
     | Next  -- holds the variable versions before the next
     deriving (Eq,Ord,Generic)


instance Show Stmt where
  show s = "{" ++ showStmt 4 s ++ "}"

-- |Produce a single statement comprising the conjunctions of the statements
--  in the supplied list.
seqToStmt :: [Placed Stmt] -> Placed Stmt
seqToStmt [] = Unplaced $ TestBool
               $ Typed (IntValue 1) AnyType $ Just $ TypeSpec ["wybe"] "bool" []
seqToStmt [stmt] = stmt
seqToStmt stmts = Unplaced $ And stmts


data ProcFunctor
    = First ModSpec ProcName (Maybe Int)
       -- ^ A first-order procedure 
    | Higher (Placed Exp)
       -- ^ A higher-order procedure
    deriving (Eq, Ord, Generic)


regularProc :: ProcName -> ProcFunctor
regularProc name = First [] name Nothing

regularModProc :: ModSpec -> ProcName -> ProcFunctor
regularModProc mod name = First mod name Nothing

-- |An expression.  These are all normalised into statements.
data Exp
      = IntValue Integer
      | FloatValue Double
      | CharValue Char
      | StringValue String StringVariant
      | Var VarName FlowDirection ArgFlowType
      | ProcRef ProcSpec [Placed Exp]
      | Typed Exp TypeSpec (Maybe TypeSpec)
               -- ^explicitly typed expr giving the type of the expression, and,
               -- if it is a cast, the type of the Exp argument.  If not a cast,
               -- these two must be the same.
      | Global GlobalInfo
      -- The following are eliminated during flattening
      | AnonProc ProcModifiers [Param] [Placed Stmt] (Maybe VarDict) (Maybe (Set ResourceFlowSpec))
      | AnonParamVar (Maybe Integer) FlowDirection
      | Where [Placed Stmt] (Placed Exp)
      | DisjExp (Placed Exp) (Placed Exp)
      | CondExp (Placed Stmt) (Placed Exp) (Placed Exp)
      | Fncall ModSpec ProcName [Placed Exp]
      | ForeignFn Ident ProcName [Ident] [Placed Exp]
      --- | An expression that matches the first expression against each of the
      --  fst expressions in the list, returning the value of the snd expression
      --  corresponding to the first match; if no match, return the value of
      --  last expr, if there is one, otherwise fail (if no default provided,
      --  the expression is partial)
      | CaseExp (Placed Exp) [(Placed Exp,Placed Exp)] (Maybe (Placed Exp))
     deriving (Eq,Ord,Generic)

-- | Represents which variant a string literal is
data StringVariant = WybeString | CString
   deriving (Eq,Ord,Generic)

data GlobalInfo = GlobalResource { globalResourceSpec :: ResourceSpec }
    deriving (Eq, Ord, Generic)


-- | Return the FlowDirection of an Exp, assuming it has been flattened.
flattenedExpFlow :: Exp -> FlowDirection
flattenedExpFlow (IntValue _)       = ParamIn
flattenedExpFlow (FloatValue _)     = ParamIn
flattenedExpFlow (CharValue _)      = ParamIn
flattenedExpFlow (StringValue _ _)  = ParamIn
flattenedExpFlow (AnonProc{})       = ParamIn
flattenedExpFlow (ProcRef _ _)      = ParamIn
flattenedExpFlow (Var _ flow _)     = flow
flattenedExpFlow (Typed exp _ _)    = flattenedExpFlow exp
flattenedExpFlow otherExp =
    shouldnt $ "Getting flow direction of unflattened exp " ++ show otherExp


-- | If the input is a constant value, return it (with any Typed wrapper
-- removed).  Return Nothing if it's not a constant.
expIsConstant :: Exp -> Maybe Exp
expIsConstant exp@IntValue{}         = Just exp
expIsConstant exp@FloatValue{}       = Just exp
expIsConstant exp@CharValue{}        = Just exp
expIsConstant exp@StringValue{}      = Just exp
expIsConstant exp@(ProcRef _ closed) 
    | all (isJust . expIsConstant . content) closed = Just exp
expIsConstant (Typed exp _ _)        = expIsConstant exp
expIsConstant _                      = Nothing


-- |Return the variable name of the supplied expr.  In this context,
--  the expr will always be a variable.
expVar :: Exp -> VarName
expVar expr = fromMaybe
              (shouldnt $ "expVar of non-variable expr " ++ show expr)
              $ expVar' expr


-- |Return the variable name of the supplied expr, if there is one.
expVar' :: Exp -> Maybe VarName
expVar' (Typed expr _ _) = expVar' expr
expVar' (Var name _ _) = Just name
expVar' _expr = Nothing

maybeExpType :: Exp -> Maybe TypeSpec
maybeExpType (Typed _ ty _) = Just ty
maybeExpType _              = Nothing

-- | Extract the inner expression (removing any Typed wrapper)
innerExp :: Exp -> Exp
innerExp (Typed exp _ _) = innerExp exp
innerExp exp = exp


setExpFlowType :: Exp -> ArgFlowType -> Exp
setExpFlowType (Typed exp ty cast) ft = Typed (setExpFlowType exp ft) ty cast
setExpFlowType (Var name dir _)    ft = Var name dir ft
setExpFlowType exp                 _  = exp


-- |Is it unnecessary to actually pass an argument (in or out) for this param?
paramIsPhantom :: PrimParam -> Compiler Bool
paramIsPhantom param = typeIsPhantom (primParamType param)


-- |Is the supplied argument a phantom?
argIsPhantom :: PrimArg -> Compiler Bool
argIsPhantom arg = typeIsPhantom $ argType arg


-- |Does the supplied type indicate a phantom?
typeIsPhantom :: TypeSpec -> Compiler Bool
typeIsPhantom ty = do
    rep <- lookupTypeRepresentation ty
    let result = isJust rep && repIsPhantom (fromJust rep)
    logAST $ "Type " ++ show ty ++ " is "
             ++ (if result then "" else "NOT ") ++ "phantom"
    return result


-- |Is the specified type representation a phantom type?
repIsPhantom :: TypeRepresentation -> Bool
repIsPhantom (Bits 0) = True
repIsPhantom _        = False  -- Only 0 bit unsigned ints are phantoms


-- |Get proto param names in a list
primProtoParamNames :: PrimProto -> [PrimVarName]
primProtoParamNames proto = primParamName <$> primProtoParams proto
    -- let formalParams = primProtoParams proto
    -- in [primParamName primParam | primParam <- formalParams]


-- |Get names of proto params that will turn into actual arguments,
--  ie, params that are not phantoms and are not unneeded
protoRealParams :: PrimProto -> Compiler [PrimParam]
protoRealParams = realParams . primProtoParams


-- |Filter a list of params down to the ones that are actually useful,
--  ie, params that are not phantoms and are not unneeded.
realParams :: [PrimParam] -> Compiler [PrimParam]
realParams = filterM paramIsReal


-- |The param actually needs to be passed; ie, it is needed and not phantom.
paramIsReal :: PrimParam -> Compiler Bool
paramIsReal param =
    (((not . paramInfoUnneeded)
        $ primParamInfo param) &&) . not <$> paramIsPhantom param


-- |Get names of proto input params
protoInputParamNames :: PrimProto -> Compiler [PrimVarName]
protoInputParamNames proto = (primParamName <$>) <$> protoRealParams proto


-- |Is the supplied argument a parameter of the proc proto
isProcProtoArg :: [PrimVarName] -> PrimArg -> Bool
isProcProtoArg paramNames arg@ArgVar {} = argVarName arg `elem` paramNames
isProcProtoArg _ _ = False


-- |A loop generator (ie, an iterator).  These need to be
--  generalised, allowing them to be user-defined.
data Generator
      = In { loopVar :: Placed Exp,  -- ^ The variable holding each value
             genExp :: Placed Exp -- ^ The generator being looped over
        } deriving (Eq,Ord,Generic)

-- |A variable name in SSA form, ie, a name and an natural number suffix,
--  where the suffix is used to specify which assignment defines the value.

-- A variable name with an integer suffix to distinguish different
-- values for the same name.  As a special case, a suffix of -1
-- specifies the ultimate, final value for that name.
data PrimVarName =
  PrimVarName {
    primVarName :: VarName,
    primVarNum :: Int
    } deriving (Eq, Ord, Generic)

-- |A primitive statment, including those that can only appear in a
--  loop.
data Prim
     = PrimCall CallSiteID ProcSpec [PrimArg]
     | PrimHigherCall CallSiteID PrimArg [PrimArg]
     | PrimForeign Ident ProcName [Ident] [PrimArg]
     deriving (Eq,Ord,Generic)

instance Show Prim where
    show = showPrim 0


-- |An id for each call site, should be unique within a proc.
type CallSiteID = Int


-- |The allowed arguments in primitive proc or foreign proc calls,
--  just variables and constants.
data PrimArg
     = ArgVar {argVarName     :: PrimVarName,  -- ^Name of argument variable
               argVarType     :: TypeSpec,     -- ^Its type
               argVarFlow     :: PrimFlow,     -- ^Its flow direction
               argVarFlowType :: ArgFlowType,  -- ^Its flow type
               argVarFinal    :: Bool          -- ^Is this a definite last use
                                               -- (one use in the last statement
                                               -- to use the variable)
              }
     | ArgInt Integer TypeSpec                 -- ^Constant integer arg
     | ArgFloat Double TypeSpec                -- ^Constant floating point arg
     | ArgString String StringVariant TypeSpec -- ^Constant string arg
     | ArgChar Char TypeSpec                   -- ^Constant character arg
     | ArgProcRef ProcSpec [PrimArg] TypeSpec  -- ^Constant procedure reference
     | ArgGlobal GlobalInfo TypeSpec           -- ^Constant global reference
     | ArgUnneeded PrimFlow TypeSpec           -- ^Unneeded input or output
     | ArgUndef TypeSpec                       -- ^Undefined variable, used
                                               --  in failing cases
     deriving (Eq,Ord,Generic)


-- |Returns a list of all arguments to a prim
primArgs :: Prim -> [PrimArg]
primArgs (PrimCall _ _ args) = args
primArgs (PrimHigherCall _ fn args) = fn:args
primArgs prim@(PrimForeign _ _ _ args) = args


-- |Replace a Prim's args with a list of args
replacePrimArgs :: Prim -> [PrimArg] -> Prim
replacePrimArgs (PrimCall id pspec old) new
    = PrimCall id pspec new
replacePrimArgs (PrimHigherCall id oldFn old) new
    = case new of
        [] -> shouldnt "replacePrimArgs of higher call with not enough args"
        (fn:args) -> PrimHigherCall id fn args
replacePrimArgs (PrimForeign lang nm flags old) new =
    PrimForeign lang nm flags new

argIsVar :: PrimArg -> Bool
argIsVar ArgVar{} = True
argIsVar _ = False


-- | Test if a PrimArg is a compile-time constant.
argIsConst :: PrimArg -> Bool
argIsConst ArgVar{} = False
argIsConst ArgInt{} = True
argIsConst ArgFloat{} = True
argIsConst ArgString{} = True
argIsConst ArgChar{} = True
argIsConst (ArgProcRef _ as _) = all argIsConst as
argIsConst ArgGlobal{} = True
argIsConst ArgUnneeded{} = False
argIsConst ArgUndef{} = False


-- | Return Just the integer constant value if a PrimArg iff it is an integer
-- constant.
argIntegerValue :: PrimArg -> Maybe Integer
argIntegerValue (ArgInt val _) = Just val
argIntegerValue _              = Nothing


-- |Relates a primitive argument to the corresponding source argument
data ArgFlowType = Ordinary        -- ^An argument/parameter as written by user
                 | Resource ResourceSpec
                                   -- ^An argument to pass a resource
                 | GlobalArg       -- ^An arguemtn to pass globals
                 | Free            -- ^An argument to be passed in the closure 
                                   -- environment
     deriving (Eq,Ord,Generic)

instance Show ArgFlowType where
    show Ordinary = ""
    show (Resource _) = "%"
    show GlobalArg = "*"
    show Free = "^"


-- |The dataflow direction of an actual argument.
argFlowDirection :: PrimArg -> PrimFlow
argFlowDirection ArgVar{argVarFlow=flow} = flow
argFlowDirection ArgInt{} = FlowIn
argFlowDirection ArgFloat{} = FlowIn
argFlowDirection ArgString{} = FlowIn
argFlowDirection ArgChar{} = FlowIn
argFlowDirection ArgProcRef{} = FlowIn
argFlowDirection ArgGlobal{} = FlowIn
argFlowDirection (ArgUnneeded flow _) = flow
argFlowDirection ArgUndef{} = FlowIn


-- |Extract the Wybe type of a PrimArg.
argType :: PrimArg -> TypeSpec
argType ArgVar{argVarType=typ} = typ
argType (ArgInt _ typ) = typ
argType (ArgFloat _ typ) = typ
argType (ArgString _ _ typ) = typ
argType (ArgChar _ typ) = typ
argType (ArgProcRef _ _ typ) = typ
argType (ArgGlobal _ typ) = typ
argType (ArgUnneeded _ typ) = typ
argType (ArgUndef typ) = typ


-- |Set the Wybe type of a PrimArg.
setArgType :: TypeSpec -> PrimArg -> PrimArg
setArgType typ arg@ArgVar{} = arg{argVarType=typ}
setArgType typ (ArgInt i _) = ArgInt i typ
setArgType typ (ArgFloat f _) = ArgFloat f typ
setArgType typ (ArgString s v ty) = ArgString s v typ
setArgType typ (ArgChar c _) = ArgChar c typ
setArgType typ (ArgProcRef ms as _) = ArgProcRef ms as typ
setArgType typ (ArgGlobal rs _) = ArgGlobal rs typ
setArgType typ (ArgUnneeded u _) = ArgUnneeded u typ
setArgType typ (ArgUndef _) = ArgUndef typ


-- | Set the flow of a prim arg. This is a nop for a non-ArgVar value
setArgFlow :: PrimFlow -> PrimArg -> PrimArg
setArgFlow f arg@ArgVar{} = arg{argVarFlow=f}
setArgFlow _ arg          = arg


-- | Set the flow type of a prim arg. This is a nop for a non-ArgVar value
setArgFlowType :: ArgFlowType -> PrimArg -> PrimArg
setArgFlowType ft arg@ArgVar{} = arg{argVarFlowType=ft}
setArgFlowType _  arg          = arg


-- | Get the flow of a prim arg. Returns Nothing for a non-ArgVar value
maybeArgFlowType :: PrimArg -> Maybe ArgFlowType
maybeArgFlowType ArgVar{argVarFlowType=ft} = Just ft
maybeArgFlowType arg                       = Nothing


argDescription :: PrimArg -> String
argDescription (ArgVar var _ flow ftype _) =
    argFlowDescription flow
    ++ (case ftype of
          Ordinary       -> " variable " ++ primVarName var
          Resource rspec -> " resource " ++ show rspec
          GlobalArg      -> " globals "
          Free           -> " closure argument ")
argDescription (ArgInt val _) = "constant argument '" ++ show val ++ "'"
argDescription (ArgFloat val _) = "constant argument '" ++ show val ++ "'"
argDescription arg@ArgString{} = "constant argument " ++ show arg
argDescription (ArgChar val _) = "constant argument '" ++ show val ++ "'"
argDescription (ArgProcRef ms as _)
    = "constant procedure ref '" ++ show ms ++ "' with <"
    ++ intercalate ", " (argDescription <$> as) ++ ">"
argDescription (ArgGlobal info _) = "global reference to " ++ show info
argDescription (ArgUnneeded flow _) = "unneeded " ++ argFlowDescription flow
argDescription (ArgUndef _) = "undefined argument"



-- |A printable description of a primitive flow direction
argFlowDescription :: PrimFlow -> String
argFlowDescription FlowIn  = "input"
argFlowDescription FlowOut = "output"


-- |Convert a statement read as an expression to a Stmt.
expToStmt :: Exp -> Stmt
expToStmt (Fncall [] "&" args) = And $ List.map (fmap expToStmt) args
expToStmt (Fncall [] "|"  args) = Or (List.map (fmap expToStmt) args) Nothing
expToStmt (Fncall [] "~" [arg]) = Not $ fmap expToStmt arg
expToStmt (Fncall [] "~" args) = shouldnt $ "non-unary 'not' " ++ show args
expToStmt (Fncall maybeMod name args) =
    ProcCall (First maybeMod name Nothing) Det False args
expToStmt (ForeignFn lang name flags args) =
    ForeignCall lang name flags args
expToStmt (Var name ParamIn _) = ProcCall (First [] name Nothing) Det False []
expToStmt (Var name ParamInOut _) = ProcCall (First [] name Nothing) Det True []
expToStmt expr = shouldnt $ "non-Fncall expr " ++ show expr


procCallToExp :: Stmt -> Exp
procCallToExp (ProcCall (First maybeMod name Nothing) _ _ args) =
    Fncall maybeMod name args
procCallToExp stmt =
    shouldnt $ "converting non-proccall to expr " ++ showStmt 4 stmt


-- |Return the set of variables that might be freshly assigned by the
-- specified expr.  Treats ParamInOut exprs as not assigning anything, because
-- it does not *freshly* assign a variable (ie, it's already assigned).
expOutputs :: Exp -> Set VarName
expOutputs (IntValue _) = Set.empty
expOutputs (FloatValue _) = Set.empty
expOutputs (StringValue _ _) = Set.empty
expOutputs (CharValue _) = Set.empty
expOutputs (Var "_" ParamIn _) = Set.singleton "_" -- special _ variable is out
expOutputs (Var name flow _) =
    if flowsOut flow then Set.singleton name else Set.empty
expOutputs (Global _) = Set.empty
expOutputs (AnonProc{}) = Set.empty
expOutputs (ProcRef _ _) = Set.empty
expOutputs (Typed expr _ _) = expOutputs expr
expOutputs (AnonParamVar _ _) = Set.empty
expOutputs (DisjExp pexp1 pexp2) = pexpListOutputs [pexp1,pexp2]
expOutputs (Where _ pexp) = expOutputs $ content pexp
expOutputs (CondExp _ pexp1 pexp2) = pexpListOutputs [pexp1,pexp2]
expOutputs (Fncall _ _ args) = pexpListOutputs args
expOutputs (ForeignFn _ _ _ args) = pexpListOutputs args
expOutputs (CaseExp _ cases deflt) =
    pexpListOutputs $ maybe id (:) deflt (snd <$> cases)


-- |Return the set of variables that will definitely be freshly assigned by
-- the specified list of placed expressions.
pexpListOutputs :: [Placed Exp] -> Set VarName
pexpListOutputs = List.foldr (Set.union . expOutputs . content) Set.empty


expInputs :: Exp -> Set VarName
expInputs (IntValue _) = Set.empty
expInputs (FloatValue _) = Set.empty
expInputs (StringValue _ _) = Set.empty
expInputs (CharValue _) = Set.empty
expInputs (Var name flow _) =
   if flowsIn flow then Set.singleton name else Set.empty
expInputs (Global _) = Set.empty
expInputs (AnonProc{}) = Set.empty
expInputs (ProcRef _ _) = Set.empty
expInputs (Typed expr _ _) = expInputs expr
expInputs (AnonParamVar _ _) = Set.empty
expInputs (Where _ pexp) = expInputs $ content pexp
expInputs (DisjExp pexp1 pexp2) = pexpListInputs [pexp1,pexp2]
expInputs (CondExp _ pexp1 pexp2) = pexpListInputs [pexp1,pexp2]
expInputs (Fncall _ _ args) = pexpListInputs args
expInputs (ForeignFn _ _ _ args) = pexpListInputs args
expInputs (CaseExp exp cases deflt) =
    expInputs (content exp)
    `Set.union` pexpListInputs (maybe id (:) deflt (snd <$> cases))
    `Set.union` pexpListInputs (fst <$> cases)



pexpListInputs :: [Placed Exp] -> Set VarName
pexpListInputs = List.foldr (Set.union . expInputs . content) Set.empty


-- | Apply the specified TypeFlow to the given expression, ensuring they're
-- explicitly attached to the expression.
setExpTypeFlow :: TypeFlow -> Exp -> Exp
setExpTypeFlow typeflow (Typed expr _ castInner)
    = Typed expr' ty' castInner
    where Typed expr' ty' _ = setExpTypeFlow typeflow expr
setExpTypeFlow (TypeFlow ty fl) (Var name _ ftype)
    = Typed (Var name fl ftype) ty Nothing
setExpTypeFlow (TypeFlow ty ParamIn) expr
    = Typed expr ty Nothing
setExpTypeFlow (TypeFlow ty fl) expr
    = shouldnt $ "Cannot set type/flow of " ++ show expr


-- | Apply the specified TypeFlow to the given expression, ensuring they're
-- explicitly attached to the expression.
setPExpTypeFlow :: TypeFlow -> Placed Exp -> Placed Exp
setPExpTypeFlow typeflow pexpr = setExpTypeFlow typeflow <$> pexpr


----------------------------------------------------------------
--                      Variables (Uses and Defs)
--
-- Finding uses and defines of primitive bodies is made a lot easier
-- by single assignment form:  we just need to find all variable uses
-- or definitions.
----------------------------------------------------------------

-- varsInPrims :: PrimFlow -> [Prim] -> Set PrimVarName
-- varsInPrims dir prims =
--     List.foldr Set.union Set.empty $ List.map (varsInPrim dir) prims

-- varsInPrim :: PrimFlow -> Prim     -> Set PrimVarName
-- varsInPrim dir (PrimCall _ args)      = varsInPrimArgs dir args
-- varsInPrim dir (PrimForeign _ _ _ args) = varsInPrimArgs dir args
-- varsInPrim dir (PrimTest arg)         = varsInPrimArgs dir [arg]

-- varsInPrimArgs :: PrimFlow -> [PrimArg] -> Set PrimVarName
-- varsInPrimArgs dir args =
--     List.foldr Set.union Set.empty $ List.map (varsInPrimArg dir) args

varsInPrimArg :: PrimFlow -> PrimArg -> Set PrimVarName
varsInPrimArg dir ArgVar{argVarName=var,argVarFlow=dir'} =
<<<<<<< HEAD
    if dir == dir' then Set.singleton var else Set.empty
varsInPrimArg dir (ArgProcRef _ as _) 
    = Set.unions $ Set.fromList (varsInPrimArg dir <$> as)
varsInPrimArg _ (ArgInt _ _)      = Set.empty
varsInPrimArg _ (ArgFloat _ _)    = Set.empty
varsInPrimArg _ (ArgString _ _ _) = Set.empty
varsInPrimArg _ (ArgChar _ _)     = Set.empty
varsInPrimArg _ (ArgGlobal _ _)   = Set.empty
varsInPrimArg _ (ArgUnneeded _ _) = Set.empty
varsInPrimArg _ (ArgUndef _)      = Set.empty
=======
  if dir == dir' then Set.singleton var else Set.empty
varsInPrimArg _ ArgInt{}      = Set.empty
varsInPrimArg _ ArgFloat{}    = Set.empty
varsInPrimArg _ ArgString{}   = Set.empty
varsInPrimArg _ ArgChar{}     = Set.empty
varsInPrimArg _ ArgUnneeded{} = Set.empty
varsInPrimArg _ ArgUndef{}    = Set.empty

>>>>>>> 9cfafd62

----------------------------------------------------------------
--                       Generating Symbols

-- | The character we include in every generated identifier to prevent capturing
-- a user identifier.  It should not be possible for the user to include this
-- character in an identifier.
specialChar :: Char
specialChar = '#' -- note # is not allowed in backquoted strings


-- | Construct a name can't be a valid Wybe symbol from one user string.
specialName :: String -> String
specialName = (specialChar:)


-- | Construct a name that can't be a valid Wybe symbol from two user strings.
specialName2 :: String -> String -> String
specialName2 front back = front ++ specialChar:back


-- | The full name to give to a PrimVarName, including the variable number
-- suffix.  Use two specialChars to distinguish from special separator.
numberedVarName :: String -> Int -> String
numberedVarName name number = name ++ specialChar:specialChar:show number


-- | The name to give to the output variable when converting a function to a
-- proc.
outputVariableName :: Ident
outputVariableName = specialName "result"


-- | The name to give to the output status variable when converting a test proc to a Det proc.
outputStatusName :: Ident
outputStatusName = specialName "success"


globalsName :: Ident
globalsName = specialName "globals"


envParamName :: PrimVarName
envParamName = PrimVarName (specialName "env") 0


envPrimParam :: PrimParam
envPrimParam = PrimParam envParamName AnyType FlowIn Ordinary (ParamInfo False)


makeGlobalResourceName :: ResourceSpec -> String
makeGlobalResourceName spec = specialName2 "resource" $ show spec

----------------------------------------------------------------
--                      Showing Compiler State
--
-- Each module is shown listing submodules, types, resources and procs
-- it exports, then listing the module imports, and the types,
-- resources and procs it defines, including definitions.  Functions
-- are converted to procs.
--
-- Each proc is shown including whether it is public, how many calls to
-- it appear statically in that module, and whether calls to it
-- shoulds be inlined.  Proc signatures are preceded by a number
-- indicating which overloaded version of the proc is defined.  Formal
-- parameters are preceded by ? to indicate an output; in-out
-- parameters have been converted to a single in and a single out.
-- A parameter not used in the proc body is surrounded with [] brackets.
-- Each variable name is suffixed by a # and a number, indicating
-- which static version of the variable is meant.  The body of a proc
-- is a sequence of proc calls.  Arguments are constant literals or
-- variable references.  Variable references preceded with ? indicate
-- an output argument.  References preceded with ~ indicate that this
-- is the last proc call to refer to this variable (ie, it's dead
-- after this call).


----------------------------------------------------------------

-- | How to show an Item.
instance Show Item where
  show (TypeDecl vis name typeModifiers (TypeRepresentation repn) items pos) =
    visibilityPrefix vis ++ "type " ++ show name
    ++ show typeModifiers
    ++ " is" ++ show repn
    ++ showOptPos pos ++ " {\n  "
    ++ intercalate "\n  " (List.map show items)
    ++ "\n}\n"
  show (TypeDecl vis name typeModifiers (TypeCtors ctorvis ctors) items pos) =
    visibilityPrefix vis ++ "type " ++ show name
    ++ show typeModifiers
    ++ " " ++ visibilityPrefix ctorvis
    ++ showOptPos pos ++ "\n    "
    ++ intercalate "\n  | " (List.map show ctors)
    ++ concatMap (("\n  "++) . show) items
    ++ "\n}\n"
  show (RepresentationDecl params typeModifiers repn pos) =
    "representation"
    ++ bracketList "(" ", " ")" (("?"++) <$> params)
    ++ " is " ++ show typeModifiers ++ show repn ++ showOptPos pos ++ "\n"
  show (ConstructorDecl vis params typeModifiers ctors pos) =
    visibilityPrefix vis ++ "constructors"
    ++ bracketList "(" ", " ")" (("?"++) <$> params) ++ " "
    ++ show typeModifiers
    ++ intercalate " | " (show <$> ctors)
    ++ showOptPos pos ++ "\n"
  show (ImportMods vis mods pos) =
      visibilityPrefix vis ++ "use " ++
      showModSpecs mods ++ showOptPos pos ++ "\n  "
  show (ImportItems vis mod specs pos) =
      visibilityPrefix vis ++ "from " ++ showModSpec mod ++
      " use " ++ intercalate ", " specs
      ++ showOptPos pos ++ "\n  "
  show (ImportForeign files pos) =
      "use foreign object " ++ intercalate ", " files
      ++ showOptPos pos ++ "\n  "
  show (ImportForeignLib names pos) =
      "use foreign library " ++ intercalate ", " names
      ++ showOptPos pos ++ "\n  "
  show (ModuleDecl vis name items pos) =
    visibilityPrefix vis ++ "module " ++ show name ++ " is"
    ++ showOptPos pos ++ "\n  "
    ++ intercalate "\n  " (List.map show items)
    ++ "\n}\n"
  show (ResourceDecl vis name typ init pos) =
    visibilityPrefix vis ++ "resource " ++ name ++ ":" ++ show typ
    ++ maybeShow " = " init " "
    ++ showOptPos pos
  show (FuncDecl vis modifiers proto typ exp pos) =
    visibilityPrefix vis
    ++ "def "
    ++ showProcModifiers' modifiers
    ++ show proto ++ ":" ++ show typ
    ++ showOptPos pos
    ++ " = " ++ show exp
  show (ProcDecl vis modifiers proto stmts pos) =
    visibilityPrefix vis
    ++ "def "
    ++ showProcModifiers' modifiers
    ++ show proto
    ++ showOptPos pos
    ++ " {"
    ++ showBody 4 stmts
    ++ "\n  }"
  show (StmtDecl stmt pos) =
    showStmt 4 stmt ++ showOptPos pos
  show (PragmaDecl prag) =
    "pragma " ++ show prag


-- |How to show a type representation
instance Show TypeRepresentation where
  show Address = "address"
  show (Bits bits) = show bits ++ " bit unsigned"
  show (Signed bits) = show bits ++ " bit signed"
  show (Floating bits) = show bits ++ " bit float"
  show (Func ins outs) =
      "function {" ++ intercalate ", " (List.map show outs) ++ "}"
      ++ "(" ++ intercalate ", " (List.map show ins) ++ ")"


-- |How to show a type family
instance Show TypeFamily where
  show IntFamily   = "integer/address type"
  show FloatFamily = "floating point type"


-- |How to show a ModSpec.
showModSpec :: ModSpec -> String
showModSpec spec = intercalate "." $ (\case "" -> "``" ; m -> m) <$> spec


-- |How to show a list of ModSpecs.
showModSpecs :: [ModSpec] -> String
showModSpecs specs = intercalate ", " $ List.map showModSpec specs


-- |Show a module prefix if specified
maybeModPrefix :: ModSpec -> String
maybeModPrefix modSpec =
    if List.null modSpec then [] else showModSpec modSpec ++ "."


-- |How to show a visibility.
visibilityPrefix :: Visibility -> String
visibilityPrefix Public = "public "
visibilityPrefix Private = ""


-- |How to show an import or use declaration.
showUse :: Int -> ModSpec -> ImportSpec -> String
showUse tab mod (ImportSpec pubs privs) =
    let pubstr = showImports "public " mod pubs
        privstr = showImports "" mod privs
    in  if List.null pubstr || List.null privstr
        then pubstr ++ privstr
        else pubstr ++ "\n" ++ replicate tab ' ' ++ privstr
  where showImports prefix mod UniversalSet = prefix ++ "use " ++ showModSpec mod
        showImports prefix mod (FiniteSet set) =
            if Set.null set
            then ""
            else prefix ++ "from " ++ showModSpec mod ++ " use " ++
                 intercalate ", " (Set.toList set)


-- |How to show a type prototype.
instance Show TypeProto where
  show (TypeProto name []) = name
  show (TypeProto name args) = name ++ "(" ++ intercalate "," args ++ ")"

-- |How to show something that may have a source position
instance Show t => Show (Placed t) where
    show (Placed t pos) = show t ++ showOptPos (Just pos)
    show (Unplaced t) =   show t

-- | How to show a type modifier
instance Show TypeModifiers where
    show (TypeModifiers True _)  = "{unique} "
    show (TypeModifiers False _) = "{}"

-- |How to show an optional source position
showOptPos :: OptPos -> String
-- uncomment to turn off annoying source positions
-- showOptPos _ = ""
-- comment to turn off annoying source positions
showOptPos = maybe "" ((" @" ++) . showSourcePos False)


-- |Show a source position, optionally including directory
showSourcePos :: Bool -> SourcePos -> String
showSourcePos full pos =
  (if full then id else takeBaseName) (sourceName pos) ++ ":"
  ++ show (sourceLine pos) ++ ":" ++ show (sourceColumn pos)


-- |How to show a set of identifiers as a comma-separated list
showIdSet :: Set Ident -> String
showIdSet set = intercalate ", " $ Set.elems set

-- |How to show a type definition.
instance Show TypeDef where
  show (TypeDef vis params rep members _ typeMods pos items) =
    visibilityPrefix vis
    ++ (if List.null params then "" else "(" ++ intercalate "," params ++ ")")
    ++ show typeMods
    ++ maybe "" (" is " ++) (show <$> rep)
    ++ " { "
    ++ intercalate " | " (show <$> members)
    ++ " "
    ++ intercalate "\n  " (show <$> items)
    ++ " } "
    ++ showOptPos pos


-- |How to show a resource definition.
instance Show ResourceImpln where
  show (SimpleResource typ init pos) =
    show typ ++ maybeShow " = " init "" ++ showOptPos pos


-- |How to show a list of proc definitions.
showProcDefs :: Int -> [ProcDef] -> String
showProcDefs _ [] = ""
showProcDefs firstID (def:defs) =
    showProcDef firstID def ++ showProcDefs (1+firstID) defs


-- |How to show a proc definition.
showProcDef :: Int -> ProcDef -> String
showProcDef thisID
<<<<<<< HEAD
        procdef@(ProcDef n proto def pos _ _ _ vis
                    detism inline impurity sub mbCls) =
    "\n"
    ++ showProcName n ++ " > "
    ++ visibilityPrefix vis
    ++ showProcModifiers' (ProcModifiers detism inline impurity Resourceless [] [])
    ++ "(" ++ show (procCallCount procdef) ++ " calls) "
=======
  procdef@(ProcDef n proto def pos _ _ _ vis detism inline impurity ctor sub) =
    "\n"
    ++ showProcName n ++ " > "
    ++ visibilityPrefix vis
    ++ showProcModifiers (ProcModifiers detism inline impurity ctor [] [])
    ++ "(" ++ show (procCallCount procdef) ++ " calls)"
>>>>>>> 9cfafd62
    ++ showSuperProc sub
    ++ maybe "" (("closure-of: " ++) . show) mbCls
    ++ "\n"
    ++ show thisID ++ ": "
    ++ (if isCompiled def then "" else show proto ++ ":")
    ++ show def


-- | A printable version of a proc name; handles special empty proc name.
showProcName :: ProcName -> String
showProcName "" = "module top-level code"
showProcName name = name


-- |How to show a type specification.
instance Show TypeSpec where
  show AnyType              = "any"
  show InvalidType          = "XXX"
  show (TypeVariable name)  = show name
  show (Representation rep) = show rep
  show (TypeSpec optmod ident args) =
      maybeModPrefix optmod ++ ident ++ showArguments args
  show (HigherOrderType mods params) =
      showProcModifiers mods
      ++ "(" ++ intercalate ", " (show <$> params) ++ ")"


-- |Show the use declaration for a set of resources, if it's non-empty.
showResources :: Set.Set ResourceFlowSpec -> String
showResources resources
  | Set.null resources = ""
  | otherwise          = " use " ++ intercalate ", "
                                    (List.map show $ Set.elems resources)


-- |How to show a proc prototype.
instance Show ProcProto where
  show (ProcProto name params resources) =
    name ++ "(" ++ intercalate ", " (List.map show params) ++ ")" ++
    showResources resources

-- |How to show a formal parameter.
instance Show Param where
  show (Param name typ dir flowType) =
    show flowType ++ flowPrefix dir ++ name ++ showTypeSuffix typ Nothing

-- |How to show a formal parameter.
instance Show PrimParam where
  show (PrimParam name typ dir ft (ParamInfo unneeded)) =
      let (pre,post) = if unneeded then ("[","]") else ("","")
      in  pre ++ show ft ++ primFlowPrefix dir ++ show name
          ++ showTypeSuffix typ Nothing ++ post


-- |Show the type of an expression, if it's known.
showTypeSuffix :: TypeSpec -> Maybe TypeSpec -> String
showTypeSuffix AnyType Nothing     = ""
showTypeSuffix typ Nothing         = ":" ++ show typ
showTypeSuffix typ (Just AnyType)  = ":!" ++ show typ
showTypeSuffix typ (Just cast)     = ":" ++ show typ ++ ":!" ++ show cast


-- |How to show a dataflow direction.
flowPrefix :: FlowDirection -> String
flowPrefix ParamIn    = ""
flowPrefix ParamOut   = "?"
flowPrefix ParamInOut = "!"

-- |How to show a *primitive* dataflow direction.
primFlowPrefix :: PrimFlow -> String
primFlowPrefix FlowIn    = ""
primFlowPrefix FlowOut   = "?"

-- |Start a new line with the specified indent.
startLine :: Int -> String
startLine ind = "\n" ++ replicate ind ' '

-- |Show a code block (list of primitive statements) with the
--  specified indent.
showBlock :: Int -> ProcBody -> String
showBlock ind (ProcBody stmts fork) =
    showPlacedPrims ind stmts ++ showFork ind fork


-- |Show a primitive fork.
showFork :: Int -> PrimFork -> String
showFork ind NoFork = ""
showFork ind (PrimFork var ty last bodies) =
    startLine ind ++ "case " ++ (if last then "~" else "") ++ show var ++
                  ":" ++ show ty ++ " of" ++
    List.concatMap (\(val,body) ->
                        startLine ind ++ show val ++ ":" ++
                        showBlock (ind+4) body ++ "\n")
    (zip [0..] bodies)


-- |Show a list of placed prims.
-- XXX the first argument is unused; can we get rid of it?
showPlacedPrims :: Int -> [Placed Prim] -> String
showPlacedPrims ind = List.concatMap (showPlacedPrim ind)


-- |Show a single primitive statement with the specified indent.
-- XXX the first argument is unused; can we get rid of it?
showPlacedPrim :: Int -> Placed Prim -> String
showPlacedPrim ind stmt = showPlacedPrim' ind (content stmt) (place stmt)


-- |Show a single primitive statement with the specified indent and
--  optional source position.
-- XXX the first argument is unused; can we get rid of it?
showPlacedPrim' :: Int -> Prim -> OptPos -> String
showPlacedPrim' ind prim pos =
  startLine ind ++ showPrim ind prim ++ showOptPos pos


-- |Show a single primitive statement.
-- XXX the first argument is unused; can we get rid of it?
showPrim :: Int -> Prim -> String
showPrim _ (PrimCall id pspec args) =
    show pspec ++ showArguments args
        ++ " #" ++ show id
showPrim _ (PrimHigherCall id var args) =
    show var ++ showArguments args ++ " #" ++ show id
showPrim _ (PrimForeign lang name flags args) =
    "foreign " ++ lang ++ " " ++ showFlags' flags
    ++ name ++ showArguments args


-- |Show a variable, with its suffix.
instance Show PrimVarName where
    show (PrimVarName var suffix) = numberedVarName var suffix


-- |Show a single statement.
showStmt :: Int -> Stmt -> String
showStmt _ (ProcCall func detism resourceful args) =
    (if resourceful then "!" else "")
    ++ show func ++ showArguments args
showStmt _ (ForeignCall lang name flags args) =
    "foreign " ++ lang ++ " " ++ showFlags' flags
    ++ name ++ showArguments args
showStmt _ (TestBool test) =
    "testbool " ++ show test
showStmt indent (And stmts) =
    intercalate ("\n" ++ replicate indent ' ' ++ "& ")
    (List.map (showStmt indent' . content) stmts) ++
    ")"
    where indent' = indent + 4
showStmt indent (Or stmts genVars) =
    "(   " ++
    intercalate ("\n" ++ replicate indent ' ' ++ "| ")
        (List.map (showStmt indent' . content) stmts) ++
    ")" ++ maybe "" ((" -> "++) . showVarMap) genVars
    where indent' = indent + 4
showStmt indent (Not stmt) =
    "~(" ++ showStmt indent' (content stmt) ++ ")"
    where indent' = indent + 2
showStmt indent (Cond condstmt thn els condVars genVars) =
    "if {" ++ showStmt (indent+4) (content condstmt) ++ "::\n"
    ++ showBody (indent+4) thn
    ++ startLine indent ++ "else::"
    ++ showBody (indent+4) els ++ "\n"
    ++ startLine indent ++ "}"
    ++ maybe "" (("\n   condition -> "++) . showVarMap) condVars
    ++ maybe "" (("\n   then&else -> "++) . showVarMap) genVars
showStmt indent (Case val cases deflt) =
    "case " ++ show val ++ " in {" ++ startLine indent
    ++ concatMap
       (\(exp,body) -> "| " ++ show exp ++ "::" ++ showBody (indent+4) body)
       cases
    ++ maybe "" (("  else::" ++) . showBody (indent+4)) deflt
    ++ startLine indent ++ "}"
showStmt indent (Loop lstmts genVars) =
    "do {" ++  showBody (indent + 4) lstmts
    ++ startLine indent ++ "}"
    ++ maybe "" ((" -> "++) . showVarMap) genVars
showStmt indent (UseResources resources beforeVars afterVars stmts) =
    "use " ++ intercalate ", " (List.map show resources)
    ++ " in" ++ showBody (indent + 4) stmts
    ++ startLine indent ++ "}"
    ++ maybe "" (("\n   before -> "++) . showVarMap) beforeVars
    ++ maybe "" (("\n   after  -> "++) . showVarMap) afterVars
showStmt _ Fail = "fail"
showStmt _ Nop = "pass"
showStmt indent (For generators body) =
  "for "
    ++ intercalate ", " [show var ++ " in " ++ show gen
                        | (In var gen) <- content <$> generators]
    ++ "{\n"
    ++ showBody (indent + 4) body
    ++ "\n}"
showStmt _ Break = "break"
showStmt _ Next = "next"

instance Show ProcFunctor where
    show (First maybeMod name procID) =
        maybeModPrefix maybeMod
        ++ maybe "" (\n -> "<" ++ show n ++ ">") procID
        ++ name
    show (Higher fn) = show fn


-- |Show a proc body, with the specified indent.
showBody :: Int -> [Placed Stmt] -> String
showBody indent = List.concatMap (\s -> startLine indent ++ showStmt indent (content s))


-- |Show a primitive argument.
instance Show PrimArg where
  show (ArgVar name typ dir ftype final) =
      (if final then "~" else "") ++
      primFlowPrefix dir ++
      show ftype ++
      show name ++ showTypeSuffix typ Nothing
  show (ArgInt i typ)    = show i ++ showTypeSuffix typ Nothing
  show (ArgFloat f typ)  = show f ++ showTypeSuffix typ Nothing
  show (ArgString s v typ) = show v ++ show s ++ showTypeSuffix typ Nothing
  show (ArgChar c typ)   = show c ++ showTypeSuffix typ Nothing
  show (ArgProcRef ms as typ) = show ms ++ "<" ++ intercalate ", " (show <$> as)
                             ++ ">" ++ showTypeSuffix typ Nothing
  show (ArgGlobal info typ) = show info ++ showTypeSuffix typ Nothing
  show (ArgUnneeded dir typ) =
      primFlowPrefix dir ++ "_" ++ showTypeSuffix typ Nothing
  show (ArgUndef typ)    = "undef" ++ showTypeSuffix typ Nothing


-- |Show a single typed expression.
instance Show Exp where
  show (IntValue i) = show i
  show (FloatValue f) = show f
  show (StringValue s v) = show v ++ show s
  show (CharValue c) = show c
  show (Var name dir flowtype) = show flowtype ++ flowPrefix dir ++ name
  show (Global info) = show info
  show (AnonProc mods params ss _ _) =
      showProcModifiers mods
      ++ "{" ++ intercalate "\n" (showStmt 0 . content <$> ss) ++ "}"
  show (ProcRef ps es) = show ps ++ "<" ++ intercalate ", " (show <$> es) ++ ">"
  show (AnonParamVar num dir) = flowPrefix dir ++ "@" ++ maybe "" show num
  show (Where stmts exp) = show exp ++ " where" ++ showBody 8 stmts
  show (DisjExp e1 e2) =
    "(" ++ show e1 ++ " | " ++ show e2 ++ ")"
  show (CondExp cond thn els) =
    "if {" ++ show cond ++ ":: " ++ show thn ++ " | " ++ show els ++ "}"
  show (Fncall maybeMod fn args) =
    maybeModPrefix maybeMod ++ fn ++ showArguments args
  show (ForeignFn lang fn flags args) =
    "foreign " ++ lang ++ " " ++ fn
    ++ (if List.null flags then "" else " " ++ unwords flags)
    ++ showArguments args
  show (Typed exp typ cast) =
      show exp ++ showTypeSuffix typ cast
  show (CaseExp exp cases deflt) =
      "case " ++ show exp ++ " in {"
      ++ intercalate " | "
         (List.map (\(e,v) -> show e ++ ":: " ++ show v) cases)
      ++ maybe "" (("| " ++) . show) deflt

-- |Show a string variant prefix
instance Show StringVariant where
    show WybeString = ""
    show CString = "c"

instance Show GlobalInfo where
    show (GlobalResource res) = "<<" ++ show res ++ ">>"



showMap :: String -> String -> String -> (k->String) -> (v->String)
        -> Map k v -> String
showMap pre sep post kfn vfn m =
    pre
    ++ intercalate sep (List.map (\(k,v) -> kfn k ++ vfn v) $ Map.toList m)
    ++ post

-- |Show a readable version of a VarDict showVarMap :: VarDict -> String showVarMap = showVarMap

-- |Show a readable version of a Map from variable names to showable things
showVarMap :: Show a => Map VarName a -> String
showVarMap = showMap "{" ", " "}" (++"::") show

-- |Show a readable version of a Map of showable things
simpleShowMap :: (Show k, Show v) => Map k v -> String
simpleShowMap = showMap "{" ", " "}" ((++"::") . show) show


-- |Show a readable version of a Map of showable things
simpleShowSet :: Show a => Set a -> String
simpleShowSet s =
    "{"
    ++ intercalate ", " (List.map show $ Set.toList s)
    ++ "}"


-- |maybeShow pre maybe post
--  if maybe has something, show pre, the maybe payload, and post
--  if the maybe is Nothing, don't show anything
maybeShow :: Show t => String -> Maybe t -> String -> String
maybeShow pre Nothing post = ""
maybeShow pre (Just something) post =
  pre ++ show something ++ post


------------------------------ Error Reporting -----------------------

-- |Report an internal error and abort.
shouldnt :: String -> a
shouldnt what = error $ "Internal error: " ++ what


-- |Report that some feature is not yet implemented and abort.
nyi :: String -> a
nyi what = error $ "Not yet implemented: " ++ what


-- |Check that all is well, else abort.
checkError :: Monad m => String -> Bool -> m ()
checkError msg bad = when bad $ shouldnt msg


-- |Check that a value is OK; if so, return it, else abort.
checkValue :: (t -> Bool) -> String -> t -> t
checkValue tst msg val = if tst val then val else shouldnt msg


-- |Like fromJust, but with its own error message.
trustFromJust :: String -> Maybe t -> t
trustFromJust msg Nothing = shouldnt $ "trustFromJust in " ++ msg
trustFromJust _ (Just val) = val


-- |Monadic version of trustFromJust.
trustFromJustM :: Monad m => String -> m (Maybe t) -> m t
trustFromJustM msg computation = do
    trustFromJust msg <$> computation


data Message = Message {
    messageLevel :: MessageLevel,  -- ^The inportance of the message
    messagePlace :: OptPos,        -- ^The source location the message refers to
    messageText  :: String         -- ^The text of the message
} deriving (Eq, Ord)

-- Not for displaying error messages, just for debugging printouts.
instance Show Message where
    show (Message lvl pos txt) = show lvl ++ " " ++ show pos ++ ": " ++ txt

-- |Add the specified string as a message of the specified severity
--  referring to the optionally specified source location to the
--  collected compiler output messages.
message :: MessageLevel -> String -> OptPos -> Compiler ()
message lvl msg pos = queueMessage $ Message lvl pos msg


-- |Add the specified message to the collected compiler output messages.
queueMessage :: Message -> Compiler ()
queueMessage msg = do
    modify (\bldr -> bldr { msgs = msg : msgs bldr })
    when (messageLevel msg == Error)
         (modify (\bldr -> bldr { errorState = True }))


-- |Add the specified string as an error message referring to the optionally
--  specified source location to the collected compiler output messages.
errmsg :: OptPos -> String -> Compiler ()
errmsg = flip (message Error)


-- |Pretty helper operator for adding messages to the compiler state.
(<!>) :: MessageLevel -> String -> Compiler ()
lvl <!> msg = message lvl msg Nothing
infix 0 <!>


prettyPos :: OptPos -> IO String
prettyPos Nothing = return ""
prettyPos (Just pos) = do
    relFile <- makeRelativeToCurrentDirectory $ sourceName pos
    return $ relFile ++ ":" ++ show (sourceLine pos)
             ++ ":" ++ show (sourceColumn pos)

-- |Construct a message string from the specified text and location.
makeMessage :: OptPos -> String -> IO String
makeMessage Nothing msg    = return msg
makeMessage pos@(Just _) msg = do
    posStr <- prettyPos pos
    return $ posStr ++ ": " ++ msg


-- |Prettify and show compiler messages. Only Error messages are shown always,
-- the other message levels are shown only when the 'verbose' option is set.
showMessages :: Compiler ()
showMessages = do
    verbose <- optVerbose <$> gets options
    messages <- reverse <$> gets msgs -- messages are collected in reverse order
    let filtered =
            if verbose
            then messages
            else List.filter ((>=Warning) . messageLevel) messages
    liftIO $ mapM_ showMessage $ nubOrd $ sortOn messagePlace filtered


-- |Prettify and show one compiler message.
showMessage :: Message -> IO ()
showMessage (Message lvl pos msg) = do
    posMsg <- makeMessage pos msg
    case lvl of
      Informational ->
          putStrLn posMsg
      Warning -> do
          setSGR [SetColor Foreground Vivid Yellow]
          putStrLn posMsg
          setSGR [Reset]
      Error -> do
          setSGR [SetColor Foreground Vivid Red]
          putStrLn posMsg
          setSGR [Reset]


-- |Check if any errors have been detected, and if so, print the error messages
-- and exit.
stopOnError :: String -> Compiler ()
stopOnError incident = do
    err <- gets errorState
    when err $ do
        liftIO $ putStrLn $ "Error detected during " ++ incident
        showMessages
        liftIO exitFailure


-- |Log a message, if we are logging AST manipulation.
logAST :: String -> Compiler ()
logAST = logMsg AST


-- | Execute the specified Compiler action if the specified compiler phase is
-- being logged.
whenLogging :: LogSelection -> Compiler () -> Compiler ()
whenLogging selector action = do
    loggingSet <- gets (optLogAspects . options)
    when (Set.member selector loggingSet)
      action


-- | Execute the specified Compiler action if either of the specified compiler
-- phased is being logged.
whenLogging2 :: LogSelection -> LogSelection -> Compiler () -> Compiler ()
whenLogging2 selector1 selector2 action = do
    loggingSet <- gets (optLogAspects . options)
    when (Set.member selector1 loggingSet || Set.member selector2 loggingSet)
      action


-- |Write a log message indicating some aspect of the working of the compiler
logMsg :: LogSelection    -- ^ The aspect of the compiler being logged,
                          -- ^ used to decide whether to log the message
          -> String       -- ^ The log message
          -> Compiler ()  -- ^ Works in the Compiler monad
logMsg selector msg = do
    prefix <- makeBold $ show selector ++ ": "
    whenLogging selector $
      liftIO $ hPutStrLn stderr (prefix ++ List.intercalate ('\n':prefix) (lines msg))

-- | Appends a ISO/IEC 6429 code to the given string to print it bold
-- in a terminal output.
makeBold :: String -> Compiler String
makeBold s = do
    noBold <- gets $ optNoFont . options
    return $ if noBold then s else "\x1b[1m" ++ s ++ "\x1b[0m"


-- | Wrap brackets around a list of strings, with a separator.  If the list
-- is empty, just return the empty string.
bracketList :: String -> String -> String -> [String] -> String
bracketList _ _ _ [] = ""
bracketList prefix sep suffix elts = prefix ++ intercalate sep elts ++ suffix


------------------------------ Module Encoding Types -----------------------

data EncodedLPVM = EncodedLPVM [Module]
                   deriving (Generic)

makeEncodedLPVM :: [Module] -> EncodedLPVM
makeEncodedLPVM = EncodedLPVM<|MERGE_RESOLUTION|>--- conflicted
+++ resolved
@@ -96,11 +96,7 @@
   initialisedResources,
   addSimpleResource, lookupResource, specialResources, publicResource, resourcefulName,
   ProcModifiers(..), defaultProcModifiers, setDetism, setInline, setImpurity,
-<<<<<<< HEAD
-  Inlining(..), Impurity(..), Resourcefulness(..),
-=======
-  setIsCtor, showProcModifiers, Inlining(..), Impurity(..),
->>>>>>> 9cfafd62
+  setIsCtor, Inlining(..), Impurity(..), Resourcefulness(..),
   addProc, addProcDef, lookupProc, publicProc, callTargets,
   checkConflictingMods, checkUnknownMods,
   specialChar, specialName, specialName2,
@@ -133,12 +129,8 @@
 import           Data.Map as Map
 import           Data.Maybe
 import           Data.Set as Set
-<<<<<<< HEAD
+import           UnivSet as USet
 import           Data.Tuple.HT ( mapSnd, mapFst )
-=======
-import           UnivSet as USet
-import           Data.Tuple.HT ( mapSnd )
->>>>>>> 9cfafd62
 import           Data.Word (Word8)
 import           Text.Read (readMaybe)
 import           Flow             ((|>))
@@ -1075,23 +1067,14 @@
 -- XXX the list of unknown and conflicting modifiers shouldn't be needed,
 -- but to get rid of them, the parser needs to be able to report errors.
 data ProcModifiers = ProcModifiers {
-<<<<<<< HEAD
-    modifierDetism::Determinism,          -- ^ The proc determinism
-    modifierInline::Inlining,             -- ^ Aggresively inline this proc?
-    modifierImpurity::Impurity,           -- ^ Don't assume purity when optimising
-    modifierResourceful::Resourcefulness, -- ^ Can this procedure use resources?
-    modifierUnknown::[String],            -- ^ Unknown modifiers specified
-    modifierConflict::[String]            -- ^ Modifiers that conflict with others
-} deriving (Eq, Ord, Generic)
-=======
     modifierDetism::Determinism,   -- ^ The proc determinism
     modifierInline::Inlining,      -- ^ Aggresively inline this proc?
     modifierImpurity::Impurity,    -- ^ Don't assume purity when optimising
     modifierIsCtor::Bool,          -- ^ Is proc actually a constructor?
+    modifierResourceful::Resourcefulness, -- ^ Can this procedure use resources?
     modifierUnknown::[String],     -- ^ Unknown modifiers specified
     modifierConflict::[String]     -- ^ Modifiers that conflict with others
-} deriving (Eq, Generic)
->>>>>>> 9cfafd62
+} deriving (Eq, Ord, Generic)
 
 
 data Inlining = Inline | MayInline | NoInline
@@ -1150,11 +1133,7 @@
 
 -- | The default Det, non-inlined, pure ProcModifiers.
 defaultProcModifiers :: ProcModifiers
-<<<<<<< HEAD
-defaultProcModifiers = ProcModifiers Det MayInline Pure Resourceless [] []
-=======
-defaultProcModifiers = ProcModifiers Det MayInline Pure False [] []
->>>>>>> 9cfafd62
+defaultProcModifiers = ProcModifiers Det MayInline Pure False Resourceless [] []
 
 
 -- | Set the modifierDetism attribute of a ProcModifiers.
@@ -1179,13 +1158,8 @@
 
 -- | How to display ProcModifiers
 showProcModifiers :: ProcModifiers -> String
-<<<<<<< HEAD
-showProcModifiers (ProcModifiers detism inlining impurity res _ _) =
-    showFlags $ List.filter (not . List.null) [d,i,p,r]
-=======
-showProcModifiers (ProcModifiers detism inlining impurity _ _ _) =
-    showFlags $ List.filter (not . List.null) [d,i,p]
->>>>>>> 9cfafd62
+showProcModifiers (ProcModifiers detism inlining impurity _ res _ _) =
+    showFlags' $ List.filter (not . List.null) [d,i,p,r]
     where d = determinismName detism
           i = inliningName inlining
           p = impurityName impurity
@@ -1215,29 +1189,12 @@
 addProc :: Int -> Item -> Compiler ()
 addProc tmpCtr (ProcDecl vis mods proto stmts pos) = do
     let name = procProtoName proto
-<<<<<<< HEAD
-    let ProcModifiers detism inlining impurity resourceful unknown conflict = mods
+    let ProcModifiers detism inlining impurity ctor 
+                      resourceful unknown conflict = mods
     checkUnknownMods name pos unknown
     checkConflictingMods name pos conflict
     let procDef = ProcDef name proto (ProcDefSrc stmts) pos tmpCtr 0 Map.empty
-                  vis detism inlining impurity (initSuperprocSpec vis) Nothing
-=======
-    let ProcModifiers detism inlining impurity ctor unknown conflict = mods
-    mapM_ (\m -> message Error
-                ("Unknown proc modifier '" ++ m
-                 ++ "' in declaration of " ++ name)
-                 pos)
-           unknown
-    mapM_ (\m -> message Error
-                ("Proc modifier '" ++ m
-                 ++ "' conflicts with earlier modifier in declaration of "
-                 ++ name)
-                 pos)
-           conflict
-    let procDef = ProcDef name proto (ProcDefSrc stmts) pos tmpCtr 0
-                  Map.empty vis detism inlining impurity ctor
-                  $ initSuperprocSpec vis
->>>>>>> 9cfafd62
+                  vis detism inlining impurity ctor (initSuperprocSpec vis) Nothing
     addProcDef procDef
     return ()
 addProc _ item =
@@ -1972,12 +1929,8 @@
     procDetism :: Determinism,  -- ^can this proc fail?
     procInlining :: Inlining,   -- ^should we inline calls to this proc?
     procImpurity :: Impurity,   -- ^ Is this proc pure?
-<<<<<<< HEAD
+    procIsCtor :: Bool,         -- ^ Is this proc a constructor for its type?
     procSuperproc :: SuperprocSpec,
-=======
-    procIsCtor :: Bool,         -- ^ Is this proc a constructor for its type?
-    procSuperproc :: SuperprocSpec
->>>>>>> 9cfafd62
                                 -- ^the proc this should be part of, if any
     procClosureOf :: Maybe ProcSpec
                                 -- ^the proc this proc is a closure of, if any
@@ -3361,28 +3314,17 @@
 --     List.foldr Set.union Set.empty $ List.map (varsInPrimArg dir) args
 
 varsInPrimArg :: PrimFlow -> PrimArg -> Set PrimVarName
-varsInPrimArg dir ArgVar{argVarName=var,argVarFlow=dir'} =
-<<<<<<< HEAD
-    if dir == dir' then Set.singleton var else Set.empty
+varsInPrimArg dir ArgVar{argVarName=var,argVarFlow=dir'}
+    = if dir == dir' then Set.singleton var else Set.empty
 varsInPrimArg dir (ArgProcRef _ as _) 
     = Set.unions $ Set.fromList (varsInPrimArg dir <$> as)
-varsInPrimArg _ (ArgInt _ _)      = Set.empty
-varsInPrimArg _ (ArgFloat _ _)    = Set.empty
-varsInPrimArg _ (ArgString _ _ _) = Set.empty
-varsInPrimArg _ (ArgChar _ _)     = Set.empty
-varsInPrimArg _ (ArgGlobal _ _)   = Set.empty
-varsInPrimArg _ (ArgUnneeded _ _) = Set.empty
-varsInPrimArg _ (ArgUndef _)      = Set.empty
-=======
-  if dir == dir' then Set.singleton var else Set.empty
 varsInPrimArg _ ArgInt{}      = Set.empty
 varsInPrimArg _ ArgFloat{}    = Set.empty
 varsInPrimArg _ ArgString{}   = Set.empty
 varsInPrimArg _ ArgChar{}     = Set.empty
+varsInPrimArg _ (ArgGlobal{}) = Set.empty
 varsInPrimArg _ ArgUnneeded{} = Set.empty
 varsInPrimArg _ ArgUndef{}    = Set.empty
-
->>>>>>> 9cfafd62
 
 ----------------------------------------------------------------
 --                       Generating Symbols
@@ -3653,22 +3595,12 @@
 -- |How to show a proc definition.
 showProcDef :: Int -> ProcDef -> String
 showProcDef thisID
-<<<<<<< HEAD
-        procdef@(ProcDef n proto def pos _ _ _ vis
-                    detism inline impurity sub mbCls) =
+  procdef@(ProcDef n proto def pos _ _ _ vis detism inline impurity ctor sub mbCls) =
     "\n"
     ++ showProcName n ++ " > "
     ++ visibilityPrefix vis
-    ++ showProcModifiers' (ProcModifiers detism inline impurity Resourceless [] [])
-    ++ "(" ++ show (procCallCount procdef) ++ " calls) "
-=======
-  procdef@(ProcDef n proto def pos _ _ _ vis detism inline impurity ctor sub) =
-    "\n"
-    ++ showProcName n ++ " > "
-    ++ visibilityPrefix vis
-    ++ showProcModifiers (ProcModifiers detism inline impurity ctor [] [])
+    ++ showProcModifiers (ProcModifiers detism inline impurity ctor Resourceless [] [])
     ++ "(" ++ show (procCallCount procdef) ++ " calls)"
->>>>>>> 9cfafd62
     ++ showSuperProc sub
     ++ maybe "" (("closure-of: " ++) . show) mbCls
     ++ "\n"
