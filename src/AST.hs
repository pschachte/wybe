--  File     : AST.hs
--  Author   : Peter Schachte
--  Purpose  : Wybe Abstract Syntax Tree and LPVM representation
--  Copyright: (c) 2010-2019 Peter Schachte.  All rights reserved.
--  License  : Licensed under terms of the MIT license.  See the file
--           : LICENSE in the root directory of this project.

{-# LANGUAGE DeriveGeneric #-}
{-# LANGUAGE LambdaCase #-}
{-# LANGUAGE TupleSections #-}
{-# LANGUAGE EmptyCase #-}

-- |The abstract syntax tree, and supporting types and functions.
--  This includes the parse tree, as well as the AST types, which
--  are normalised versions of the parse tree types.
--
--  This also includes the Compiler monad and the Module types.
module AST (
  -- *Types just for parsing
  Item(..), Visibility(..), isPublic,
  Determinism(..), determinismLEQ, determinismJoin, determinismMeet,
  disjunctionDeterminism, determinismFail, determinismSucceed,
  determinismSeq, determinismProceding, determinismName, determinismCanFail,
  impurityName, impuritySeq, expectedImpurity,
  inliningName,
  TypeProto(..), TypeModifiers(..), TypeSpec(..), typeVarSet, TypeVarName(..),
  genericType, higherOrderType, isHigherOrder,
  isResourcefulHigherOrder, typeModule,
  VarDict, TypeImpln(..),
  ProcProto(..), Param(..), TypeFlow(..),
  paramTypeFlow, primParamTypeFlow, setParamArgFlowType,
  paramToVar, primParamToArg, unzipTypeFlow, unzipTypeFlows,
  PrimProto(..), PrimParam(..), ParamInfo(..),
  Exp(..), StringVariant(..), GlobalInfo(..), Generator(..), Stmt(..), ProcFunctor(..),
  regularProc, regularModProc,
  flattenedExpFlow, expIsVar, expIsConstant, expVar, expVar', maybeExpType, innerExp,
  setExpFlowType,
  TypeRepresentation(..), TypeFamily(..), typeFamily,
  defaultTypeRepresentation, typeRepSize, integerTypeRep,
  defaultTypeModifiers,
  lookupTypeRepresentation, lookupModuleRepresentation, argIsReal,
  paramIsPhantom, argIsPhantom, typeIsPhantom, repIsPhantom,
  primProtoParamNames,
  protoRealParams, realParams, paramIsReal, paramIsNeeded,
  protoInputParamNames, protoRealParamsWhere, isProcProtoArg,
  -- *Source Position Types
  OptPos, Placed(..), place, betterPlace, content, maybePlace, rePlace, unPlace,
  placedApply, defaultPlacedApply, placedApplyM, contentApply, updatePlacedM,
  -- *AST types
  Module(..), isRootModule, ModuleInterface(..), ModuleImplementation(..), InterfaceHash, PubProcInfo(..),
  ImportSpec(..), importSpec, Pragma(..), addPragma,
  descendentModules, sameOriginModules,
  refersTo,
  enterModule, reenterModule, exitModule, reexitModule, inModule,
  emptyInterface, emptyImplementation,
  getParams, getPrimParams, getDetism, getProcDef, getProcPrimProto,
  mkTempName, updateProcDef, updateProcDefM,
  ModSpec, validModuleName, maybeModPrefix,
  ProcImpln(..), ProcDef(..), procBody, allProcBodies, procInline,
  procCallCount, transformModuleProcs,
  getProcGlobalFlows,
  primImpurity, flagsImpurity, flagsDetism,
  AliasMap, aliasMapToAliasPairs, ParameterID, parameterIDToVarName,
  parameterVarNameToID, SpeczVersion, CallProperty(..), generalVersion,
  speczVersionToId, SpeczProcBodies,
  MultiSpeczDepInfo, CallSiteProperty(..), InterestingCallProperty(..),
  ProcAnalysis(..), emptyProcAnalysis,
  ProcBody(..), PrimFork(..), Ident, VarName,
  ProcName, ResourceDef(..), FlowDirection(..), showFlowName,
  argFlowDirection, argType, setArgType, setArgFlow, setArgFlowType, maybeArgFlowType,
  argDescription, argIntVal, trustArgInt, setParamType, paramIsResourceful,
  setPrimParamType, setTypeFlowType,
  flowsIn, flowsOut, primFlowToFlowDir, isInputFlow, isOutputFlow,
  foldStmts, foldExps, foldBodyPrims, foldBodyDistrib, mapLPVMBodyM,
  expToStmt, seqToStmt, stmtsImpurity, stmtImpurity, procCallToExp,
  stmtsInputs, expOutputs, pexpListOutputs, expInputs, pexpListInputs,
  setExpTypeFlow, setPExpTypeFlow,
  Prim(..), primArgs, replacePrimArgs,
  primGlobalFlows, argGlobalFlow, argsGlobalFlows, effectiveGlobalFlows,
  argIsVar, argIsConst, argIntegerValue,
  varsInPrims, varsInPrim, varsInPrimArgs, varsInPrimArg,
  ProcSpec(..), PrimVarName(..), PrimArg(..), PrimFlow(..), ArgFlowType(..),
  CallSiteID, SuperprocSpec(..), initSuperprocSpec, -- addSuperprocSpec,
  maybeGetClosureOf, isClosureProc, isClosureVariant, isConstructorVariant,
  GlobalFlows(..), emptyGlobalFlows, univGlobalFlows, makeGlobalFlows,
  addGlobalFlow, hasGlobalFlow, globalFlowsUnion, globalFlowsUnions, globalFlowsIntersection,
  -- *Stateful monad for the compilation process
  MessageLevel(..), updateCompiler,
  CompilerState(..), Compiler, runCompiler,
  updateModules, updateImplementations, updateImplementation,
  updateTypeModifiers,
  addParameters, addTypeRep, setTypeRep, addConstructor,
  getModuleImplementationField, getModuleImplementation,
  getLoadedModule, getLoadingModule, updateLoadedModule, updateLoadedModuleM,
  getLoadedModuleImpln, updateLoadedModuleImpln, updateLoadedModuleImplnM,
  getModule, getModuleInterface, updateModule, getSpecModule,
  updateModImplementation, updateModImplementationM,
  addForeignImport, addForeignLib,
  updateModInterface, updateAllProcs, updateModSubmods, updateModProcs,
  getModuleSpec, moduleIsType, option,
  getOrigin, getSource, getDirectory,
  optionallyPutStr, message, errmsg, (<!>), prettyPos, Message(..), queueMessage,
  genProcName, addImport, doImport, importFromSupermodule, lookupType, lookupType',
  typeIsUnique,
  ResourceName, ResourceSpec(..), ResourceFlowSpec(..), ResourceImpln(..),
  initialisedResources, initialisedVisibleResources,
  addSimpleResource, lookupResource,
  specialResources, specialResourcesSet, isSpecialResource,
  publicResource, resourcefulName,
  ProcModifiers(..), defaultProcModifiers,
  setDetism, setInline, setImpurity, setVariant,
  ProcVariant(..), Inlining(..), Impurity(..),
  addProc, addProcDef, lookupProc, publicProc, callTargets,
  outputVariableName, outputStatusName,
  envParamName, envPrimParam, makeGlobalResourceName,
  showBody, showPlacedPrims, showStmt, showBlock, showProcDef,
  showProcIdentifier, showProcName,
  showModSpec, showModSpecs, showResources, showOptPos, showProcDefs, showUse,
  shouldnt, should, nyi, checkError, checkValue, trustFromJust, trustFromJustM,
  flowPrefix, showProcModifiers, showProcModifiers', showFlags, showFlags',
  showMap, showVarMap, simpleShowMap, simpleShowSet, bracketList,
  maybeShow, showMessages, stopOnError,
  logMsg, whenLogging2, whenLogging,
  -- *Helper functions
  defaultBlock, moduleIsPackage,
  -- *LPVM Encoding types
  EncodedLPVM(..), makeEncodedLPVM
  ) where

import           Config (magicVersion, wordSize, objectExtension,
                         sourceExtension, currentModuleAlias,
                         specialChar, specialName, specialName2,)
import           Control.Monad
import           Control.Monad.Extra
import           Control.Monad.Trans (lift,liftIO)
import           Control.Monad.Trans.State
import           Crypto.Hash
import qualified Data.Binary
import qualified Data.ByteString.Lazy as BL
import           Data.List as List
import           Data.List.Extra (nubOrd,splitOn, disjoint)
import           Data.Map as Map
import           Data.Maybe
import           Data.Set as Set
import           UnivSet as USet
import           Data.Tuple.HT ( mapSnd, mapFst )
import           Data.Word (Word8)
import           Text.Read (readMaybe)
import           Flow             ((|>))
import           Numeric          (showHex)
import           Options
import           System.Exit
import           System.FilePath
import           System.IO
import           System.Directory (makeAbsolute, makeRelativeToCurrentDirectory)
-- import           Text.ParserCombinators.Parsec.Pos
import           Text.Parsec.Pos
                 ( SourcePos, sourceName, sourceColumn, sourceLine )
import           Util
import           System.Console.ANSI

import           GHC.Generics (Generic)

-- import qualified LLVM.AST as LLVMAST
import Data.Binary (Binary)

----------------------------------------------------------------
--                      Types Just For Parsing
----------------------------------------------------------------

-- |An item appearing at the top level of a source file.
data Item
     = TypeDecl Visibility TypeProto TypeModifiers TypeImpln [Item] OptPos
     | ModuleDecl Visibility Ident [Item] OptPos
     | RepresentationDecl [Ident] TypeModifiers TypeRepresentation OptPos
     | ConstructorDecl Visibility [Ident] TypeModifiers [(Visibility, Placed ProcProto)]
                       OptPos
     | ImportMods Visibility [ModSpec] OptPos
     | ImportItems Visibility ModSpec [Ident] OptPos
     | ImportForeign [FilePath] OptPos
     | ImportForeignLib [Ident] OptPos
     | ResourceDecl Visibility ResourceName TypeSpec (Maybe (Placed Exp)) OptPos
     | FuncDecl Visibility ProcModifiers ProcProto TypeSpec (Placed Exp) OptPos
     | ProcDecl Visibility ProcModifiers ProcProto [Placed Stmt] OptPos
     | ForeignProcDecl Visibility Ident ProcModifiers ProcProto OptPos
     | StmtDecl Stmt OptPos
     | PragmaDecl Pragma
     deriving (Generic, Eq)

-- |The visibility of a file item.  We only support public and private.
data Visibility = Private | Public
                  deriving (Eq, Ord, Show, Generic)


-- |Determinism describes whether a statement can succeed or fail if execution
-- reaches a given program point.  Det means it will definitely succeed, Failure
-- means it will definitely fail, SemiDet means it could either succeed or fail,
-- and Terminal means it won't do either (so execution will not reach that
-- point).  This values form a lattice, with Terminal at the bottom, SemiDet at
-- the top, and Failure and Det incomparable values between them.
data Determinism = Terminal | Failure | Det | SemiDet
                  deriving (Eq, Ord, Show, Generic)


-- |Partial order less or equal for Determinism.
determinismLEQ :: Determinism -> Determinism -> Bool
determinismLEQ Failure Det = False
determinismLEQ det1 det2 = det1 <= det2


-- |Lattice meet for Determinism.  Probably not needed
determinismMeet :: Determinism -> Determinism -> Determinism
determinismMeet Failure Det = Terminal
determinismMeet Det Failure = Terminal
determinismMeet det1 det2 = min det1 det2


-- |Force the specified determinism to succeed, if it is reachable.
determinismSucceed :: Determinism -> Determinism
determinismSucceed Terminal = Terminal
determinismSucceed Failure  = Det
determinismSucceed Det      = Det
determinismSucceed SemiDet  = Det


-- |Force the specified determinism to fail, if it is reachable.
determinismFail  :: Determinism -> Determinism
determinismFail  Terminal = Terminal
determinismFail  Failure  = Failure
determinismFail  Det      = Failure
determinismFail  SemiDet  = Failure


-- |Lattice join for Determinism.
determinismJoin :: Determinism -> Determinism -> Determinism
determinismJoin Failure Det = SemiDet
determinismJoin Det Failure = SemiDet
determinismJoin det1 det2 = max det1 det2


-- |Determinism for ordered sequence of steps.  This is not the same as meet or
-- join, because nothing will be executed after a Failure, even a Terminal.
-- This operation is associative.
determinismSeq :: Determinism -> Determinism -> Determinism
determinismSeq Terminal _        = Terminal
determinismSeq Failure  _        = Failure
-- determinismSeq NonDet Failure = Failure
-- determinismSeq NonDet Terminal = Failure
determinismSeq _        Terminal = Terminal
determinismSeq _        Failure  = Failure
determinismSeq det1     det2     = max det1 det2


-- |Determinism of a disjunction.  This is rather different from a join;
-- it is not commutative because of sequencing.
disjunctionDeterminism :: Determinism -> Determinism -> Determinism
disjunctionDeterminism Terminal _ = Terminal
disjunctionDeterminism Det _ = Det
disjunctionDeterminism Failure detism = detism
disjunctionDeterminism SemiDet detism = determinismJoin Det detism


-- |Does this determinism reflect a state that could continue to the next
-- statement?
determinismProceding :: Determinism -> Bool
determinismProceding Terminal = False
determinismProceding Failure  = False
determinismProceding Det      = True
determinismProceding SemiDet  = True
-- NonDet = True


-- |A suitable printable name for each determinism.
determinismName :: Determinism -> String
determinismName Terminal = "terminal"
determinismName Failure  = "failing"
determinismName Det      = ""
determinismName SemiDet  = "test"
-- NonDet = "generator"

-- | Can the determinism fail?
determinismCanFail :: Determinism -> Bool
determinismCanFail Terminal = False
determinismCanFail Failure  = True
determinismCanFail Det      = False
determinismCanFail SemiDet  = True


-- | Internal representation of data.
-- Because Wybe uses a tagged representation for data structures, which requires
-- integer and bit operations, while C and LLVM do not, we distinguish between
-- two different kinds of pointers:  Pointer for possibly tagged pointers used
-- for Wybe data structures and CPointer for untagged pointers (just raw
-- addresses) used for C and LLVM code.
data TypeRepresentation
    = Pointer           -- ^ A (possibly tagged) pointer as represented in Wybe
    | Bits Int          -- ^ An unsigned integer representation
    | Signed Int        -- ^ A signed integer representation
    | Floating Int      -- ^ A floating point representation
    | Func [TypeRepresentation] [TypeRepresentation]
                        -- ^ A function pointer with inputs and outputs
    | CPointer          -- ^ A pointer as represented in C
    deriving (Eq, Ord, Generic)


-- | Type representation for opaque things
defaultTypeRepresentation :: TypeRepresentation
defaultTypeRepresentation = Bits wordSize


-- | How many bits a type representation occupies
typeRepSize :: TypeRepresentation -> Int
typeRepSize (Bits bits)     = bits
typeRepSize (Signed bits)   = bits
typeRepSize (Floating bits) = bits
typeRepSize (Func _ _)      = wordSize
typeRepSize Pointer         = wordSize
typeRepSize CPointer        = wordSize


-- | The type representation is for a (signed or unsigned) integer type
integerTypeRep :: TypeRepresentation -> Bool
integerTypeRep (Bits bits)     = True
integerTypeRep (Signed bits)   = True
integerTypeRep _               = False


-- | Crude division of types useful for categorising primitive operations
data TypeFamily = IntFamily | FloatFamily
  deriving (Eq, Ord)


-- | Categorise a type representation as either int or float
typeFamily :: TypeRepresentation -> TypeFamily
typeFamily (Floating _) = FloatFamily
typeFamily _            = IntFamily


-- | Declared implementation of a type, either in terms of representation or by
--   listing constructors and having the compiler determine the representation.
data TypeImpln = TypeRepresentation TypeRepresentation
               | TypeCtors Visibility [(Visibility, Placed ProcProto)]
               deriving (Generic, Eq)


-- |Does the specified visibility make the item public?
isPublic :: Visibility -> Bool
isPublic = (==Public)


-- |A type prototype consists of a type name and zero or more type parameters.
data TypeProto = TypeProto Ident [Ident]
                 deriving (Generic, Eq)


-- | A type modifier consists of a boolean indicating its uniqueness.
data TypeModifiers = TypeModifiers {
    tmUniqueness :: Bool,     -- ^ Is the type required to be unique?
    tmUnknown :: [String]     -- ^ Unknown type modifiers specified
} deriving (Generic, Eq)


-- | A default boolean value for Uniqueness (false)
defaultTypeModifiers :: TypeModifiers
defaultTypeModifiers = TypeModifiers False []

----------------------------------------------------------------
--                    Handling Source Positions
----------------------------------------------------------------

-- |Optional source position.
type OptPos = Maybe SourcePos

-- |Some kind of value, with a source position optionally attached.
data Placed t
    = Placed t SourcePos
    | Unplaced t
    deriving (Eq, Ord, Generic)


-- |Return the optional position attached to a Placed value.
place :: Placed t -> OptPos
place (Placed _ pos) = Just pos
place (Unplaced _) = Nothing

-- |Return the optional position attached to a Placed value, if
-- present, or the provided optional pos otherwise.
betterPlace :: OptPos -> Placed t -> OptPos
betterPlace _ (Placed _ pos) = Just pos
betterPlace pos (Unplaced _) = pos

-- |Return the content of a Placed value.
content :: Placed t -> t
content (Placed content _) = content
content (Unplaced content) = content


-- |Attach a source position to a data value, if one is available.
maybePlace :: t -> OptPos -> Placed t
maybePlace t (Just pos) = Placed t pos
maybePlace t Nothing    = Unplaced t


-- |Replace the source position of the Placed value with the given position, if
-- one is given; otherwise leave the position it already has.
rePlace :: OptPos -> Placed t -> Placed t
rePlace Nothing    t            = t
rePlace (Just pos) (Placed t _) = Placed t pos
rePlace (Just pos) (Unplaced t) = Placed t pos


-- |Extract the place and payload of a Placed value
unPlace :: Placed t -> (t, OptPos)
unPlace (Placed x pos) = (x, Just pos)
unPlace (Unplaced x)   = (x, Nothing)


-- |Apply a function that takes a thing and an optional place to a
--  placed thing.
placedApply :: (a -> OptPos -> b) -> Placed a -> b
placedApply f placed = f (content placed) (place placed)


-- |Apply a function that takes a thing and an optional place to a placed thing.
--  Use the place attached to the placed thing, if there is one, otherwise use
--  the supplied default place.
defaultPlacedApply :: (a -> OptPos -> b) -> OptPos -> Placed a -> b
defaultPlacedApply f pos placed = f (content placed) (betterPlace pos placed)


-- |Apply a function that takes a thing and an optional place to a
--  placed thing.
placedApplyM :: Monad m => (a -> OptPos -> m b) -> Placed a -> m b
placedApplyM f placed = f (content placed) (place placed)


-- |Apply an operator to the content of a placed thing.
contentApply :: (a->b) -> Placed a -> Placed b
contentApply f (Placed a pos) = Placed (f a) pos
contentApply f (Unplaced a) = Unplaced $ f a



instance Functor Placed where
  fmap f (Placed x pos) = Placed (f x) pos
  fmap f (Unplaced x) = Unplaced $ f x


-- |Apply a monadic function to the payload of a Placed thing
updatePlacedM :: (Monad m) => (a -> m b) -> Placed a -> m (Placed b)
updatePlacedM fn (Placed content pos) = do
    content' <- fn content
    return $ Placed content' pos
updatePlacedM fn (Unplaced content) = do
    content' <- fn content
    return $ Unplaced content'

----------------------------------------------------------------
--                    Compiler monad
----------------------------------------------------------------

-- |The different kinds of compiler messages.
data MessageLevel = Informational | Warning | Error
                  deriving (Eq, Ord, Show)


-- |The state of a compilation, used by the Compiler monad.  Because
--  this language allows mutually recursive module dependencies,
--  compilation is bit tricky.  To compile a module and its
--  dependencies, we first load the module.  Then for each
--  dependency we have not yet compiled and are not already in the
--  process of compiling, we compile the dependency, and retain only
--  the module's interface (this avoids having the source or compiled
--  version of too many modules in memory at once).  Dependencies we
--  are in the process of compiling, we collect in a list.  Once we
--  finish compiling a module's dependencies, we compile the list of
--  that module's strongly-connected component collected while
--  compiling the module's dependencies.
data CompilerState = Compiler {
  options :: Options,            -- ^compiler options specified on command line
  tmpDir  :: FilePath,           -- ^tmp directory for this build
  msgs :: [Message],             -- ^warnings, error messages, and info messages
  errorState :: Bool,            -- ^whether or not we've seen any errors
  modules :: Map ModSpec Module, -- ^all known modules except what we're loading
  underCompilation :: [Module],  -- ^the modules in the process of being compiled
  unchangedMods :: Set ModSpec   -- ^record mods that are loaded from object
                                 --  and unchanged.
}

-- |The compiler monad is a state transformer monad carrying the
--  compiler state over the IO monad.
type Compiler = StateT CompilerState IO

-- |Run a compiler function from outside the Compiler monad.
runCompiler :: Options -> Compiler t -> IO t
runCompiler opts comp = evalStateT comp
                        (Compiler opts "" [] False Map.empty [] Set.empty)


-- |Apply some transformation function to the compiler state.
updateCompiler :: (CompilerState -> CompilerState) -> Compiler ()
updateCompiler updater = do
    state <- get
    put $ updater state

-- |Apply a monadic transformation function to the compiler state.
updateCompilerM :: (CompilerState -> Compiler CompilerState) -> Compiler ()
updateCompilerM updater = do
    state <- get
    state' <- updater state
    put state'

updateAllProcs :: (ProcDef -> ProcDef) -> Compiler ()
updateAllProcs fn =
    updateImplementations
    (\imp -> imp { modProcs = Map.map (List.map fn) $ modProcs imp })


-- |Return Just the specified module, if already loaded or currently
-- being loaded, otherwise Nothing.  Takes care to handle it if the
-- specified module is under compilation.
getLoadingModule :: ModSpec -> Compiler (Maybe Module)
getLoadingModule modspec = do
    underComp <- gets underCompilation
    case find ((==modspec) . modSpec) underComp of
      Just mod -> return $ Just mod
      Nothing  -> getLoadedModule modspec


-- |Return Just the specified module, if already fully loaded; else return
-- Nothing.
getLoadedModule :: ModSpec -> Compiler (Maybe Module)
getLoadedModule modspec = do
    logAST $ "Get loaded module " ++ showModSpec modspec
    maybeMod <- gets (Map.lookup modspec . modules)
    logAST $ if isNothing maybeMod then " got nothing!" else " worked"
    return maybeMod


-- |Apply the given function to the specified module, if it has been loaded;
-- does nothing if not.  Takes care to handle it if the specified
-- module is under compilation.
updateLoadedModule :: (Module -> Module) -> ModSpec -> Compiler ()
updateLoadedModule updater modspec = do
    underComp <- gets underCompilation
    let (found,underComp') =
            mapAccumL (\found m -> if not found && modSpec m == modspec
                                   then (True, updater m)
                                   else (found, m))
            False underComp
    if found
    then updateCompiler (\st -> st { underCompilation = underComp' })
    else updateCompiler (\st -> st { modules = Map.adjust updater modspec $
                                               modules st })


-- |Apply the given function to the specified module, if it has been loaded;
-- does nothing if not.  Takes care to handle it if the specified
-- module is under compilation.
updateLoadedModuleM :: (Module -> Compiler Module) -> ModSpec -> Compiler ()
updateLoadedModuleM updater modspec = do
    underComp <- gets underCompilation
    let (before,rest) = span ((/=modspec) . modSpec) underComp
    case rest of
      (mod:tail) -> do
                mod' <- updater mod
                let underComp' = before ++ (mod':tail)
                updateCompiler (\st -> st { underCompilation = underComp' })
      [] ->
          updateCompilerM
          (\st -> do
                let mods = modules st
                let maybeMod = Map.lookup modspec mods
                case maybeMod of
                    Nothing -> return st
                    Just mod -> do
                        mod' <- updater mod
                        return st { modules = Map.insert modspec mod' mods})


-- |Return the ModuleImplementation of the specified module.  An error
-- if the module is not loaded or does not have an implementation.
getLoadedModuleImpln :: ModSpec -> Compiler ModuleImplementation
getLoadedModuleImpln modspec = do
    mod <- trustFromJustM ("unknown module " ++ showModSpec modspec) $
           getLoadingModule modspec
    return $ trustFromJust ("unimplemented module " ++ showModSpec modspec) $
           modImplementation mod



-- |Return the ModuleImplementation of the specified module.  An error
-- if the module is not loaded or does not have an implementation.
updateLoadedModuleImpln :: (ModuleImplementation -> ModuleImplementation) ->
                           ModSpec -> Compiler ()
updateLoadedModuleImpln updater =
    updateLoadedModule (\m -> m { modImplementation =
                                      updater <$> modImplementation m })


-- |Return the ModuleImplementation of the specified module.  An error
-- if the module is not loaded or does not have an implementation.
--     (ModuleImplementation -> Compiler (ModuleImplementation, a)) ->
--     ModSpec -> Compiler a
updateLoadedModuleImplnM ::
    (ModuleImplementation -> Compiler ModuleImplementation) ->
    ModSpec -> Compiler ()
updateLoadedModuleImplnM updater =
    updateLoadedModuleM
    (\m -> do
        let maybeImpln = modImplementation m
        case maybeImpln of
            Nothing -> return m
            Just imp -> do
                updated <- updater imp
                return m { modImplementation = Just updated }
    )



-- |Apply some transformation to the map of compiled modules.
updateModules :: (Map ModSpec Module -> Map ModSpec Module) -> Compiler ()
updateModules updater =
    modify (\bs -> bs { modules = updater $ modules bs })

-- |Apply some transformation to the map of compiled modules.
updateImplementations :: (ModuleImplementation -> ModuleImplementation) ->
                         Compiler ()
updateImplementations updater =
    updateModules (Map.map (\m -> m { modImplementation =
                                       updater <$> modImplementation m }))

-- |Return the module currently being compiled.  The argument says where
-- this function is called from for error-reporting purposes.
-- |Return some function of the module currently being compiled.
getModule :: (Module -> t) -> Compiler t
getModule getter = do
    mods <- gets underCompilation
    case mods of
      [] -> shouldnt "getModule called when not currently compiling a module."
      (mod:_) -> return $ getter mod


-- |Transform the module currently being compiled.
updateModule :: (Module -> Module) -> Compiler ()
updateModule updater =
    modify (\comp ->
              case underCompilation comp of
                [] -> shouldnt "updateModule with no current module"
                (mod1:mods) -> comp { underCompilation = updater mod1:mods })


-- |Transform the module currently being compiled.
updateModuleM :: (Module -> Compiler Module) -> Compiler ()
updateModuleM updater =
    updateCompilerM
    (\comp -> case underCompilation comp of
        [] -> shouldnt "updateModuleM with no current module"
        (mod1:mods) -> do
          mod' <- updater mod1
          return comp { underCompilation = mod':mods })


-- |Return some function of the specified module.  Error if it's not a module.
getSpecModule :: String -> (Module -> t) -> ModSpec -> Compiler t
getSpecModule context getter spec = do
    let msg = context ++ " looking up module " ++ showModSpec spec
    underComp <- gets underCompilation
    let curr = List.filter ((==spec) . modSpec) underComp
    -- logAST $ "Under compilation: " ++ showModSpecs (modSpec <$> underComp)
    -- logAST $ "found " ++ show (length curr) ++
    --   " matching modules under compilation"
    case curr of
        []    -> gets (maybe (error msg) getter . Map.lookup spec . modules)
        (mod:_) -> return $ getter mod


-- | Is the specified module a type?  Determined by checking if it has a
-- known representation.
moduleIsType :: ModSpec -> Compiler Bool
moduleIsType mspec = do
    foundMod <- getSpecModule "moduleIsType" modSpec mspec
    isType <- getSpecModule "moduleIsType" modIsType mspec
    logAST $ "Module " ++ showModSpec mspec ++ " (found "
             ++ showModSpec foundMod ++ ") "
             ++ (if isType then "IS" else "is NOT")
             ++ " a type"
    return isType


-- |Prepare to compile a module by setting up a new Module on the
--  front of the list of modules underCompilation.  Match this with
--  a later call to exitModule.
enterModule :: FilePath -> ModSpec -> Maybe ModSpec -> Compiler ()
enterModule source modspec rootMod = do
    -- First make sure there's not already such a module
    oldMod <- getLoadingModule modspec
    when (isJust oldMod)
      $ shouldnt $ "enterModule " ++ showModSpec modspec ++ " already exists"
    logAST $ "Entering module " ++ showModSpec modspec
    logAST $ "From file " ++ source
    logAST $ "Root module " ++ maybe "<none>" showModSpec rootMod
    absSource <- liftIO $ makeAbsolute source
    modify (\comp -> let newMod = emptyModule
                                  { modOrigin        = absSource
                                  , modRootModSpec   = rootMod
                                  , modSpec          = modspec
                                  }
                         mods = newMod : underCompilation comp
                     in  comp { underCompilation = mods })


moduleIsPackage :: ModSpec -> Compiler Bool
moduleIsPackage spec =  do
    maybeMod <- getLoadedModule spec
    case maybeMod of
        Nothing -> return False
        Just m -> return $ isPackage m


-- |Go back to compiling a module we have previously finished with.
-- Trusts that the modspec really does specify a module.  Match this
-- with a later call to reexitModule.
reenterModule :: ModSpec -> Compiler ()
reenterModule modspec = do
    logAST $ "reentering module " ++ showModSpec modspec
    mod <- getSpecModule "reenterModule" id modspec
    modify (\comp -> comp { underCompilation = mod : underCompilation comp })


-- |Finish compilation of the current module.  This matches an earlier
-- call to enterModule.
exitModule :: Compiler ()
exitModule = do
    currMod <- getModuleSpec
    imports <- getModuleImplementationField (Map.assocs . modImports)
    logAST $ "Exiting module " ++ showModSpec currMod
              ++ " with imports:\n        "
              ++ intercalate "\n        "
                 [showUse 20 mod dep | (mod, (dep, _)) <- imports]
    reexitModule


-- |Finish a module reentry, returning to the previous module.  This
-- matches an earlier call to reenterModule.
reexitModule :: Compiler ()
reexitModule = do
    mod <- getModule id
    modify
      (\comp -> comp { underCompilation = List.tail (underCompilation comp) })
    updateModules $ Map.insert (modSpec mod) mod
    logAST $ "Reexiting module " ++ showModSpec (modSpec mod)


-- | evaluate expr in the context of module mod.  Ie, reenter mod,
-- evaluate expr, and finish the module.
inModule :: Compiler a -> ModSpec -> Compiler a
inModule expr mod = do
    reenterModule mod
    val <- expr
    reexitModule
    return val


-- |Return the directory of the current module.
getDirectory :: Compiler FilePath
getDirectory = takeDirectory <$> getOrigin

-- |Return the absolute path of the file the module was loaded from.  This may
-- be a source file or an object file or a directory.
getOrigin :: Compiler FilePath
getOrigin = getModule modOrigin

-- |Return the absolute path of the file the source code for the current module
-- *should* be in.  It might not actually be there. For package, it returns the
-- path to the directory
getSource :: Compiler FilePath
getSource = do
    isPkg <- getModule isPackage
    if isPkg
    then getOrigin
    else (-<.> sourceExtension) <$> getOrigin

-- |Return the module spec of the current module.
getModuleSpec :: Compiler ModSpec
getModuleSpec = getModule modSpec

-- |Return the interface of the current module.
getModuleInterface :: Compiler ModuleInterface
getModuleInterface = getModule modInterface

-- |Return the implementation of the current module.
getModuleImplementation :: Compiler (Maybe ModuleImplementation)
getModuleImplementation = getModule modImplementation

-- |Return some function applied to the implementation of the current module.
getModuleImplementationField :: (ModuleImplementation -> t) -> Compiler t
getModuleImplementationField getter = do
  imp <- getModuleImplementation
  case imp of
      Nothing -> shouldnt "current module missing implementation"
      Just imp' -> return $ getter imp'

-- |Return some function applied to the implementation of the current module
getModuleImplementationMaybe :: (ModuleImplementation -> Maybe t) ->
                               Compiler (Maybe t)
getModuleImplementationMaybe fn = do
  imp <- getModuleImplementation
  case imp of
      Nothing -> return Nothing
      Just imp' -> return $ fn imp'


-- |Return a new, unused proc name.
genProcName :: ProcName -> Compiler ProcName
genProcName pname = do
  names <- getModule procNames
  let ctr = 1 + Map.findWithDefault 0 pname names
  updateModule (\mod -> mod {procNames = Map.alter (const $ Just ctr) pname names })
  return $ specialName2 pname $ show ctr

-- |Apply the given function to the current module interface if the
--  specified visibility is Public.
updateInterface :: Visibility -> (ModuleInterface -> ModuleInterface) ->
                  Compiler ()
updateInterface Private interfaceOp = return ()  -- do nothing
updateInterface Public interfaceOp =            -- update the interface
    updateModule (\mod -> mod { modInterface = interfaceOp $ modInterface mod })

-- |Apply the given function to the current module implementation, if
--  there is one.
updateImplementation :: (ModuleImplementation -> ModuleImplementation) ->
                       Compiler ()
updateImplementation implOp = do
    oldmod <- getModule id
    case modImplementation oldmod of
        Nothing -> return ()
        Just impl ->
            updateModule (\mod -> mod { modImplementation = Just $ implOp impl })

-- | Apply the given type modifiers to the current module interface
updateTypeModifiers :: TypeModifiers -> Compiler ()
updateTypeModifiers typeMods =
    updateModInterface $ \int -> int {typeModifiers = typeMods}

-- |Add the specified type/module parameters to the current module.
addParameters :: [TypeVarName] -> OptPos -> Compiler ()
addParameters params pos = do
    currMod <- getModuleSpec
    currParams <- getModule modParams
    when (nub params /= params)
      $ errmsg pos
           $ "duplicated type/module parameter in: "
           ++ intercalate ", " (show <$> params)
    unless (List.null currParams)
      $ errmsg pos
           $ "repeated parameter declaration: "
           ++ intercalate ", " (show <$> params)
    updateModule (\m -> m { modParams = params })


-- |Add the specified type representation to the current module.  This makes the
-- module a type.  Checks that the type doesn't already have a representation or
-- constructors defined.
addTypeRep :: TypeRepresentation -> OptPos -> Compiler ()
addTypeRep repn pos = do
    currMod <- getModuleSpec
    hasRepn <- isJust <$> getModule modTypeRep
    hasCtors <- isJust <$> getModuleImplementationField modConstructors
    if hasRepn
      then errmsg pos
           $ "Multiple representations specified for type " ++ show currMod
      else if hasCtors
      then errmsg pos
           $ "Can't declare representation of type " ++ show currMod
             ++ " with constructors"
      else do setTypeRep repn
              addKnownType currMod

-- |Set the type representation of the current module.
setTypeRep :: TypeRepresentation -> Compiler ()
setTypeRep repn = updateModule (\m -> m { modTypeRep = Just repn
                                        , modIsType  = True })


-- |Add the specified data constructor to the current module.  This makes the
-- module a type.  Also verify that all mentioned type variables are parameters
-- of this type.
addConstructor :: Visibility -> Placed ProcProto -> Compiler ()
addConstructor vis pctor = do
    let pos = place pctor
    let ctor = content pctor
    currMod <- getModuleSpec
    hasRepn <- isJust <$> getModule modTypeRep
    when hasRepn
      $ errmsg pos
           $ "Declaring constructor for type " ++ showModSpec currMod
           ++ " with declared representation"
    pctors <- fromMaybe [] <$> getModuleImplementationField modConstructors
    let redundant =
          any ((\c -> procProtoName c == procProtoName ctor
                && length (procProtoParams c) == length (procProtoParams ctor))
                . content . snd) pctors
    when redundant
      $  errmsg pos
           $ "Declaring constructor for type " ++ showModSpec currMod
           ++ " with repeated name/arity"
    -- isUnique <- getModule (typeModifiers . modInterface)
    let params = procProtoParams ctor
    -- unless (tmUniqueness isUnique) -- if not unique, params can't be, either
    --   $ mapM_ (ensureNotUnique pos) params
    let typeVars = Set.unions (typeVarSet . paramType . content <$> params)
    missingParams <- Set.difference typeVars . Set.fromList
                     <$> getModule modParams
    unless (Set.null missingParams)
      $ errmsg pos
            $ "Constructors for type " ++ showModSpec currMod
              ++ " use unbound type variable(s) "
              ++ intercalate ", " (("?"++) . show <$> Set.toList missingParams)
    updateImplementation (\m -> m { modConstructors =
                                    Just ((vis,pctor):pctors) })
    updateModule (\m -> m { modIsType  = True })
    addKnownType currMod


-- |Record that the specified type is known in the current module.
addKnownType :: ModSpec -> Compiler ()
addKnownType mspec = do
    currMod <- getModuleSpec
    let name = last mspec
    logAST $ "In module " ++ showModSpec currMod
             ++ ", adding type " ++ showModSpec mspec
    newSet <- Set.insert mspec . Map.findWithDefault Set.empty name
              <$> getModuleImplementationField modKnownTypes
    updateImplementation
      (\imp -> imp {modKnownTypes = Map.insert name newSet (modKnownTypes imp)})



-- |Find the definition of the specified type visible from the current module.
lookupType :: String -> OptPos -> TypeSpec -> Compiler TypeSpec
lookupType context pos ty = do
    (msgs, ty') <- lookupType' context pos ty
    mapM_ queueMessage msgs
    return ty'


-- |Find the definition of the specified type visible from the current module.
-- Errors relating to the lookup are returned along with the looked-up type
lookupType' :: String -> OptPos -> TypeSpec -> Compiler ([Message], TypeSpec)
lookupType' _ _ AnyType = return ([], AnyType)
lookupType' _ _ InvalidType = return ([], InvalidType)
lookupType' _ _ ty@TypeVariable{} = return ([], ty)
lookupType' _ _ ty@Representation{} = return ([], ty)
lookupType' context pos ty@HigherOrderType{higherTypeParams=typeFlows} = do
    (msgs, types) <- unzip <$> mapM (lookupType' context pos . typeFlowType) typeFlows
    return (concat msgs,
            ty{higherTypeParams=zipWith TypeFlow types (typeFlowMode <$> typeFlows)})
lookupType' context pos (TypeSpec [] typename args)
  | typename == currentModuleAlias = do
    currMod <- getModuleSpec
    lookupType' context pos $ TypeSpec (init currMod) (last currMod) args
lookupType' context pos ty@(TypeSpec mod name args) = do
    currMod <- getModuleSpec
    logAST $ "In module " ++ showModSpec currMod
             ++ ", looking up type " ++ show ty
    mspecs <- refersTo mod name modKnownTypes init
    logAST $ "Candidates: " ++ showModSpecs (Set.toList mspecs)
    case Set.size mspecs of
        0 -> do
            let msg = "In " ++ context ++ ", unknown type " ++ show ty
            return ([Message Error pos msg], InvalidType)
        1 -> do
            let mspec = Set.findMin mspecs
            maybeMod <- getLoadingModule mspec
            let params = maybe [] modParams maybeMod
            if not $ maybe False modIsType maybeMod
            then shouldnt $ "Found type isn't a type: " ++ show mspec
            else if length params == length args
            then do
                (msgs, args') <- unzip <$> mapM (lookupType' context pos) args
                let matchingType = TypeSpec (init mspec) (last mspec) args'
                logAST $ "Matching type = " ++ show matchingType
                return (concat msgs, matchingType)
            else do
                let msg = "In " ++ context
                        ++ ", type '" ++ name ++ "' expects "
                        ++ show (length params)
                        ++ " arguments, but " ++ show (length args)
                        ++ " was given"
                return ([Message Error pos msg], InvalidType)
        _ -> do
            let msg = "In " ++ context ++ ", type " ++ show ty ++
                      " could refer to: " ++ showModSpecs (Set.toList mspecs)
            return ([Message Error pos msg], InvalidType)


-- | Check if a type is unique
typeIsUnique :: TypeSpec -> Compiler Bool
typeIsUnique TypeSpec { typeMod = mod, typeName = name } = do
    let mod' = mod ++ [name]
    getSpecModule "typeIsUnique" (tmUniqueness . typeModifiers . modInterface)
                  mod'
typeIsUnique _ = return False


-- |Add the specified resource to the current module.
addSimpleResource :: ResourceName -> ResourceImpln -> Visibility -> Compiler ()
addSimpleResource name impln@(SimpleResource ty _ pos) vis = do
    currMod <- getModuleSpec
    let rspec = ResourceSpec currMod name
    let rdef = Map.singleton rspec impln
    modRess <- getModuleImplementationField modResources
    if name `Map.member` modRess
    then errmsg pos $ "Duplicate declaration of resource '" ++ name ++ "'"
    else if genericType ty
    then errmsg pos $ "Resource type cannot contain type variables: " ++ show ty
    else do
        updateImplementation
            (\imp -> imp { modResources = Map.insert name rdef $ modResources imp,
                           modKnownResources = setMapInsert name rspec
                                             $ modKnownResources imp })
        updateInterface vis $ updatePubResources $ Map.insert name rspec


-- |Find the definition of the specified resource visible in the current module.
lookupResource :: ResourceSpec -> Compiler (Maybe ResourceDef)
lookupResource res@(ResourceSpec mod name) = do
    logAST $ "Looking up resource " ++ show res
    rspecs <- refersTo mod name modKnownResources resourceMod
    logAST $ "Candidates: " ++ show rspecs
    case (Set.size rspecs, Map.lookup name specialResources) of
        (0, Just (_,ty)) | List.null mod ->
            return $ Just $ Map.singleton res
                   $ SimpleResource ty Nothing Nothing
        (0, _) -> return Nothing
        (1,_) -> do
            let rspec = Set.findMin rspecs
            maybeMod <- getLoadingModule $ resourceMod rspec
            let maybeDef = maybeMod >>= modImplementation >>=
                        Map.lookup (resourceName rspec) . modResources
            logAST $ "Found resource:  " ++ show maybeDef
            let rdef = trustFromJust "lookupResource" maybeDef
            logAST $ "  with definition:  " ++ show rdef
            return $ Just rdef
        _   -> return Nothing


-- |All the "special" resources, which Wybe automatically generates where they
-- are used, if necessary.
specialResources :: Map VarName (Placed Stmt -> Exp,TypeSpec)
specialResources =
    let cStrType = TypeSpec ["wybe"] "c_string" []
        intType = TypeSpec ["wybe"] "int" []
    in Map.fromList [
        ("call_source_file_name",(callFileName,cStrType)),
        ("call_source_file_full_name",(callFileFullName,cStrType)),
        ("call_source_line_number",(callLineNumber,intType)),
        ("call_source_column_number",(callColumnNumber,intType)),
        ("call_source_location",(callSourceLocation False,cStrType)),
        ("call_source_full_location",(callSourceLocation True,cStrType))
        ]


-- | The set of ResourceSpec that correspond to sepcial resources
specialResourcesSet :: Set ResourceSpec
specialResourcesSet = Set.map (ResourceSpec []) $ keysSet specialResources


-- | Test if ResourceSpec refers to a special resource
isSpecialResource :: ResourceSpec -> Bool
isSpecialResource res = res `Set.member` specialResourcesSet


callFileName :: Placed Stmt -> Exp
callFileName pstmt =
    (`StringValue` CString)
    $ maybe "Unknown file" (takeBaseName . sourceName) (place pstmt)

callFileFullName :: Placed Stmt -> Exp
callFileFullName pstmt =
    (`StringValue` CString)
    $ maybe "Unknown file" sourceName (place pstmt)

callLineNumber :: Placed Stmt -> Exp
callLineNumber pstmt =
    IntValue $ fromIntegral $ maybe 0 sourceLine (place pstmt)

callColumnNumber :: Placed Stmt -> Exp
callColumnNumber pstmt =
    IntValue $ fromIntegral $ maybe 0 sourceColumn (place pstmt)

callSourceLocation :: Bool -> Placed Stmt -> Exp
callSourceLocation full pstmt =
    (`StringValue` CString)
    $ maybe "unknown location" (showSourcePos full) (place pstmt)


-- |Is the specified resource exported by the current module.
publicResource :: Ident -> Compiler Bool
publicResource name = getModule (Map.member name . pubResources . modInterface)


-- |Add the specified module spec as an import of the current module.
addImport :: ModSpec -> ImportSpec -> Compiler ()
addImport modspec imports = do
    modspec' <- resolveModuleM modspec
    updateImplementation
        (updateModImports
            (Map.alter (\case
                Nothing ->
                    Just (imports, Nothing)
                Just (imports', hash) ->
                    Just (combineImportSpecs imports' imports, hash)
            ) modspec'))
    when (isUniv $ importPublic imports) $
      updateInterface Public (updateDependencies (Set.insert modspec))


-- | Represent any user-declared or inferred properties of a proc.
data ProcModifiers = ProcModifiers {
    modifierDetism::Determinism,   -- ^ The proc determinism
    modifierInline::Inlining,      -- ^ Aggresively inline this proc?
    modifierImpurity::Impurity,    -- ^ Don't assume purity when optimising
    modifierVariant::ProcVariant,  -- ^ Is proc actually a constructor?
    modifierResourceful::Bool      -- ^ Can this procedure use resources?
} deriving (Eq, Ord, Generic)


data Inlining = Inline | MayInline | NoInline
    deriving (Eq, Ord, Generic, Show)


-- | The printable modifier name for a Impurity, as specified by the user.
inliningName :: Inlining -> String
inliningName Inline     = "inline"
inliningName MayInline  = ""
inliningName NoInline   = "noinline"


-- | The Wybe impurity system.
data Impurity = PromisedPure  -- ^The proc is pure despite having impure parts
              | Pure          -- ^The proc is pure, and so are its parts
              | Semipure      -- ^The proc is not pure, but callers can be pure
              | Impure        -- ^The proc is impure and makes its callers so
    deriving (Eq, Ord, Show, Generic)


-- | The printable modifier name for a purity, as specified by the user.
impurityName :: Impurity -> String
impurityName PromisedPure = "pure"
impurityName Pure         = ""
impurityName Semipure     = "semipure"
impurityName Impure       = "impure"


-- | The Impurity of a sequence of two statements with the specified purities.
impuritySeq :: Impurity -> Impurity -> Impurity
impuritySeq = max


-- | Given a proc with the specified declared Impurity, the greatest p
expectedImpurity :: Impurity -> Impurity
expectedImpurity PromisedPure = Impure  -- If proc is promised pure,
                                        -- definition is allowed to be impure
expectedImpurity Pure = Semipure        -- Semipure is OK for pure procs
expectedImpurity _ = Impure             -- Otherwise, OK for defn to be impure


resourcefulName :: Bool -> String
resourcefulName False = ""
resourcefulName True  = "resource"


showResourceSets :: (Set ResourceSpec, Set ResourceSpec) -> String
showResourceSets (ins, outs) = "{" ++ showSet ins ++ ";" ++ showSet outs ++ "}"
  where showSet = intercalate "," . List.map show . Set.toList


-- | The default Det, non-inlined, pure ProcModifiers.
defaultProcModifiers :: ProcModifiers
defaultProcModifiers = ProcModifiers Det MayInline Pure RegularProc False


-- | Set the modifierDetism attribute of a ProcModifiers.
setDetism :: Determinism -> ProcModifiers -> ProcModifiers
setDetism detism mods = mods {modifierDetism=detism}


-- | Set the modifierInline attribute of a ProcModifiers.
setInline :: Inlining -> ProcModifiers -> ProcModifiers
setInline inlining mods = mods {modifierInline=inlining}


-- | Set the modifierImpurity attribute of a ProcModifiers.
setImpurity :: Impurity -> ProcModifiers -> ProcModifiers
setImpurity impurity mods = mods {modifierImpurity=impurity}


-- | Mark the ProcModifiers to indicate a constructor.
setVariant :: ProcVariant -> ProcModifiers -> ProcModifiers
setVariant variant mods = mods {modifierVariant=variant}


-- | How to display ProcModifiers
showProcModifiers :: ProcModifiers -> String
showProcModifiers (ProcModifiers detism inlining impurity _ res) =
    showFlags $ List.filter (not . List.null) [d,i,p,r]
    where d = determinismName detism
          i = inliningName inlining
          p = impurityName impurity
          r = resourcefulName res


-- | How to display ProcModifiers, with a space
showProcModifiers' :: ProcModifiers -> String
showProcModifiers' mods = mods' ++ if List.null mods' then "" else " "
  where mods' = showProcModifiers mods


-- | Display a list of strings separated by commas and surrounded with braces,
-- or nothing if the list is empty.
showFlags :: [String] -> String
showFlags [] = ""
showFlags flags = "{" ++ intercalate "," flags ++ "}"


-- | Display a list of strings separated by commas and surrounded with braces
-- and followed by a space, or nothing if the list is empty.
showFlags' :: [String] -> String
showFlags' flags = showFlags flags ++ if List.null flags then "" else " "


-- |Add the specified proc definition to the current module.
addProc :: Int -> Item -> Compiler ()
addProc tmpCtr (ProcDecl vis mods proto stmts pos) = do
    let name = procProtoName proto
    let ProcModifiers detism inlining impurity variant _ = mods
    let procDef = ProcDef name proto (ProcDefSrc stmts) pos tmpCtr 0 Map.empty
                  vis detism inlining impurity variant (initSuperprocSpec vis) Map.empty
    void $ addProcDef procDef
addProc _ item =
    shouldnt $ "addProc given non-Proc item " ++ show item


addProcDef :: ProcDef -> Compiler ProcSpec
addProcDef procDef = do
    let name = procName procDef
    let vis = procVis procDef
    currMod <- getModuleSpec
    procs <- getModuleImplementationField (findWithDefault [] name . modProcs)
    let procs' = procs ++ [procDef]
    let spec = ProcSpec currMod name (length procs) generalVersion
    updateImplementation
      (\imp ->
        let known = findWithDefault Set.empty name $ modKnownProcs imp
            known' = Set.insert spec known
        in imp { modProcs = Map.insert name procs' $ modProcs imp,
                 modKnownProcs = Map.insert name known' $ modKnownProcs imp })
    updateInterface vis (updatePubProcs (Map.alter (\case
                Nothing -> Just $ Map.singleton spec Unknown
                Just m  -> Just $ Map.insert spec Unknown m
        ) name))
    logAST $ "Adding definition of " ++ show spec ++ ":" ++
      showProcDef 4 procDef
    return spec


getParams :: ProcSpec -> Compiler [Param]
getParams pspec =
    -- XXX shouldn't have to grovel in implementation to find prototype
    (content <$>) . procProtoParams . procProto <$> getProcDef pspec


getPrimParams :: ProcSpec -> Compiler [PrimParam]
getPrimParams pspec =
    primProtoParams . procImplnProto . procImpln <$> getProcDef pspec


getDetism :: ProcSpec -> Compiler Determinism
getDetism pspec =
    -- XXX shouldn't have to grovel in implementation to find prototype
    procDetism <$> getProcDef pspec


getProcDef :: ProcSpec -> Compiler ProcDef
getProcDef (ProcSpec modSpec procName procID _) = do
    mod <- trustFromJustM ("no such module " ++ showModSpec modSpec) $
           getLoadingModule modSpec
    let impl = trustFromJust ("unimplemented module " ++ showModSpec modSpec) $
               modImplementation mod
    logAST $ "Looking up proc '" ++ procName ++ "' ID " ++ show procID ++ " in " ++ showModSpec modSpec
    let proc = modProcs impl ! procName !! procID
    logAST $ "  proc = " ++ showProcDef 9 proc
    return proc


getProcPrimProto :: ProcSpec -> Compiler PrimProto
getProcPrimProto pspec = do
    def <- getProcDef pspec
    case procImpln def of
        impln@ProcDefPrim{ procImplnProcSpec = pspec2, procImplnProto = proto}
            | pspec == pspec2 -> return proto
            | procSpecMod pspec == procSpecMod pspec2
                && procSpecName pspec == procSpecName pspec2
                && procSpecID pspec == procSpecID pspec2 -> do
                let impln' = impln{procImplnProcSpec = pspec}
                updateProcDef (const def {procImpln = impln'}) pspec
                return proto
            | otherwise ->
                shouldnt $ "get compiled proc but procSpec not matching: " ++
                           show pspec ++ ", " ++ show pspec2
        _ -> shouldnt $ "get prim proto of uncompiled proc " ++ show pspec


updateProcDef :: (ProcDef -> ProcDef) -> ProcSpec -> Compiler ()
updateProcDef updater pspec@(ProcSpec modspec procName procID _) =
    updateLoadedModuleImpln
    (\imp -> imp { modProcs =
                       Map.adjust
                       (\l -> case List.splitAt procID l of
                           (front,this:back) -> front ++ updater this:back
                           _ -> shouldnt $ "invalid proc spec " ++ show pspec)
                       procName (modProcs imp) })
    modspec


updateProcDefM :: (ProcDef -> Compiler ProcDef) -> ProcSpec -> Compiler ()
updateProcDefM updater pspec@(ProcSpec modspec procName procID _) =
    updateLoadedModuleImplnM
    (\imp -> do
       let procs = modProcs imp
       case Map.lookup procName procs of
         Nothing -> shouldnt ("proc not found by name: " ++ show procName)
         Just defs -> do
           let (front,back) = List.splitAt procID defs
           case back of
             [] -> shouldnt $ "invalid proc spec " ++ show pspec
             (this:rest) -> do
               updated <- updater this
               logAST $ "updated ProcDef: proto = " ++ show (procProto updated) ++ " implnProto = " ++ show (procImplnProto (procImpln updated))
               let defs' = front ++ updated:rest
               let procs' = Map.insert procName defs' procs
               return $ imp { modProcs = procs' })
    modspec



-- |Prepend the provided elt to mapping for the specified key in the map.
mapSetInsert :: (Ord a, Ord b) => a -> b -> Map a (Set b) -> Map a (Set b)
mapSetInsert key elt =
    Map.alter (Just . Set.insert elt . fromMaybe Set.empty) key


-- |Return the definition of the specified proc in the current module.
lookupProc :: Ident -> Compiler (Maybe [ProcDef])
lookupProc name =
    getModuleImplementationMaybe (Map.lookup name . modProcs)


-- |Is the specified proc exported from the current module?
publicProc :: Ident -> Compiler Bool
publicProc name = Map.member name . pubProcs <$> getModuleInterface


-- |Return some function applied to the user's specified compiler options.
option :: (Options -> t) -> Compiler t
option opt = do
    opts <- gets options
    return $ opt opts

-- |If the specified Boolean option is selected, print out the result
--  of applying the compiler state state output function.
optionallyPutStr :: (Options -> Bool) -> Compiler String -> Compiler ()
optionallyPutStr opt strcomp = do
    check <- option opt
    str <- strcomp
    when check ((liftIO . putStrLn) str)


----------------------------------------------------------------
--                            AST Types
----------------------------------------------------------------

-- |Holds everything needed to compile a module
data Module = Module {
  modOrigin :: FilePath,           -- ^Absolute path module is loaded from
  modRootModSpec :: Maybe ModSpec, -- ^Root module of the file, if it's a file
  isPackage :: Bool,               -- ^Is module actually a package
  modSpec :: ModSpec,              -- ^The module path name
  modParams :: [TypeVarName],      -- ^The type parameters, if a type
  modIsType :: Bool,               -- ^Is this module a type, defined early
  modTypeRep :: Maybe TypeRepresentation, -- ^Type representation, when known
  modInterface :: ModuleInterface, -- ^The public face of this module
  modInterfaceHash :: InterfaceHash,
                                   -- ^Hash of the "modInterface" above
  modImplementation :: Maybe ModuleImplementation,
                                   -- ^the module's implementation
  procNames :: Map.Map ProcName Int,
                                   -- ^a counter for gensym-ed proc names
  stmtDecls :: [Placed Stmt],      -- ^top-level statements in this module
  itemsHash :: Maybe String        -- ^map of proc name to its hash
  } deriving (Generic)


-- | Empty deafult for Module.
emptyModule :: Module
emptyModule = Module
    { modOrigin         = error "No Default module origin"
    , modRootModSpec    = error "No Default root modspec"
    , isPackage         = False
    , modSpec           = error "No Default Modspec"
    , modParams         = []
    , modIsType         = False
    , modTypeRep        = Nothing
    , modInterface      = emptyInterface
    , modInterfaceHash  = Nothing
    , modImplementation = Just emptyImplementation
    , procNames         = Map.empty
    , stmtDecls         = []
    , itemsHash         = Nothing
    }


isRootModule :: ModSpec -> Compiler Bool
isRootModule modspec =
    maybe False ((Just modspec ==) . modRootModSpec) <$> getLoadedModule modspec


parentModule :: ModSpec -> Maybe ModSpec
parentModule []  = Nothing
parentModule [m] = Nothing
parentModule modspec = Just $ init modspec


-- | Collect all the descendent modules of the given modspec.
descendentModules :: ModSpec -> Compiler [ModSpec]
descendentModules mspec = do
    subMods <- Map.elems . modSubmods <$> getLoadedModuleImpln mspec
    desc <- concat <$> mapM descendentModules subMods
    return $ subMods ++ desc


-- | Collect all the descendent modules of the given modspec that come from
-- the same origin and hence should go in the same target file.
sameOriginModules :: ModSpec -> Compiler [ModSpec]
sameOriginModules mspec = do
    let origin m = modOrigin . trustFromJust "sameOriginModules"
                   <$> getLoadedModule m
    file <- origin mspec
    subMods <- Map.elems . modSubmods <$> getLoadedModuleImpln mspec
    sameOriginSubMods <- filterM (((== file) <$>) . origin) subMods
    (sameOriginSubMods ++) . concat <$> mapM sameOriginModules sameOriginSubMods


-- |The set of defining modules that the given (possibly
--  module-qualified) name could possibly refer to from the current
--  module.  This may include the current module, or any module it may
--  be imported from.  The implMapFn is a Module selector function that
--  produces a map that tells whether that module exports that name,
--  and specModFn specifies which module implementation defines that
--  thing.  The reference to this name occurs in the current module.
refersTo :: Ord b => ModSpec -> Ident ->
            (ModuleImplementation -> Map Ident (Set b)) ->
            (b -> ModSpec) -> Compiler (Set b)
refersTo modspec name implMapFn specModFn = do
    currMod <- getModuleSpec
    let modspec' = if not (List.null modspec)
                        && head modspec == currentModuleAlias
                   then currMod ++ tail modspec
                   else modspec
    logAST $ "Finding visible symbol " ++ maybeModPrefix modspec' ++
      name ++ " from module " ++ showModSpec currMod
    defined <- getModuleImplementationField
               (Map.findWithDefault Set.empty name . implMapFn)
    -- imports <- getModuleImplementationField (Map.assocs . modImports)
    -- imported <- mapM getLoadingModule imports
    -- let visible = defined `Set.union` imported
    logAST $ "*** ALL matching visible modules: "
        ++ showModSpecs (Set.toList (Set.map specModFn defined))
    return $ Set.filter ((modspec' `isSuffixOf`) . specModFn) defined


-- |Returns a list of the potential targets of a proc call.
callTargets :: ModSpec -> ProcName -> Compiler [ProcSpec]
callTargets modspec name = do
    pspecs <- Set.toList <$> refersTo modspec name modKnownProcs procSpecMod
    logAST $ "   name '" ++ name ++ "' for module spec '" ++
      showModSpec modspec ++ "' matches: " ++
      intercalate ", " (List.map show pspecs)
    return pspecs


-- |Apply the given function to the current module implementation.
updateModImplementation :: (ModuleImplementation -> ModuleImplementation) ->
                          Compiler ()
updateModImplementation fn =
    updateModule
      (\mod -> case modImplementation mod of
            Nothing -> mod
            Just impl ->
                mod { modImplementation = Just $ fn impl })

-- |Apply the given monadic function to the current module implementation.
updateModImplementationM ::
    (ModuleImplementation -> Compiler ModuleImplementation) -> Compiler ()
updateModImplementationM fn =
    updateModuleM
      (\mod -> case modImplementation mod of
            Nothing -> return mod
            Just impl -> do
                impl' <- fn impl
                return $ mod { modImplementation = Just impl' })

-- |Apply the given function to the current module interface.
updateModInterface :: (ModuleInterface -> ModuleInterface) ->
                     Compiler ()
updateModInterface fn =
    updateModule (\mod -> mod { modInterface = fn $ modInterface mod })


-- Hash of the "ModuleInterface"
type InterfaceHash = Maybe String


-- |Holds everything needed to compile code that uses a module
-- XXX Currently, the data in it is never used (except for computing the
--     interface hash). We should revise the design of this, and make the
--     "compileModSCC" in Builder.hs only gets other modules' data from this
--     instead of extracting directly form "ModuleImplementation".
data ModuleInterface = ModuleInterface {
    pubResources :: Map ResourceName ResourceSpec,
                                     -- ^The resources this module exports
    pubProcs :: ProcDictionary,
                                     -- ^The procs this module exports
    pubSubmods   :: Map Ident ModSpec, -- ^The submodules this module exports
    dependencies :: Set ModSpec,      -- ^The other modules that must be linked
                                      --  in by modules that depend on this one
    typeModifiers :: TypeModifiers    -- ^The extra information of the type
    }
    deriving (Eq, Generic)

emptyInterface :: ModuleInterface
emptyInterface =
    ModuleInterface Map.empty Map.empty Map.empty Set.empty defaultTypeModifiers


-- |Holds information describing public procedures of a module.
type ProcDictionary = Map ProcName (Map ProcSpec PubProcInfo)


-- |Describing a public procedure. Should contains all the information needed
-- for other modules to use the procedure.
data PubProcInfo
    = Unknown          -- ^A placeholder for uncompiled proc
    | ReexportedProc   -- ^The proc is reexported, should refer to the
                       -- corresponding module for the info.
    | InlineProc PrimProto ProcBody
                       -- ^A proc that should be inlined at the call site.
                       -- Its whole implementation is stored.
    | NormalProc PrimProto ProcAnalysis
                       -- ^A normal proc, its analysis results are stored.
    deriving (Eq, Generic)


-- These functions hack around Haskell's terrible setter syntax

-- |Update the public resources of a module interface.
updatePubResources :: (Map Ident ResourceSpec -> Map Ident ResourceSpec) ->
                      ModuleInterface -> ModuleInterface
updatePubResources fn modint = modint {pubResources = fn $ pubResources modint}

-- |Update the public procs of a module interface.
updatePubProcs :: (ProcDictionary
                -> ProcDictionary)
                -> ModuleInterface -> ModuleInterface
updatePubProcs fn modint = modint {pubProcs = fn $ pubProcs modint}

-- |Update the set of all dependencies of a module interface.
updateDependencies :: (Set ModSpec -> Set ModSpec) ->
                      ModuleInterface -> ModuleInterface
updateDependencies fn modint = modint {dependencies = fn $ dependencies modint}

-- |Holds everything needed to compile the module itself
data ModuleImplementation = ModuleImplementation {
    modPragmas   :: Set Pragma,               -- ^pragmas for this module
    modImports   :: Map ModSpec (ImportSpec, InterfaceHash),
                                              -- ^This module's imports
    modNestedIn  :: Maybe ModSpec,            -- ^Module's parent, if nested
    modSubmods   :: Map Ident ModSpec,        -- ^This module's submodules
    modResources :: Map Ident ResourceDef,    -- ^Resources defined by this mod
    modProcs     :: Map Ident [ProcDef],      -- ^Procs defined by this module
    modConstructors :: Maybe [(Visibility,Placed ProcProto)],
                                              -- ^reversed list of data
                                              -- constructors for this
                                              -- type, if it is a type
    modKnownTypes:: Map Ident (Set ModSpec),  -- ^Types visible to this module
    modKnownResources :: Map Ident (Set ResourceSpec),
                                              -- ^Resources visible to this mod
    modKnownProcs:: Map Ident (Set ProcSpec), -- ^Procs visible to this module
    modForeignObjects:: Set FilePath,         -- ^Foreign object files used
    modForeignLibs:: Set String               -- ^Foreign libraries used
    -- modLLVM :: Maybe LLVMAST.Module           -- ^Module's LLVM representation
    } deriving (Generic)

emptyImplementation :: ModuleImplementation
emptyImplementation =
    ModuleImplementation Set.empty Map.empty Nothing Map.empty Map.empty
                         Map.empty Nothing Map.empty Map.empty Map.empty
                         Set.empty Set.empty -- Nothing


-- These functions hack around Haskell's terrible setter syntax

-- |Update the dependencies of a module implementation.
updateModImports :: (Map ModSpec (ImportSpec, InterfaceHash)
                    -> Map ModSpec (ImportSpec, InterfaceHash))
                    -> ModuleImplementation -> ModuleImplementation
updateModImports fn modimp = modimp {modImports = fn $ modImports modimp}

-- |Update the map of submodules of a module implementation.
updateModSubmods :: (Map Ident ModSpec -> Map Ident ModSpec) ->
                   ModuleImplementation -> ModuleImplementation
updateModSubmods fn modimp = modimp {modSubmods = fn $ modSubmods modimp}

-- |Update the map of resources of a module implementation.
updateModResources :: (Map Ident ResourceDef -> Map Ident ResourceDef) ->
                     ModuleImplementation -> ModuleImplementation
updateModResources fn modimp = modimp {modResources = fn $ modResources modimp}

-- |Update the map of proc definitions of a module implementation.
updateModProcs :: (Map Ident [ProcDef] -> Map Ident [ProcDef]) ->
                 ModuleImplementation -> ModuleImplementation
updateModProcs fn modimp = modimp {modProcs = fn $ modProcs modimp}

-- |Update the map of proc definitions of a module implementation.
updateModProcsM :: (Map Ident [ProcDef] -> Compiler (Map Ident [ProcDef])) ->
                 ModuleImplementation -> Compiler ModuleImplementation
updateModProcsM fn modimp = do
    procs' <- fn $ modProcs modimp
    return $ modimp {modProcs = procs'}

-- |Add a file to the set of foreign files used by the current module
addForeignImport :: Ident -> Compiler ()
addForeignImport objName = do
    let fl = objName -<.> objectExtension
    updateModImplementation
        (\imp ->
           imp { modForeignObjects = Set.insert fl $ modForeignObjects imp })

-- |Add a file to the set of foreign files used by the current module
addForeignLib :: Ident -> Compiler ()
addForeignLib lib = do
    let arg = "-l" ++ lib
    updateModImplementation
        (\imp ->
           imp { modForeignLibs = Set.insert arg $ modForeignLibs imp })


-- | Given a type spec, find its internal representation (a string),
--   if possible.
lookupTypeRepresentation :: TypeSpec -> Compiler (Maybe TypeRepresentation)
lookupTypeRepresentation AnyType = return $ Just defaultTypeRepresentation
lookupTypeRepresentation InvalidType = return Nothing
lookupTypeRepresentation TypeVariable{} =
    return $ Just defaultTypeRepresentation
lookupTypeRepresentation Representation{typeSpecRepresentation=rep} =
    return $ Just rep
lookupTypeRepresentation (TypeSpec modSpec name _) =
    lookupModuleRepresentation $ modSpec ++ [name]
lookupTypeRepresentation (HigherOrderType ProcModifiers{modifierDetism=detism} tfs) = do
    mbInReps <- sequenceRepFlowTypes ins
    mbOutReps <- sequenceRepFlowTypes outs
    return $ Func <$> mbInReps
                  <*> ((++ [Signed 1 | detism == SemiDet])
                  <$> mbOutReps)
  where
    ins = List.filter (flowsIn . typeFlowMode) tfs
    outs = List.filter (flowsOut . typeFlowMode) tfs
    sequenceRepFlowTypes = (sequence <$>) . mapM lookupTypeRepresentation
                                          . (typeFlowType <$>)


-- |Given a module spec, find its representation, if it is a type.
lookupModuleRepresentation :: ModSpec -> Compiler (Maybe TypeRepresentation)
lookupModuleRepresentation =
    getSpecModule "lookupModuleRepresentation" modTypeRep


-- |An identifier.
type Ident = String

-- |A variable name.
type VarName = Ident

-- |A proc name.
type ProcName = Ident

-- |A resource name.
type ResourceName = Ident

-- |A type variable name.
-- Real type variables represent type variables specified by the programmer;
-- faux type variables are generated by the compiler.
data TypeVarName
    = RealTypeVar Ident
    | FauxTypeVar Int
  deriving (Eq, Ord, Generic)

instance Show TypeVarName where
    show (RealTypeVar v) = v
    show (FauxTypeVar i) = show i

-- |A module specification, as a list of module names; module a.b.c would
--  be represented as ["a","b","c"].
type ModSpec = [Ident]


-- |Check that a module name component is valid (ie, does not contain invalid
-- characters).  Currently only period (.) and hash (#) are considered invalid.
validModuleName :: Ident -> Bool
validModuleName = not . any (`elem` ['.',specialChar])


-- |The uses one module makes of another; first the public imports,
--  then the privates.  Each is either Nothing, meaning all exported
--  names are imported, or Just a set of the specific names to import.
data ImportSpec = ImportSpec {
    importPublic::UnivSet Ident,
    importPrivate::UnivSet Ident
    } deriving (Show, Generic)


-- |Create an import spec to import the identifiers specified by the
--  first argument (or everything public if it is Nothing), either
--  publicly or privately, as specified by the second argument.
importSpec :: Maybe [Ident] -> Visibility -> ImportSpec
importSpec Nothing Public =
    ImportSpec UniversalSet  (FiniteSet Set.empty)
importSpec Nothing Private =
    ImportSpec (FiniteSet Set.empty) UniversalSet
importSpec (Just items) Public =
    ImportSpec (FiniteSet $ Set.fromList items) (FiniteSet Set.empty)
importSpec (Just items) Private =
    ImportSpec (FiniteSet Set.empty) (FiniteSet $ Set.fromList items)


-- |Merge two import specs to create a single one that imports
--  exactly what the two together specify.
combineImportSpecs :: ImportSpec -> ImportSpec -> ImportSpec
combineImportSpecs (ImportSpec pub1 priv1) (ImportSpec pub2 priv2) =
    ImportSpec (USet.union pub1 pub2) (USet.union priv1 priv2)


-- |Actually import the specified module into the current module.  The
-- ImportSpec says what to import.  This is called after dependencies
-- have been loaded and their imports have been handled.  The case of
-- mutual dependencies is handled by repeating this until a fixed point
-- is reached.
doImport :: ModSpec -> (ImportSpec, InterfaceHash) -> Compiler ()
doImport mod (imports, _) = do
    currMod <- getModuleSpec
    impl <- getModuleImplementationField id
    logAST $ "Handle importation from " ++ showModSpec mod ++
      " into " ++
      let modStr = showModSpec currMod
      in modStr ++ ":  " ++ showUse (27 + length modStr) mod imports
    fromIFace <- modInterface . trustFromJust "doImport"
                 <$> getLoadingModule mod
    let pubImports = importPublic imports
    let allImports = USet.union pubImports $ importPrivate imports
    let importedModsAssoc =
            (last mod,mod):
            Map.toAscList (importsSelected allImports $ pubSubmods fromIFace)
    importedTypesAssoc <- filterM (moduleIsType . snd) importedModsAssoc
    let importedResources = importsSelected allImports $ pubResources fromIFace
    let importedProcs = Map.map Map.keysSet
                            $ importsSelected allImports $ pubProcs fromIFace
    logAST $ "    importing types    : "
             ++ showModSpecs (snd <$> importedTypesAssoc)
    logAST $ "    importing resources: "
             ++ intercalate ", " (Map.keys importedResources)
    logAST $ "    importing procs    : "
             ++ intercalate ", " (showProcName <$> Map.keys importedProcs)
    -- XXX Must report error for imports of non-exported items
    let knownTypes = Map.unionWith Set.union (modKnownTypes impl)
                     $ Map.fromList
                     $ List.map (mapSnd Set.singleton) importedTypesAssoc
    let knownResources =
            Map.unionWith Set.union (modKnownResources impl) $
            Map.map Set.singleton importedResources
    let knownProcs = Map.unionWith Set.union (modKnownProcs impl) importedProcs
    -- Update what's visible in the module
    updateModImplementation (\imp -> imp { modKnownTypes = knownTypes,
                                           modKnownResources = knownResources,
                                           modKnownProcs = knownProcs })
    logAST $ "New exports from module " ++ showModSpec mod ++ ":"
    let exportedMods = importsSelected pubImports
                       $ Map.insert (last mod) mod $ pubSubmods fromIFace
    logAST $ "    modules  : " ++ showModSpecs (Map.elems exportedMods)
    let exportedResources = importsSelected pubImports $ pubResources fromIFace
    logAST $ "    resources: " ++ intercalate ", " (Map.keys exportedResources)
    let exportedProcs = importsSelected pubImports $ pubProcs fromIFace
    logAST $ "    procs    : " ++ intercalate ", " (Map.keys exportedProcs)
    updateModInterface
      (\i -> i {pubSubmods = Map.union (pubSubmods i) exportedMods,
                pubResources = Map.union (pubResources i) exportedResources,
                pubProcs = Map.unionWith Map.union (pubProcs i) exportedProcs })
    -- Update what's exported from the module
    return ()


-- |Import known types, resources, and procs from the specified module into the
-- current one.  This is used to give a nested submodule access to its parent's
-- members.  It's also used to give the executable module access to the main
-- module of the application.
importFromSupermodule :: ModSpec -> Compiler ()
importFromSupermodule modspec = do
    impl       <- getLoadedModuleImpln modspec
    kTypes     <- getModuleImplementationField modKnownTypes
    kResources <- getModuleImplementationField modKnownResources
    kProcs     <- getModuleImplementationField modKnownProcs
    let knownTypes = Map.unionWith Set.union (modKnownTypes impl) kTypes
    let knownResources =
            Map.unionWith Set.union (modKnownResources impl) kResources
    let knownProcs = Map.unionWith Set.union (modKnownProcs impl) kProcs
    updateModImplementation (\imp -> imp { modKnownTypes = knownTypes,
                                           modKnownResources = knownResources,
                                           modKnownProcs = knownProcs })


-- | Resolve a (possibly) relative module spec into an absolute one.  The
-- first argument is a possibly relative module spec and the second is an
-- absolute one which the first argument should be interpreted relative to.
resolveModule :: ModSpec -> ModSpec -> Maybe ModSpec
resolveModule ("^":_) [] = Nothing
resolveModule ("^":relspec) absspec@(_:_) =
    resolveModule' relspec $ init absspec
resolveModule modspec _ = Just modspec

resolveModule' :: ModSpec -> ModSpec -> Maybe ModSpec
resolveModule' [] spec = Just spec
resolveModule' ("^":relspec) absspec@(_:_) =
    resolveModule' relspec $ init absspec
resolveModule' relspec absspec = Just $ absspec ++ relspec

resolveModuleM :: ModSpec -> Compiler ModSpec
resolveModuleM mod = do
    currMod <- getModuleSpec
    case resolveModule mod currMod of
      Nothing -> do
        message Error ("unresolvable relative module spec '" ++
                        showModSpec mod ++ "'") Nothing
        return mod
      Just m -> return m


importsSelected :: UnivSet Ident -> Map Ident a -> Map Ident a
importsSelected imports items =
    Map.filterWithKey (\k _ -> USet.member k imports) items


-- | Pragmas that can be specified for a module
data Pragma = NoStd        -- ^ Don't import that standard library for this mod
   deriving (Eq,Ord,Generic)

instance Show Pragma where
    show NoStd = "no_standard_library"


-- |Specify a pragma for the current module
addPragma :: Pragma -> Compiler ()
addPragma prag =
    updateModImplementation
    (\imp -> imp { modPragmas = Set.insert prag $ modPragmas imp })


-- |A type definition, including the number of type parameters and an
--  optional source position.
data TypeDef = TypeDef {
    typeDefVis    :: Visibility,                  -- type visibility
    typeDefParams :: [Ident],                     -- the type parameters
    typeDefRepresentation :: Maybe TypeRepresentation,
                                                  -- low level representation
    typeDefMembers :: [Placed ProcProto],         -- high level representation
    typeDefMemberVis :: Visibility,               -- are members public?
    typeDefModifiers :: TypeModifiers,            -- type modifiers
    typeDefOptPos :: OptPos,                      -- source position of decl
    typeDefItems  :: [Item]                       -- other items in decl
    } deriving (Eq, Generic)


-- |A resource interface: everything a module needs to know to use
--  this resource.  Since a resource may be compound (composed of
--  other resources), this is basically a set of resource specs, each
--  with an associated type.
type ResourceIFace = Map ResourceSpec TypeSpec


resourceDefToIFace :: ResourceDef -> ResourceIFace
resourceDefToIFace = Map.map resourceType


-- |A resource definition.  Since a resource may be defined as a
--  collection of other resources, this is a set of resources (for
--  simple resources, this will be a singleton), each with type and
--  possibly an initial value.  There's also an optional source
-- position.
type ResourceDef = Map ResourceSpec ResourceImpln

data ResourceImpln =
    SimpleResource {
        resourceType::TypeSpec,
        resourceInit::Maybe (Placed Exp),
        resourcePos::OptPos
        } deriving (Generic, Eq)


-- | Return the initialised resources *defined* by the current module.
initialisedResources :: Compiler ResourceDef
initialisedResources = do
    currMod <- getModuleSpec
    localRes <- getModuleImplementationField modResources
    let localDefs = Map.filter (isJust . resourceInit) $ Map.unions localRes
    logAST $ "      local resources = " ++ show localRes
    logAST $ "    local initialised = " ++ show localDefs
    return localDefs


-- | Return the initialised resources *visible* to the current module.
initialisedVisibleResources :: Compiler ResourceDef
initialisedVisibleResources = do
    visableRes <- Set.toList . Set.unions . Map.elems
                 <$> getModuleImplementationField modKnownResources
    visibleDefs <- Map.filter (isJust . resourceInit) . Map.unions . catMaybes
               <$> mapM lookupResource visableRes
    logAST $ "    visible resources = " ++ show visableRes
    logAST $ "  visible initialised = " ++ show visibleDefs
    return visibleDefs


-- |A proc definition, including the ID, prototype, the body,
--  normalised to a list of primitives, and an optional source
--  position.
data ProcDef = ProcDef {
    procName :: ProcName,       -- ^the proc's name
    procProto :: ProcProto,     -- ^the proc's prototype
    procImpln :: ProcImpln,     -- ^the actual implementation
    procPos :: OptPos,          -- ^where this proc is defined
    procTmpCount :: Int,        -- ^the next temp variable number to use
    procCallSiteCount :: CallSiteID,
                                -- ^the next call site id to use
    procCallers :: Map ProcSpec Int,
                                -- ^callers to this proc from this mod in the
                                -- source code (before inlining) and the count
                                -- of calls for each caller
                                -- XXX We never actually use this map, we just
                                -- add up the call counts, so we might as well
                                -- keep just a count
    procVis :: Visibility,      -- ^what modules should be able to see this?
    procDetism :: Determinism,  -- ^can this proc fail?
    procInlining :: Inlining,   -- ^should we inline calls to this proc?
    procImpurity :: Impurity,   -- ^ Is this proc pure?
    procVariant :: ProcVariant, -- ^ How is this proc manifested in the source code
    procSuperproc :: SuperprocSpec,
                                -- ^the proc this should be part of, if any
    procVariableFlows :: Map PrimVarName GlobalFlows
                                -- ^ The currently known global flows of each
                                -- variable in this proc. If a variable is not
                                -- contained in the map, the flows are not
                                -- known, and can be assumed to be universal
}
             deriving (Eq, Generic)

-- | Takes in a monadic function that transforms a ProcDef, and a module spec
--   whose ProcDefs we apply the transforming function on.
transformModuleProcs :: (ProcDef -> Int -> Compiler ProcDef) -> ModSpec ->
                        Compiler ()
transformModuleProcs trans thisMod = do
    reenterModule thisMod
    -- (names, procs) <- :: StateT CompilerState IO ([Ident], [[ProcDef]])
    (names,procs) <- unzip <$>
                     getModuleImplementationField (Map.toList . modProcs)
    -- for each name we have a list of procdefs, so we must double map
    procs' <- mapM (zipWithM (flip trans) [0..]) procs
    updateImplementation
        (\imp -> imp { modProcs = Map.union
                                  (Map.fromList $ zip names procs')
                                  (modProcs imp) })
    reexitModule


-- | Return the LPVM-form proc body, if the proc has been compiled to LPVM
procBody :: ProcDef -> Maybe ProcBody
procBody def =
    case procImpln def of
        ProcDefSrc{}                     -> Nothing
        ProcDefPrim{procImplnBody=body}  -> Just body


-- | Return all the LPVM-form proc bodies available, including the main body and
-- all specialisations.  Anything that hasn't been compiled to LPVM is silently
-- omitted.
allProcBodies :: ProcDef -> [ProcBody]
allProcBodies def =
    case procImpln def of
        ProcDefSrc{}                     -> []
        ProcDefPrim{procImplnBody=body, procImplnSpeczBodies=specz} ->
             body : catMaybes (Map.elems specz)


-- |Whether this proc should definitely be inlined, either because the user said
-- to, or because we inferred it would be a good idea.
procInline :: ProcDef -> Bool
procInline = (==Inline) . procInlining


-- | What are the GlobalFLows of the given ProcSpec
getProcGlobalFlows :: ProcSpec -> Compiler GlobalFlows
getProcGlobalFlows pspec = do
    pDef <- getProcDef pspec
    case procImpln pDef of
      ProcDefSrc _ ->
            let ProcProto _ params resFlows = procProto pDef
                paramFlows
                    | any (isResourcefulHigherOrder . paramType . content) params
                    = UniversalSet
                    | otherwise
                    = emptyUnivSet
            in return $ (makeGlobalFlows [] resFlows){globalFlowsParams=paramFlows}
      ProcDefPrim _ (PrimProto _ _ gFlows) _ _ _ -> return gFlows


-- | How many static calls to this proc from the same module have we seen?  This
-- won't be correct for public procs.
procCallCount :: ProcDef -> Int
procCallCount proc = Map.foldr (+) 0 $ procCallers proc


-- | What is the Impurity of the given Prim?
primImpurity :: Prim -> Compiler Impurity
primImpurity (PrimCall _ pspec impurity _ _) = return impurity
primImpurity (PrimHigher _ (ArgClosure pspec _ _) impurity _)
    = max impurity . procImpurity <$> getProcDef pspec
primImpurity (PrimHigher _ ArgVar{argVarType=HigherOrderType
                    ProcModifiers{modifierImpurity=modimpurity} _} impurity _)
    = return $ max impurity modimpurity
primImpurity (PrimHigher _ fn _ _)
    = shouldnt $ "primImpurity of" ++ show fn
primImpurity (PrimForeign _ _ flags _)
    = return $ flagsImpurity flags


-- | Return the impurity level specified by the given foriegn flags list
flagsImpurity :: [String] -> Impurity
flagsImpurity = List.foldl flagImpurity Pure


-- | Gather the impurity of a flag
flagImpurity :: Impurity -> String -> Impurity
flagImpurity _ "impure"   = Impure
flagImpurity _ "semipure" = Semipure
flagImpurity _ "pure"     = PromisedPure
flagImpurity impurity _   = impurity


-- | Return the impurity level specified by the given foriegn flags list
flagsDetism :: [String] -> Determinism
flagsDetism = List.foldl flagDetism Det


-- | Gather the Determinism of a flag
flagDetism :: Determinism  -> String -> Determinism
flagDetism _ "terminal" = Terminal
flagDetism _ "failing"  = Failure
flagDetism _ "det"      = Det
flagDetism _ "semidet"  = SemiDet
flagDetism detism _     = detism


data ProcVariant
    = RegularProc
    | ConstructorProc ProcName
    | DeconstructorProc ProcName
    | GetterProc VarName TypeSpec
    | SetterProc VarName TypeSpec
    | GeneratedProc
    | AnonymousProc
    | ClosureProc ProcSpec
    deriving (Eq, Ord, Show, Generic)


-- |LLVM block structure allows many blocks per procedure, where blocks can
--  jump to one another in complex ways.  When converting our LPVM format
--  to blocks, we want to merge any proc that is only called from one proc,
--  and only called as a tail call, into its caller.  We determine this by
--  scanning every proc definition; this type is used to hold intermediate
--  and final subproc info for each proc.  SuperprocIs p means we have
--  seen only tail calls to this proc, and only from p.  NoSuperproc means
--  this proc is public, or we have seen calls from multiple callers, or in
--  positions.
data SuperprocSpec
    = NoSuperproc             -- ^Cannot be a subproc
    | AnySuperproc            -- ^Could be a subproc of any proc
    | SuperprocIs ProcSpec    -- ^May only be a subproc of specified proc
    deriving (Eq, Show, Generic)


-- |The appropriate initial SuperprocSpec given the proc's visibility
initSuperprocSpec :: Visibility -> SuperprocSpec
initSuperprocSpec vis = if isPublic vis then NoSuperproc else AnySuperproc


-- |How to dump a SuperprocSpec
showSuperProc :: SuperprocSpec -> String
showSuperProc NoSuperproc = ""
showSuperProc AnySuperproc = ""
showSuperProc (SuperprocIs super) = " (subproc of " ++ show super ++ ")"


-- |Maybe get the ProcSpec of a ClosureOf Proc via a ProcSpec
maybeGetClosureOf :: ProcSpec -> Compiler (Maybe ProcSpec)
maybeGetClosureOf pspec = do
    variant <- procVariant <$> getProcDef pspec
    return $ case variant of
        ClosureProc cls -> Just cls
        _ -> Nothing


-- |Check if a ProcSpec refers to a closure proc
isClosureProc :: ProcSpec -> Compiler Bool
isClosureProc pspec = isClosureVariant . procVariant <$> getProcDef pspec


isClosureVariant :: ProcVariant -> Bool
isClosureVariant (ClosureProc _) = True
isClosureVariant _               = False

isConstructorVariant :: ProcVariant -> Bool
isConstructorVariant (ConstructorProc _) = True
isConstructorVariant _                   = False


-- |A procedure definition body.  Initially, this is in a form similar
-- to what is read in from the source file.  As compilation procedes,
-- this is gradually refined and constrained, until it is converted
-- into a ProcBody, which is a clausal, logic programming form.
-- Finally it is turned into SSA form (LLVM).
data ProcImpln
    = ProcDefSrc [Placed Stmt]           -- ^defn in source-like form
    | ProcDefPrim {
        procImplnProcSpec :: ProcSpec,
        procImplnProto :: PrimProto,
        procImplnBody :: ProcBody,       -- ^defn in LPVM (clausal) form
        procImplnAnalysis :: ProcAnalysis,
        procImplnSpeczBodies :: SpeczProcBodies
    }
    deriving (Eq,Generic)


-- | Represents a set of globals flowing in and out.
data GlobalFlows
    = GlobalFlows {
        globalFlowsIn :: UnivSet GlobalInfo,
        -- ^ The set of globals that flow in
        globalFlowsOut :: UnivSet GlobalInfo,
        -- ^ The set of globals that flow out
        globalFlowsParams :: UnivSet ParameterID
        -- ^ The set of parameters (by ID) that effect the global flwos
    }
    deriving (Eq, Ord, Generic)


instance Show GlobalFlows where
    show (GlobalFlows ins outs params) =
        "<" ++ showUnivSet show ins
        ++ "; " ++ showUnivSet show outs
        ++ "; " ++ showUnivSet show params
        ++ ">"


-- | An empty set of GlobalFlows
emptyGlobalFlows :: GlobalFlows
emptyGlobalFlows = GlobalFlows emptyUnivSet emptyUnivSet emptyUnivSet


-- | The set of all GlobalFlows
univGlobalFlows :: GlobalFlows
univGlobalFlows = GlobalFlows UniversalSet UniversalSet UniversalSet


-- | Given a list of Types and a set of ResourceFlowSpecs, make a GlobalFlows.
-- If any of the TypeSpecs are resourceful higher order, this is the
-- univGlobalFlows, otherwise this is derived from the resources and flows.
--
-- In the case we have a higher order resourceful argument, we may not know
-- exactly which global variables flow into or out of a procedure, and as such
-- we take a conservative approach and assume all do.
makeGlobalFlows :: [(ParameterID, PrimParam)] -> [ResourceFlowSpec] -> GlobalFlows
makeGlobalFlows params resFlows =
<<<<<<< HEAD
    Set.fold addGlobalResourceFlows
=======
    List.foldr addGlobalResourceFlows 
>>>>>>> 085c4639
        (emptyGlobalFlows{globalFlowsParams=pFlows}) resFlows
  where
    pFlows = FiniteSet $ Set.fromList $ catMaybes $ List.map (uncurry paramFlow) params
    paramFlow i PrimParam{primParamName=name, primParamType=ty, primParamFlow=flow}
        | isInputFlow flow && (isResourcefulHigherOrder ||| genericType) ty
        = Just i
        | otherwise = Nothing


-- |Add flows associated with a given resource to a set of GlobalFlows
addGlobalResourceFlows :: ResourceFlowSpec -> GlobalFlows -> GlobalFlows
addGlobalResourceFlows (ResourceFlowSpec res flow) gFlows
    | isSpecialResource res = gFlows
    | otherwise = List.foldr (addGlobalFlow (GlobalResource res)) gFlows
                $ [FlowIn | flowsIn flow] ++ [FlowOut | flowsOut flow]


-- | Add a GlobalInfo to the set of global flows associated with the given flow
addGlobalFlow :: GlobalInfo -> PrimFlow -> GlobalFlows -> GlobalFlows
addGlobalFlow info FlowIn gFlows@GlobalFlows{globalFlowsIn=ins}
    = gFlows{globalFlowsIn=USet.insert info ins}
addGlobalFlow info FlowOut gFlows@GlobalFlows{globalFlowsOut=outs}
    = gFlows{globalFlowsOut=USet.insert info outs}
-- global flows don't use this flow type
addGlobalFlow info FlowOutByReference gFlows = gFlows
addGlobalFlow info FlowTakeReference gFlows = gFlows

-- | Test if the given flow of a global exists in the global flow set
hasGlobalFlow :: GlobalFlows -> PrimFlow -> GlobalInfo -> Bool
hasGlobalFlow gFlows@GlobalFlows{globalFlowsParams=params} _ _
    | not (USet.isEmpty params) = True
hasGlobalFlow GlobalFlows{globalFlowsIn=ins, globalFlowsOut=outs} flow info
    | isInputFlow flow
    = USet.member info ins
    | otherwise
    = USet.member info outs


-- | Take the union of the sets of two global flows
globalFlowsUnion :: GlobalFlows -> GlobalFlows -> GlobalFlows
globalFlowsUnion (GlobalFlows ins1 outs1 params1) (GlobalFlows ins2 outs2 params2)
    = GlobalFlows
        (USet.union ins1 ins2)
        (USet.union outs1 outs2)
        (USet.union params1 params2)

globalFlowsUnions :: [GlobalFlows] -> GlobalFlows
globalFlowsUnions = List.foldr globalFlowsUnion emptyGlobalFlows


-- | Take the intersection of the sets of two global flows
globalFlowsIntersection :: GlobalFlows -> GlobalFlows -> GlobalFlows
globalFlowsIntersection (GlobalFlows ins1 outs1 params1)
                        (GlobalFlows ins2 outs2 params2)
    = GlobalFlows
        (USet.intersection ins1 ins2)
        (USet.intersection outs1 outs2)
        (USet.intersection params1 params2)


-- |An ID for a parameter of a proc
type ParameterID = Int


-- |Convert "ParameterID" to "PrimVarName"
parameterIDToVarName :: PrimProto -> ParameterID -> PrimVarName
parameterIDToVarName proto paramID =
    let params = primProtoParams proto in
    primParamName (params !! paramID)


-- |Convert "PrimVarName" to "ParameterID"
parameterVarNameToID :: PrimProto -> PrimVarName -> ParameterID
parameterVarNameToID proto varName =
    let params = primProtoParams proto in
    let idx = List.findIndex ((== varName) . primParamName) params in
    trustFromJust "parameterVarNameToID" idx


-- |Used for describing a specific specialized version
-- Removing one "CallProperty" should only make the specialization a bit
-- more general and shouldn't break it. ie. the empty set signifies no
-- specialization and should be valid for all call site.
type SpeczVersion = Set CallProperty


-- "SpeczVersion" for the general(standard) version.
generalVersion :: SpeczVersion
generalVersion = Set.empty


-- |Each one represents some additional information about the specialization.
data CallProperty
-- "NonAliasedParam v1" is used for global CTGC, it means that the argument
-- passed to parameter v1 is nonaliased.
    = NonAliasedParam ParameterID
    -- Remove the placeholder below and add more items when adding new
    -- specializations. The placeholder is used to avoid overlapping-patterns
    -- warning as well as the suggestion of using newtype instead of data from
    -- linter.
    | CallPropertyPlaceholder
    deriving (Eq, Ord, Show, Generic)

-- XXX Those should be put in "BinaryFactory.hs". However we need to compute the
-- hash of "SpeczVersion" in "AST.hs".
instance Data.Binary.Binary CallProperty


-- |Convert a "SpeczVersion" to a string as part of the proc identifier.
-- It's first 40 bits (out of 160 bits) of the sha1 hash. Collision will be
-- detected in "Blocks.hs".
speczVersionToId :: SpeczVersion -> String
speczVersionToId = List.take 10 . show . sha1 . Data.Binary.encode
    where
        sha1 :: BL.ByteString -> Digest SHA1
        sha1 = hashlazy


-- | A map contains different specialization versions.
-- The key is the id of each version and the value is the
-- actual implementation. A procBody can be "Nothing" when it's required but
-- haven't been generated. All procBody will be generated before converting to
-- llvm code.
type SpeczProcBodies = Map SpeczVersion (Maybe ProcBody)


-- | Use to record the alias relation between arguments of a procedure.
type AliasMap = DisjointSet PrimVarName


-- | a synonym function to hide the impletation of how unionfind is printed
showAliasMap :: AliasMap -> String
showAliasMap aliasMap = show $ aliasMapToAliasPairs aliasMap


-- | a synonym function to hide the impletation of how unionfind is converted to
-- alias pairs
aliasMapToAliasPairs :: AliasMap -> [(PrimVarName, PrimVarName)]
aliasMapToAliasPairs aliasMap = Set.toList $ dsToTransitivePairs aliasMap


-- |Infomation about specialization versions the current proc directly uses.
-- It's a mapping from call sites to the callee's "ProcSpec" and a set of
-- "CallSiteProperty".
-- For a given specialization version of the current proc, this info should be
-- enough to compute all specz versions it required. A sample case is
-- "expandSpeczVersionsAlias" in "Transform.hs".
type MultiSpeczDepInfo =
        Map CallSiteID (ProcSpec, Set CallSiteProperty)


-- |Specific items for "MultiSpeczDepInfo", it describing the information about
-- the related call site.
data CallSiteProperty
    -- "NonAliasedParamCond calleeParam [callerParam]" is used for global CTGC.
    -- eg. NonAliasedParamCond v1 [v2, v3] means that if the paramenters v2, v3
    -- of the caller proc is nonaliased, then the parameter v1 of the callee is
    -- nonaliased and we could specialize it.
    = NonAliasedParamCond ParameterID [ParameterID]
    -- Refer to `CallProperty` for information regarding this placeholder
    | CallSitePropertyPlaceholder
    deriving (Eq, Generic, Ord, Show)


-- |Describing the interestingness of a proc. if something is interesting, that
-- means if we could provide some information about that thing, then we can
-- generate more specialized code.
data InterestingCallProperty
    -- "InterestingUnaliased v" means that if parameter v is known as unaliased,
    -- then we can make use of it.
    = InterestingUnaliased ParameterID
    -- Refer to `CallProperty` for information regarding this placeholder
    | InterestingCallPropertyPlaceholder
    deriving (Eq, Generic, Ord, Show)


-- | Stores whatever analysis results we infer about a proc definition.
data ProcAnalysis = ProcAnalysis {
    procArgAliasMap               :: AliasMap,
    procInterestingCallProperties :: Set InterestingCallProperty,
    procMultiSpeczDepInfo         :: MultiSpeczDepInfo
} deriving (Eq,Generic)


-- | The empty ProcAnalysis
emptyProcAnalysis :: ProcAnalysis
emptyProcAnalysis = ProcAnalysis emptyDS Set.empty Map.empty


isCompiled :: ProcImpln -> Bool
isCompiled ProcDefPrim {} = True
isCompiled (ProcDefSrc _) = False

instance Show ProcImpln where
    show (ProcDefSrc stmts) = showBody 4 stmts
    show (ProcDefPrim pSpec proto body analysis speczVersions) =
        let speczBodies = Map.toList speczVersions
                |> List.map (\(ver, body) ->
                        "\n [" ++ speczVersionToId ver ++ "] "
                        ++ show (Set.toList ver) ++ " :"
                        ++ case body of
                            Nothing -> " Missing"
                            Just body -> showBlock 4 body)
                |> intercalate "\n"
        in  show pSpec ++ "\n" ++ show proto ++ ":"
                    ++ show analysis
                    ++ showBlock 4 body ++ speczBodies


instance Show ProcAnalysis where
    show (ProcAnalysis aliasMap interestingCallProperties multiSpeczDepInfo) =
        let multiSpeczDepInfo' = Map.toList multiSpeczDepInfo
                |> List.filter (not . List.null . snd)
        in
        "\n  AliasPairs: " ++ showAliasMap aliasMap
        ++ "\n  InterestingCallProperties: "
        ++ show (Set.toAscList interestingCallProperties)
        ++ if List.null multiSpeczDepInfo'
            then ""
            else "\n  MultiSpeczDepInfo: " ++ show multiSpeczDepInfo'



-- |A Primitve procedure body.  In principle, a body is a set of clauses, each
-- possibly containg some guards.  Each guard is a test that succeeds
-- iff the specified variable holds the specified value.  For each
-- guard in a clause, it is required that there are other clauses that
-- are identical up to that guard, and specify each of the other
-- possible values for that variable.  This ensures that the clauses
-- are exhaustive.  It is also required that any two clauses contain
-- guards specifying distinct values, up to which the two clauses are
-- identical.  This ensures the set of clauses is mutually exclusive.
--
-- In practice, we adopt a structure that ensures these constraints,
-- and avoids duplicating the initial code that is common to a number
-- of claues.  Thus a procedure body contains a list of primitives
-- (the common code) followed by a fork, where the code splits into
-- multiple different clauses, one for each possible value of a
-- specified unsigned integer variable.  If the value of the variable
-- is equal or greater than the number of clauses, behaviour is
-- undefined.  To allow clauses to support multiple guards, each of
-- the clauses is itself a procedure body.

data ProcBody = ProcBody {
      bodyPrims::[Placed Prim],
      bodyFork::PrimFork}
              deriving (Eq, Show, Generic)

-- | A primitive switch.  This only appears at the end of a ProcBody.
-- This specifies that if forkVar is 0, the first body in forkBodies
-- should be executed; if it's 1, the second body should be executed, and
-- so on.  If it's greater or equal to the length of the list, the last
-- body should be executed.  The forkVar is always treated as an unsigned
-- integer type.  If forkVarLast is True, then this is the last occurrence
-- of that variable.
data PrimFork =
    NoFork |
    PrimFork {
      forkVar::PrimVarName,     -- ^The variable that selects branch to take
      forkVarType::TypeSpec,    -- ^The Wybe type of the forkVar
      forkVarLast::Bool,        -- ^Is this the last occurrence of forkVar
      forkBodies::[ProcBody],   -- ^one branch for each value of forkVar
      forkDefault::Maybe ProcBody -- ^branch to take if forkVar is out of range
    }
    deriving (Eq, Show, Generic)


data LLBlock = LLBlock {
    llInstrs::[LLInstr],
    llTerm::LLTerm
    } deriving (Eq, Show)


data LLInstr = LLNop
  -- LLInstr {
  --   llTarget::Maybe PrimVarName,
  --   llOpr::[String],
  --   llOperands::[(PrimVar,PrimType)]
             deriving (Eq, Show)


data LLTerm = TermNop
            deriving (Eq, Show)

-- |The variable name for the temporary variable whose number is given.
mkTempName :: Int -> String
mkTempName ctr = specialName2 "tmp" $ show ctr

-- |Make a default LLBlock
defaultBlock :: LLBlock
defaultBlock =  LLBlock { llInstrs = [], llTerm = TermNop }


-- |Fold over a list of statements in a pre-order left-to-right traversal.
-- Takes two folding functions, one for statements and one for expressions.
foldStmts :: (a -> Stmt -> OptPos -> a) -> (a -> Exp -> OptPos -> a) -> a
          -> [Placed Stmt] -> a
foldStmts sfn efn = List.foldl (placedApply . foldStmt sfn efn)


-- |Fold over the specified statement and all the statements nested within it,
-- in a pre-order left-to-right traversal. Takes two folding functions, one for
-- statements and one for expressions.
foldStmt :: (a -> Stmt -> OptPos -> a) -> (a -> Exp -> OptPos -> a) -> a
         -> Stmt -> OptPos -> a
foldStmt sfn efn val stmt pos = foldStmt' sfn efn (sfn val stmt pos) stmt pos


-- |Fold over all the statements nested within the given statement,
-- but not the statement itself, in a pre-order left-to-right traversal.
-- Takes two folding functions, one for statements and one for expressions.
foldStmt' :: (a -> Stmt -> OptPos -> a) -> (a -> Exp -> OptPos -> a) -> a
          -> Stmt -> OptPos -> a
foldStmt' sfn efn val (ProcCall (First _ _ _) _ _ args) pos =
    foldExps sfn efn pos val args
foldStmt' sfn efn val (ProcCall (Higher fn) _ _ args) pos =
    foldExps sfn efn pos val (fn:args)
foldStmt' sfn efn val (ForeignCall _ _ _ args) pos =
    foldExps sfn efn pos val args
foldStmt' sfn efn val (Cond tst thn els _ _ _) pos = val4
    where val2 = defaultPlacedApply (foldStmt sfn efn val) pos tst
          val3 = foldStmts sfn efn val2 thn
          val4 = foldStmts sfn efn val3 els
foldStmt' sfn efn val (Case exp cases deflt) pos = val4
    where val2 = defaultPlacedApply (foldExp sfn efn val) pos exp
          val3 = List.foldl (foldCase sfn efn) val2 cases
          val4 = maybe val3 (foldStmts sfn efn val3) deflt
foldStmt' sfn efn val (And stmts) pos = foldStmts sfn efn val stmts
foldStmt' sfn efn val (Or stmts _ _) pos = foldStmts sfn efn val stmts
foldStmt' sfn efn val (Not negated) pos =
    defaultPlacedApply (foldStmt sfn efn val) pos negated
foldStmt' sfn efn val (TestBool exp) pos = foldExp sfn efn val exp Nothing
foldStmt' _   _   val Nop pos = val
foldStmt' _   _   val Fail pos = val
foldStmt' sfn efn val (Loop body _ _) pos = foldStmts sfn efn val body
foldStmt' sfn efn val (UseResources _ _ body) pos = foldStmts sfn efn val body
foldStmt' sfn efn val (For generators body) pos = val3
    where val1 = foldExps sfn efn pos val  $ loopVar . content <$> generators
          val2 = foldExps sfn efn pos val1 $ genExp  . content <$> generators
          val3 = foldStmts sfn efn val2 body
foldStmt' _ _ val Break pos = val
foldStmt' _ _ val Next pos = val


-- |Fold over a list of expressions in a pre-order left-to-right traversal.
-- Takes two folding functions, one for statements and one for expressions, plus
-- the position of the outer expression, to be used if the inner expression
-- doesn't have a position.
foldExps :: (a -> Stmt -> OptPos -> a) -> (a -> Exp -> OptPos -> a) -> OptPos
         -> a -> [Placed Exp] -> a
foldExps sfn efn pos =
    List.foldl (\acc pexp -> defaultPlacedApply (foldExp sfn efn acc) pos pexp)


-- |Fold over an expression and all its subexpressions, in a pre-order
-- left-to-right traversal.  Takes two folding functions, one for statements and
-- one for expressions.
foldExp :: (a -> Stmt -> OptPos -> a) -> (a -> Exp -> OptPos -> a) -> a
        -> Exp -> OptPos -> a
foldExp sfn efn val exp pos = foldExp' sfn efn (efn val exp pos) exp pos


-- |Fold over all the subexpressions of the given expression, but not the
-- expression itself, in a pre-order left-to-right traversal.
-- Takes two folding functions, one for statements and one for expressions.
foldExp' :: (a -> Stmt -> OptPos -> a) -> (a -> Exp -> OptPos -> a) -> a
         -> Exp -> OptPos -> a
foldExp' _   _   val IntValue{} pos = val
foldExp' _   _   val FloatValue{} pos = val
foldExp' _   _   val StringValue{} pos = val
foldExp' _   _   val CharValue{} pos = val
foldExp' _   _   val Var{} pos = val
foldExp' _   _   val FailExpr pos = val
foldExp' _   _   val (Global _) pos = val
foldExp' sfn efn val (Closure _ es) pos = foldExps sfn efn pos val es
foldExp' sfn efn val (AnonProc _ _ pstmts _ _) pos = foldStmts sfn efn val pstmts
foldExp' sfn efn val (AnonFunc exp) _ = placedApply (foldExp sfn efn val) exp
foldExp' sfn efn val (Typed exp _ _) pos = foldExp sfn efn val exp pos
foldExp' _   _   val AnonParamVar{} pos = val
foldExp' sfn efn val (Where stmts exp) pos =
    let val1 = foldStmts sfn efn val stmts
    in  defaultPlacedApply (foldExp sfn efn val1) pos exp
foldExp' sfn efn val (DisjExp e1 e2) pos =
    defaultPlacedApply (foldExp sfn efn (defaultPlacedApply (foldExp sfn efn val) pos e1)) pos e2
foldExp' sfn efn val (CondExp stmt e1 e2) pos =
    let val1 = defaultPlacedApply (foldStmt sfn efn val) pos stmt
        val2 = placedApply (foldExp sfn efn val1) e1
    in         defaultPlacedApply (foldExp sfn efn val2) pos e2
foldExp' sfn efn val (Fncall _ _ _ exps) pos = foldExps sfn efn pos val exps
foldExp' sfn efn val (ForeignFn _ _ _ exps) pos = foldExps sfn efn pos val exps
foldExp' sfn efn val (CaseExp exp cases deflt) pos =
    let val1 = defaultPlacedApply (foldExp sfn efn val) pos exp
        val2 = List.foldl (foldCaseExp sfn efn) val1 cases
    in maybe val2 (defaultPlacedApply (foldExp sfn efn val2) pos) deflt

-- | Fold over the cases in a case statement
foldCase :: (a -> Stmt -> OptPos -> a) -> (a -> Exp -> OptPos -> a) -> a
         -> (Placed Exp,[Placed Stmt]) -> a
foldCase sfn efn val (pexp, body) =
    foldStmts sfn efn (placedApply (foldExp sfn efn val) pexp) body


-- | Fold over the cases in a case expression
foldCaseExp :: (a -> Stmt -> OptPos -> a) -> (a -> Exp -> OptPos -> a)
            -> a -> (Placed Exp,Placed Exp) -> a
foldCaseExp sfn efn val (pexp, pval) =
    placedApply (foldExp sfn efn (placedApply (foldExp sfn efn val) pexp)) pval

-- |Fold over a ProcBody applying the primFn to each Prim, and
-- combining the results for a sequence of Prims with the abConj
-- function, and combining the results for the arms of a fork with the
-- abDisj function.  The first argument to the abstract primitive
-- operation is a boolean indicating whether the primitive is the last
-- one in the clause.
foldBodyPrims :: (Bool -> Prim -> a -> a) -> a ->
                 (a -> a -> a) -> ProcBody -> a
foldBodyPrims primFn emptyConj abDisj (ProcBody pprims fork) =
    let final  = fork == NoFork
        common = List.foldl
                 (\a tl -> case tl of
                     []       -> a
                     (pp:pps) -> primFn (final && List.null pps) (content pp) a)
                 emptyConj $ tails pprims
    in case fork of
      NoFork -> common
      PrimFork _ _ _ [] _ -> shouldnt "empty clause list in a PrimFork"
      PrimFork _ _ _ (body:bodies) deflt ->
          List.foldl (\a b -> abDisj a $ foldBodyPrims primFn common abDisj b)
                (foldBodyPrims primFn common abDisj body)
                $ bodies ++ maybeToList deflt


-- |Similar to foldBodyPrims, except that it assumes that abstract
-- conjunction distributes over abstract disjunction.  It also ensures
-- that each primitive in the body is abstracted only once by
-- respecting the tree structure of a ProcBody.  The common prims in
-- the body are processed first; then each alternative in the fork is
-- processed, the results are combined with abstract disjunction, and
-- this result is combined with abstraction of the body prims using
-- the abstract conjunction operation.
foldBodyDistrib :: (Bool -> Prim -> a -> a) -> a -> (a -> a -> a) ->
                 (a -> a -> a) -> ProcBody -> a
foldBodyDistrib primFn emptyConj abDisj abConj (ProcBody pprims fork) =
    let final  = fork == NoFork
        common = List.foldl
                 (\a tl -> case tl of
                     []       -> a
                     (pp:pps) -> primFn (final && List.null pps) (content pp) a)
                 emptyConj $ tails pprims
    in case fork of
      NoFork -> common
      PrimFork _ _ _ [] _ -> shouldnt "empty clause list in a PrimFork"
      PrimFork _ _ _ (body:bodies) deflt ->
        abConj common $
        List.foldl (\a b -> abDisj a $ foldBodyDistrib primFn common abDisj abConj b)
        (foldBodyPrims primFn common abDisj body)
        $ bodies ++ maybeToList deflt


-- |Traverse a ProcBody applying a monadic primFn to every Prim and applying a
-- monadic argFn to every arg.  This code does nothing to track where the
-- Prims and PrimArgs appear.
mapLPVMBodyM :: Monad m => (Prim -> m ()) -> (PrimArg -> m ()) -> ProcBody
             -> m ()
mapLPVMBodyM primFn argFn (ProcBody pprims fork) = do
    mapM_ (mapSinglePrimM primFn argFn . content) pprims
    case fork of
        NoFork -> return ()
        (PrimFork _ _ _ bodies deflt) -> do
            mapM_ (mapLPVMBodyM primFn argFn) bodies
            maybe (return ()) (mapLPVMBodyM primFn argFn) deflt


-- |Handle a single Prim for mapLPVMBodyM doing the needful.
mapSinglePrimM :: Monad m => (Prim -> m ()) -> (PrimArg -> m ()) -> Prim -> m ()
mapSinglePrimM primFn argFn prim = do
    primFn prim
    case prim of
        PrimForeign _ _ _ args -> mapM_ (mapSinglePrimArgM primFn argFn) args
        PrimCall _ _ _ args _  -> mapM_ (mapSinglePrimArgM primFn argFn) args
        PrimHigher _ fn _ args -> do
            mapSinglePrimArgM primFn argFn fn
            mapM_ (mapSinglePrimArgM primFn argFn) args


-- |Handle a single PrimArg for mapLPVMBodyM doing the needful.
mapSinglePrimArgM :: Monad m => (Prim -> m ()) -> (PrimArg -> m ()) -> PrimArg
                  -> m ()
mapSinglePrimArgM primFn argFn arg = do
    argFn arg
    case arg of
        ArgClosure _ args _ ->
            mapM_ (mapSinglePrimArgM primFn argFn) args
        _ -> return ()


-- |Info about a proc call, including the ID, prototype, and an
--  optional source position.
data ProcSpec = ProcSpec {
      procSpecMod :: ModSpec,
      procSpecName :: ProcName,
      procSpecID :: ProcID,
      procSpeczVersion :: SpeczVersion}
                deriving (Eq,Ord,Generic)

instance Show ProcSpec where
    show (ProcSpec mod name pid speczId) =
        showModSpec mod ++ "." ++ name ++ "<" ++ show pid ++ ">"
                ++ if speczId == generalVersion
                   then ""
                   else "[" ++ speczVersionToId speczId ++ "]"

-- |An ID for a proc.
type ProcID = Int

-- |A type specification:  the type name and type parameters.  Also could be
--  AnyType or InvalidType, the top and bottom of the type lattice,
--  respectively.  Finally, it could be a type variable, which can have
--  different representations, so the whole type is parametric in the type of
--  type variables.
data TypeSpec = TypeSpec {
    typeMod::ModSpec,
    typeName::Ident,
    typeParams::[TypeSpec]
    }
    | HigherOrderType {
        higherTypeModifiers::ProcModifiers,
        higherTypeParams::[TypeFlow]
    }
    | TypeVariable { typeVariableName :: TypeVarName }
    | Representation { typeSpecRepresentation :: TypeRepresentation }
    -- the top or bottom of the type lattice, respectively
    | AnyType | InvalidType
              deriving (Eq,Ord,Generic)

-- |Return the set of type variables appearing (recursively) in a TypeSpec.
typeVarSet :: TypeSpec -> Set TypeVarName
typeVarSet TypeSpec{typeParams=params}
    = List.foldr (Set.union . typeVarSet) Set.empty params
typeVarSet HigherOrderType{higherTypeParams=params}
    = List.foldr ((Set.union . typeVarSet) . typeFlowType) Set.empty params
typeVarSet (TypeVariable v) = Set.singleton v
typeVarSet Representation{} = Set.empty
typeVarSet AnyType = Set.empty
typeVarSet InvalidType = Set.empty

genericType :: TypeSpec -> Bool
genericType TypeSpec{typeParams=params} = any genericType params
genericType HigherOrderType{higherTypeParams=params}
    = any (genericType . typeFlowType) params
genericType TypeVariable{}   = True
genericType Representation{} = False
genericType AnyType          = False
genericType InvalidType      = False


-- |Return true if the type is a higher order type or a parameter is a higher
-- order type
higherOrderType :: TypeSpec -> Bool
higherOrderType TypeSpec{typeParams=params} = any higherOrderType params
higherOrderType HigherOrderType{} = True
higherOrderType TypeVariable{}   = False
higherOrderType Representation{} = False
higherOrderType AnyType          = False
higherOrderType InvalidType      = False


-- |Return true if the given type spec is a HigherOrderType
isHigherOrder :: TypeSpec -> Bool
isHigherOrder HigherOrderType{} = True
isHigherOrder _                 = False


-- |Return true if the given type contains a HigherOrderType that is resourceful
isResourcefulHigherOrder :: TypeSpec -> Bool
isResourcefulHigherOrder (HigherOrderType ProcModifiers{modifierResourceful=resful} tfs) =
    resful || any isResourcefulHigherOrder (typeFlowType <$> tfs)
isResourcefulHigherOrder (TypeSpec _ _ tys) =
    any isResourcefulHigherOrder tys
isResourcefulHigherOrder _ = False


-- | Return the module of the specified type, if it has one.
typeModule :: TypeSpec -> Maybe ModSpec
typeModule (TypeSpec mod name _) = Just $ mod ++ [name]
typeModule HigherOrderType{}     = Nothing
typeModule TypeVariable{}        = Nothing
typeModule Representation{}      = Nothing
typeModule AnyType               = Nothing
typeModule InvalidType           = Nothing


-- |This type keeps track of the types of source variables.
type VarDict = Map VarName TypeSpec


data ResourceSpec = ResourceSpec {
    resourceMod::ModSpec,
    resourceName::ResourceName
    } deriving (Eq, Ord, Generic)

instance Show ResourceSpec where
    show (ResourceSpec mod name) =
        maybeModPrefix mod ++ name

data ResourceFlowSpec = ResourceFlowSpec {
    resourceFlowRes::ResourceSpec,
    resourceFlowFlow::FlowDirection
    } deriving (Eq, Ord, Generic)

instance Show ResourceFlowSpec where
    show (ResourceFlowSpec resource dir) =
        flowPrefix dir ++ show resource


-- |A manifest constant.
data Constant = Int Int
              | Float Double
              | Char Char
              | String String
                deriving (Show,Eq)

-- |A proc or func prototype, including name and formal parameters.
data ProcProto = ProcProto {
    procProtoName::ProcName,
    procProtoParams::[Placed Param],
    procProtoResources::[ResourceFlowSpec]
    } deriving (Eq, Generic)


-- |A proc prototype, including name and formal parameters.
data PrimProto = PrimProto {
    primProtoName::ProcName,
    primProtoParams::[PrimParam],
    primProtoGlobalFlows::GlobalFlows
    } deriving (Eq, Generic)


instance Show PrimProto where
    show (PrimProto name params gFlows) =
        name ++ "(" ++ intercalate ", " (List.map show params) ++ ")"
             ++ show gFlows


-- |A formal parameter, including name, type, and flow direction.
data Param = Param {
    paramName::VarName,
    paramType::TypeSpec,
    paramFlow::FlowDirection,
    paramFlowType::ArgFlowType
    } deriving (Eq, Ord, Generic)


-- |The type and mode (flow) of a single argument or parameter
data TypeFlow = TypeFlow {
  typeFlowType :: TypeSpec,
  typeFlowMode :: FlowDirection
  } deriving (Eq, Ord, Generic)

instance Show TypeFlow where
    show (TypeFlow ty fl) = flowPrefix fl ++ show ty


-- |A formal parameter, including name, type, and flow direction.
data PrimParam = PrimParam {
    primParamName::PrimVarName,
    primParamType::TypeSpec,
    primParamFlow::PrimFlow,
    primParamFlowType::ArgFlowType,
    primParamInfo::ParamInfo        -- ^What we've inferred about this param
    } deriving (Eq, Generic)


-- |Info inferred about a single proc parameter
data ParamInfo = ParamInfo {
        paramInfoUnneeded :: Bool, -- ^Can this parameter be eliminated?
        paramInfoGlobalFlows :: GlobalFlows
    } deriving (Eq,Generic)

-- |A dataflow direction:  in, out, both, or neither.
data FlowDirection = ParamIn | ParamOut | ParamInOut
                   deriving (Show,Eq,Ord,Generic)

-- | A printable version of a flow direction
showFlowName :: FlowDirection -> String
showFlowName ParamIn    = "input"
showFlowName ParamOut   = "output (?)"
showFlowName ParamInOut = "in/output (!)"

-- |A primitive dataflow direction
data PrimFlow =
    --  in or out
    FlowIn | FlowOut
    -- Two "special" flows used to improve last-call optimization. Users cannot
    -- (at present) manually refer to these flows. FlowOutByReference denotes an
    -- argument that is notionally an output, but is actually passed as an input
    -- reference to the place to write the output.  FlowTakeReference is
    -- notionally an input, but is actually passed as an output of a pointer to
    -- the place to write the input when it becomes available.  These flows are
    -- generated in the LastCallAnalysis module, and the transformation is
    -- explained there.
    | FlowOutByReference | FlowTakeReference
                   deriving (Show,Eq,Ord,Generic)


-- |Set the type of the given Param
setParamType :: TypeSpec -> Param -> Param
setParamType t p = p{paramType=t}

paramIsResourceful :: Param -> Bool
paramIsResourceful (Param _ ty _ _) = isResourcefulHigherOrder ty


-- |Set the type of the given PrimParam
setPrimParamType :: TypeSpec -> PrimParam -> PrimParam
setPrimParamType t p = p{primParamType=t}


-- |Return the TypeSpec and FlowDirection of a Param
paramTypeFlow :: Param -> TypeFlow
paramTypeFlow Param{paramType=ty, paramFlow=fl} = TypeFlow ty fl


-- |Return the TypeSpec and FlowDirection of a PrimParam
primParamTypeFlow :: PrimParam -> TypeFlow
primParamTypeFlow PrimParam{primParamType=ty, primParamFlow=fl}
    = TypeFlow ty $ primFlowToFlowDir fl


-- |Set the ArgFlowType of the given Param
setParamArgFlowType :: ArgFlowType -> Param -> Param
setParamArgFlowType ft p = p{paramFlowType=ft}


-- |Convert a Param to a Var
paramToVar :: Param -> Placed Exp
paramToVar (Param n t f ft)
    = Unplaced $ Typed (Var n f ft) t Nothing


-- |Convert a PrimParam to a PrimArg
primParamToArg :: PrimParam -> PrimArg
primParamToArg (PrimParam nm ty fl ft _) = ArgVar nm ty fl ft False


-- |Set the TypeSpec of a given TypeFlow
setTypeFlowType :: TypeSpec -> TypeFlow -> TypeFlow
setTypeFlowType t tf = tf{typeFlowType=t}

-- |Return the TypeSpec and FlowDirection of a TypeFlow
unzipTypeFlow :: TypeFlow -> (TypeSpec, FlowDirection)
unzipTypeFlow (TypeFlow ty flow) = (ty, flow)


-- |Return the TypeSpecs and FlowDirections of a list of TypeFlows
unzipTypeFlows :: [TypeFlow] -> ([TypeSpec], [FlowDirection])
unzipTypeFlows = unzip . (unzipTypeFlow <$>)


-- |Does the specified flow direction flow in?
flowsIn :: FlowDirection -> Bool
flowsIn ParamIn    = True
flowsIn ParamOut   = False
flowsIn ParamInOut = True


-- |Does the specified flow direction flow out?
flowsOut :: FlowDirection -> Bool
flowsOut ParamIn = False
flowsOut ParamOut = True
flowsOut ParamInOut = True


-- |Translate a PrimFlow to a corresponding FlowDirection
primFlowToFlowDir :: PrimFlow -> FlowDirection
primFlowToFlowDir FlowIn  = ParamIn
primFlowToFlowDir FlowOut = ParamOut
primFlowToFlowDir FlowOutByReference = ParamOut
primFlowToFlowDir FlowTakeReference = ParamIn


-- Returns true if the flow is conceptually an "output"
isInputFlow :: PrimFlow -> Bool
isInputFlow = not . isOutputFlow


-- Returns true if the flow is conceptually an "output"
isOutputFlow :: PrimFlow -> Bool
isOutputFlow FlowOut = True
isOutputFlow FlowOutByReference = True
isOutputFlow FlowTakeReference  = False
isOutputFlow FlowIn  = False


-- |Source program statements.  These will be normalised into Prims.
data Stmt
     -- |A Wybe procedure call, with module, proc name, proc ID, determinism,
     --   and args.  We assume every call is Det until type checking.
     --   The Bool flag indicates that the proc is allowed to use resources.
     = ProcCall ProcFunctor Determinism Bool [Placed Exp]
     -- |A foreign call, with language, foreign name, tags, and args
     | ForeignCall Ident ProcName [Ident] [Placed Exp]
     -- |Do nothing (and succeed)
     | Nop
     -- |Do nothing (and fail)
     | Fail

     -- After unbranching, this can only appear as the last Stmt in a body.

     -- |A conditional; execute the first (SemiDet) Stmt; if it succeeds,
     --  execute the second Stmts, else execute the third.  The VarDicts hold
     --  the variables bound after the condition, and the variables bound after
     --  the whole conditional (regardless of branch taken), with their types.
     | Cond (Placed Stmt) [Placed Stmt] [Placed Stmt]
            (Maybe VarDict) (Maybe VarDict) (Maybe (Set ResourceSpec))


     -- All the following are eliminated during unbranching.

     -- | A scoped construct for resources.  This creates a context in which the
     --   listed resources can be used, and in which those resources do not
     --   change value. This statement is eliminated during resource processing.
     | UseResources [ResourceSpec] (Maybe VarDict) [Placed Stmt]
     -- |A case statement, which selects the statement sequence corresponding to
     -- the first expression that matches the value of the first argument.  This
     -- is transformed to nested Cond statements.
     | Case (Placed Exp) [(Placed Exp,[Placed Stmt])] (Maybe [Placed Stmt])
     -- |A test that succeeds iff the expression is true
     | TestBool Exp
     -- |A test that succeeds iff all of the enclosed tests succeed
     | And [Placed Stmt]
     -- |A test that succeeds iff any of the enclosed tests succeed; the VarDict
     -- indicates the variables defined after all disjuncts.  Transformed into
     -- a Cond during flattening.
     | Or [Placed Stmt] (Maybe VarDict) (Maybe (Set ResourceSpec))
     -- |A test that succeeds iff the enclosed test fails
     | Not (Placed Stmt)

     -- |A loop body; the loop is controlled by Breaks and Nexts.  The VarDict
     -- holds the variables that are generated by the loop and their types.
     | Loop [Placed Stmt] (Maybe VarDict) (Maybe (Set ResourceSpec))
     -- |A for loop has multiple generators, which is a variable-iterator pair
     -- and a list of statements in the body
     | For [Placed Generator] [Placed Stmt]
     -- |Immediately exit the enclosing loop; only valid in a loop
     | Break  -- holds the variable versions before the break
     -- |Immediately jump to the top of the enclosing loop; only valid in a loop
     | Next  -- holds the variable versions before the next
     deriving (Eq,Ord,Generic)


instance Show Stmt where
  show s = "{" ++ showStmt 4 s ++ "}"

-- |Produce a single statement comprising the conjunctions of the statements
--  in the supplied list.
seqToStmt :: [Placed Stmt] -> Placed Stmt
seqToStmt [] = Unplaced Nop
seqToStmt [stmt] = stmt
seqToStmt stmts = Unplaced $ And stmts

-- | Find the Impurity of a sequence of Stmts, the maximum impurity of all
-- statements
stmtsImpurity :: [Placed Stmt] -> Compiler Impurity
stmtsImpurity stmts = List.foldl max PromisedPure
                   <$> mapM (stmtImpurity . content) stmts

-- | The Impurity of a statement
stmtImpurity :: Stmt -> Compiler Impurity
stmtImpurity (ProcCall (First mod name mbId) _ _ _) =
    procImpurity <$> getProcDef
                        (ProcSpec mod name
                            (trustFromJust "stmtImpurity" mbId) generalVersion)
stmtImpurity (ProcCall (Higher fn) _ _ _) =
    case content fn of
        Typed _ (HigherOrderType mods _) _ -> return $ modifierImpurity mods
        _ -> return Impure -- assume the worst case
stmtImpurity (ForeignCall _ _ flags _) = return $ flagsImpurity flags
stmtImpurity (Cond cond thn els _ _ _) = stmtsImpurity $ cond:thn ++ els
stmtImpurity (UseResources _ _ stmts) = stmtsImpurity stmts
stmtImpurity (Case _ cases _) =
    stmtsImpurity . concat $ snd <$> cases
stmtImpurity (And stmts) = stmtsImpurity stmts
stmtImpurity (Or stmts _ _) = stmtsImpurity stmts
stmtImpurity (Not stmt) = stmtImpurity $ content stmt
stmtImpurity (Loop stmts _ _) = stmtsImpurity stmts
stmtImpurity (For _ stmts) = stmtsImpurity stmts
stmtImpurity (TestBool _) = return Pure
stmtImpurity Nop = return Pure
stmtImpurity Fail = return Pure
stmtImpurity Break = return Pure
stmtImpurity Next = return Pure



data ProcFunctor
    = First ModSpec ProcName (Maybe Int)
       -- ^ A first-order procedure
    | Higher (Placed Exp)
       -- ^ A higher-order procedure
    deriving (Eq, Ord, Generic)


regularProc :: ProcName -> ProcFunctor
regularProc name = First [] name Nothing

regularModProc :: ModSpec -> ProcName -> ProcFunctor
regularModProc mod name = First mod name Nothing

-- |An expression.  These are all normalised into statements.
data Exp
      = IntValue Integer
      | FloatValue Double
      | CharValue Char
      | StringValue String StringVariant
      | FailExpr -- ^ an expression with no value, because it always fails
      | Var VarName FlowDirection ArgFlowType
      | Closure ProcSpec [Placed Exp]
      | Typed Exp TypeSpec (Maybe TypeSpec)
               -- ^explicitly typed expr giving the type of the expression, and,
               -- if it is a cast, the type of the Exp argument.  If not a cast,
               -- these two must be the same.
      | Global GlobalInfo
      -- The following are eliminated during flattening
      | AnonProc ProcModifiers [Param] [Placed Stmt] (Maybe VarDict) (Maybe [ResourceFlowSpec])
      | AnonFunc (Placed Exp)
      | AnonParamVar (Maybe Integer) FlowDirection
      | Where [Placed Stmt] (Placed Exp)
      | DisjExp (Placed Exp) (Placed Exp)
      | CondExp (Placed Stmt) (Placed Exp) (Placed Exp)
      | Fncall ModSpec ProcName Bool [Placed Exp]
      -- ^Bool indicates if the fncall has a !
      | ForeignFn Ident ProcName [Ident] [Placed Exp]
      --- | An expression that matches the first expression against each of the
      --  fst expressions in the list, returning the value of the snd expression
      --  corresponding to the first match; if no match, return the value of
      --  last expr, if there is one, otherwise fail (if no default provided,
      --  the expression is partial)
      | CaseExp (Placed Exp) [(Placed Exp,Placed Exp)] (Maybe (Placed Exp))
     deriving (Eq,Ord,Generic)

-- | Represents which variant a string literal is
data StringVariant = WybeString | CString
   deriving (Eq,Ord,Generic)


-- Information about a global variable.
-- A global variable is a variable that is available everywhere,
-- and can be access via an LPVM load instruction, or written to via an LPVM
-- store.  This is used to implement resources, or for other things represented
-- as low level global constants or variables.  The latter case is used in
-- manifest constant wybe strings, which are represented as a structure holding
-- the string length and a pointer to a C-style string.  Eventually we want to
-- use this for other cases of constant values appearing in Wybe code, such as a
-- constant list.
data GlobalInfo = GlobalResource { globalResourceSpec :: ResourceSpec }
                | GlobalVariable { globalVarSpec :: Ident }
    deriving (Eq, Ord, Generic)


-- | Return if the Exp is a Var
expIsVar :: Exp -> Bool
expIsVar Var{}           = True
expIsVar AnonParamVar{}  = True
expIsVar (Typed exp _ _) = expIsVar exp
expIsVar _               = False


-- | Return the FlowDirection of an Exp, assuming it has been flattened.
flattenedExpFlow :: Exp -> FlowDirection
flattenedExpFlow (IntValue _)          = ParamIn
flattenedExpFlow (FloatValue _)        = ParamIn
flattenedExpFlow (CharValue _)         = ParamIn
flattenedExpFlow (StringValue _ _)     = ParamIn
flattenedExpFlow AnonProc{}            = ParamIn
flattenedExpFlow (Closure _ _)         = ParamIn
flattenedExpFlow (Var _ flow _)        = flow
flattenedExpFlow (AnonParamVar _ flow) = flow
flattenedExpFlow FailExpr              = ParamIn
flattenedExpFlow (Typed exp _ _)       = flattenedExpFlow exp
flattenedExpFlow otherExp =
    shouldnt $ "Getting flow direction of unflattened exp " ++ show otherExp


-- | If the input is a constant value, return it (with any Typed wrapper
-- removed).  Return Nothing if it's not a constant.
expIsConstant :: Exp -> Maybe Exp
expIsConstant exp@IntValue{}         = Just exp
expIsConstant exp@FloatValue{}       = Just exp
expIsConstant exp@CharValue{}        = Just exp
expIsConstant exp@StringValue{}      = Just exp
expIsConstant exp@(Closure _ closed)
    | all (isJust . expIsConstant . content) closed = Just exp
    | otherwise                                     = Nothing
expIsConstant (Typed exp _ _)        = expIsConstant exp
expIsConstant _                      = Nothing


-- |Return the variable name of the supplied expr.  In this context,
--  the expr will always be a variable.
expVar :: Exp -> VarName
expVar expr = fromMaybe
              (shouldnt $ "expVar of non-variable expr " ++ show expr)
              $ expVar' expr


-- |Return the variable name of the supplied expr, if there is one.
expVar' :: Exp -> Maybe VarName
expVar' (Typed expr _ _) = expVar' expr
expVar' (Var name _ _) = Just name
expVar' _expr = Nothing

maybeExpType :: Exp -> Maybe TypeSpec
maybeExpType (Typed _ ty _) = Just ty
maybeExpType _              = Nothing

-- | Extract the inner expression (removing any Typed wrapper)
innerExp :: Exp -> Exp
innerExp (Typed exp _ _) = innerExp exp
innerExp exp = exp


setExpFlowType :: Exp -> ArgFlowType -> Exp
setExpFlowType (Typed exp ty cast) ft = Typed (setExpFlowType exp ft) ty cast
setExpFlowType (Var name dir _)    ft = Var name dir ft
setExpFlowType exp                 _  = exp


-- |Is it unnecessary to actually pass an argument (in or out) for this param?
paramIsPhantom :: PrimParam -> Compiler Bool
paramIsPhantom param = typeIsPhantom (primParamType param)


-- |Is the supplied argument a phantom?
argIsPhantom :: PrimArg -> Compiler Bool
argIsPhantom arg = typeIsPhantom $ argType arg


-- |Does the supplied type indicate a phantom?
typeIsPhantom :: TypeSpec -> Compiler Bool
typeIsPhantom ty = do
    rep <- lookupTypeRepresentation ty
    let result = isJust rep && repIsPhantom (fromJust rep)
    logAST $ "Type " ++ show ty ++ " is "
             ++ (if result then "" else "NOT ") ++ "phantom"
    return result


-- |Is the specified type representation a phantom type?
repIsPhantom :: TypeRepresentation -> Bool
repIsPhantom (Bits 0) = True
repIsPhantom _        = False  -- Only 0 bit unsigned ints are phantoms


-- |Get proto param names in a list
primProtoParamNames :: PrimProto -> [PrimVarName]
primProtoParamNames proto = primParamName <$> primProtoParams proto
    -- let formalParams = primProtoParams proto
    -- in [primParamName primParam | primParam <- formalParams]


-- |Get names of proto params that will turn into actual arguments,
--  ie, params that are not phantoms and are not unneeded
protoRealParams :: PrimProto -> Compiler [PrimParam]
protoRealParams = realParams . primProtoParams


-- |Filter a list of params down to the ones that are actually useful,
--  ie, params that are not phantoms and are not unneeded.
realParams :: [PrimParam] -> Compiler [PrimParam]
realParams = filterM paramIsReal


-- |The param actually needs to be passed; ie, it is needed and not phantom.
paramIsReal :: PrimParam -> Compiler Bool
paramIsReal param =
    (paramIsNeeded param &&) . not <$> paramIsPhantom param

paramIsNeeded :: PrimParam -> Bool
paramIsNeeded = not . paramInfoUnneeded . primParamInfo

-- |Get names of proto input params
-- XXX: is this really just input params? or all params
--      was changed in this commit:
--      https://github.com/pschachte/wybe/commit/99749ad485a760813ac63e2addcf8745a824a6e9
protoInputParamNames :: PrimProto -> Compiler [PrimVarName]
protoInputParamNames proto = (primParamName <$>) <$> protoRealParams proto

-- | Get all params matching certain criteria
protoRealParamsWhere :: (PrimParam -> Bool) -> PrimProto -> Compiler [PrimParam]
protoRealParamsWhere f proto = do
    realParams <- protoRealParams proto
    return $ List.filter f realParams

-- |Is the supplied argument a parameter of the proc proto
isProcProtoArg :: [PrimVarName] -> PrimArg -> Bool
isProcProtoArg paramNames arg@ArgVar {} = argVarName arg `elem` paramNames
isProcProtoArg _ _ = False


-- |A loop generator (ie, an iterator).  These need to be
--  generalised, allowing them to be user-defined.
data Generator
      = In { loopVar :: Placed Exp,  -- ^ The variable holding each value
             genExp :: Placed Exp -- ^ The generator being looped over
        } deriving (Eq,Ord,Generic)

-- |A variable name in SSA form, ie, a name and an natural number suffix,
--  where the suffix is used to specify which assignment defines the value.

-- A variable name with an integer suffix to distinguish different
-- values for the same name.  As a special case, a suffix of -1
-- specifies the ultimate, final value for that name.
data PrimVarName =
  PrimVarName {
    primVarName :: VarName,
    primVarNum :: Int
    } deriving (Eq, Ord, Generic)

-- |A primitive statment, including those that can only appear in a
--  loop.
data Prim
     = PrimCall CallSiteID ProcSpec Impurity [PrimArg] GlobalFlows
     | PrimHigher CallSiteID PrimArg Impurity [PrimArg]
     | PrimForeign Ident ProcName [Ident] [PrimArg]
     deriving (Eq,Ord,Generic)

instance Show Prim where
    show = showPrim

-- |An id for each call site, should be unique within a proc.
type CallSiteID = Int


-- |The allowed arguments in primitive proc or foreign proc calls,
--  just variables and constants.
data PrimArg
     = ArgVar {argVarName     :: PrimVarName,  -- ^Name of argument variable
               argVarType     :: TypeSpec,     -- ^Its type
               argVarFlow     :: PrimFlow,     -- ^Its flow direction
               argVarFlowType :: ArgFlowType,  -- ^Its flow type
               argVarFinal    :: Bool          -- ^Is this a definite last use
                                               -- (one use in the last statement
                                               -- to use the variable)
              }
     | ArgInt Integer TypeSpec                 -- ^Constant integer arg
     | ArgFloat Double TypeSpec                -- ^Constant floating point arg
     | ArgString String StringVariant TypeSpec -- ^Constant string arg
     | ArgChar Char TypeSpec                   -- ^Constant character arg
     | ArgClosure ProcSpec [PrimArg] TypeSpec  -- ^Closure, with closed args
     | ArgGlobal GlobalInfo TypeSpec           -- ^Constant global reference
     | ArgUnneeded PrimFlow TypeSpec           -- ^Unneeded input or output
     | ArgUndef TypeSpec                       -- ^Undefined variable, used
                                               --  in failing cases
     deriving (Eq,Ord,Generic)


-- |Returns a list of all arguments to a prim, including global flows
primArgs :: Prim -> ([PrimArg], GlobalFlows)
primArgs (PrimCall _ _ _ args gFlows) = (args, gFlows)
primArgs (PrimHigher _ fn _ args)
    = (fn:args, if isResourcefulHigherOrder $ argType fn
                then univGlobalFlows else emptyGlobalFlows)
primArgs (PrimForeign "lpvm" "load" _ args@[ArgGlobal info _, _])
    = (args, addGlobalFlow info FlowIn emptyGlobalFlows)
primArgs (PrimForeign "lpvm" "store" _ args@[_, ArgGlobal info _])
    = (args, addGlobalFlow info FlowOut emptyGlobalFlows)
primArgs prim@(PrimForeign _ _ _ args) = (args, emptyGlobalFlows)


-- |Replace a Prim's args and global flows with a list of args and global flows
replacePrimArgs :: Prim -> [PrimArg] -> GlobalFlows -> Prim
replacePrimArgs (PrimCall id pspec impurity _ _) args gFlows
    = PrimCall id pspec impurity args gFlows
replacePrimArgs (PrimHigher id _ _ _) [] _
    = shouldnt "replacePrimArgs of higher call with not enough args"
replacePrimArgs (PrimHigher id _ impurity _) (fn:args) _
    = PrimHigher id fn impurity args
replacePrimArgs (PrimForeign lang nm flags _) args _
    = PrimForeign lang nm flags args

-- |Return the GlobalFlows of a prim, given the currently known GlobalFlows 
-- of variables
primGlobalFlows :: Map PrimVarName GlobalFlows -> Prim -> Compiler GlobalFlows
primGlobalFlows varFlows prim@(PrimHigher _ ArgVar{argVarName=name} _ _)
    = return $ Map.findWithDefault (snd $ primArgs prim) name varFlows
primGlobalFlows varFlows prim = do
    let (args, gFlows) = primArgs prim
    argFlows <- argsGlobalFlows varFlows args
    return $ effectiveGlobalFlows argFlows gFlows


-- |Return the GlobalFlows of a PrimArg, given the currently known GlobalFlows 
-- of variables 
argGlobalFlow :: Map PrimVarName GlobalFlows -> PrimArg -> Compiler GlobalFlows
argGlobalFlow varFlows (ArgVar name ty _ _ _)
    = return $ Map.findWithDefault univGlobalFlows name varFlows
argGlobalFlow varFlows (ArgClosure pspec args _) = do
    params <- getPrimParams pspec
    let nArgs = length args
        (closedParams, freeParams) = List.splitAt nArgs params
    if any (\(PrimParam _ ty flow _ _) ->
            isInputFlow flow && isResourcefulHigherOrder ty) freeParams
    then return univGlobalFlows
    else do
        gFlows <- getProcGlobalFlows pspec
        argFlows <- argsGlobalFlows varFlows args
        return $ effectiveGlobalFlows argFlows gFlows
argGlobalFlow _ _ = return emptyGlobalFlows

-- Get the corresponding GlobalFlows and Flows of the given PrimArgs
argsGlobalFlows :: Map PrimVarName GlobalFlows -> [PrimArg] -> Compiler [(GlobalFlows, PrimFlow)]
argsGlobalFlows varFlows
    = mapM (\a -> (, argFlowDirection a) <$> argGlobalFlow varFlows a)


-- | Gather the effective GlobalFLows of a given set of GlobalGlows, 
-- using the GlobalFlows of the arguments corresponding to each parameter
effectiveGlobalFlows :: [(GlobalFlows, PrimFlow)] -> GlobalFlows -> GlobalFlows
effectiveGlobalFlows argFlows primFlows@(GlobalFlows _ _ UniversalSet)
    = globalFlowsUnions $ primFlows{globalFlowsParams=emptyUnivSet}
                        : List.map fst (List.filter (isInputFlow . snd) argFlows)
effectiveGlobalFlows argFlows primFlows@(GlobalFlows _ _ (FiniteSet ids))
    = globalFlowsUnions $ primFlows{globalFlowsParams=emptyUnivSet}
                        : List.map (fst . (argFlows !!)) (Set.toList ids)


-- | Test if a PrimArg is a variable.
argIsVar :: PrimArg -> Bool
argIsVar ArgVar{} = True
argIsVar _ = False


-- | Test if a PrimArg is a compile-time constant.
argIsConst :: PrimArg -> Bool
argIsConst ArgVar{}            = False
argIsConst ArgInt{}            = True
argIsConst ArgFloat{}          = True
argIsConst ArgString{}         = True
argIsConst ArgChar{}           = True
argIsConst (ArgClosure _ as _) = all argIsConst as
-- XXX Should we consider globals to be constants, since they are compile-time
-- constant pointers, even if what they point to might not be constant?
argIsConst ArgGlobal{}         = False
argIsConst ArgUnneeded{}       = True
argIsConst ArgUndef{}          = False


-- | Test if a PrimArg actually needs to be passed; ie, it is not a phantom type
-- and is not unneeded.
argIsReal :: PrimArg -> Compiler Bool
argIsReal ArgVar{argVarType=ty} = not <$> typeIsPhantom ty
argIsReal (ArgInt _ ty)         = not <$> typeIsPhantom ty -- 0 is a valid phantom constant
argIsReal ArgFloat{}            = return True
argIsReal ArgString{}           = return True
argIsReal ArgChar{}             = return True
argIsReal (ArgClosure _ as _)   = return True
argIsReal (ArgGlobal _ ty)      = not <$> typeIsPhantom ty
argIsReal ArgUnneeded{}         = return False
argIsReal ArgUndef{}            = return True



-- | Return Just the integer constant value if a PrimArg iff it is an integer
-- constant.
argIntegerValue :: PrimArg -> Maybe Integer
argIntegerValue (ArgInt val _) = Just val
argIntegerValue _              = Nothing


-- |Relates a primitive argument to the corresponding source argument
data ArgFlowType = Ordinary        -- ^An argument/parameter as written by user
                 | Resource ResourceSpec
                                   -- ^An argument to pass a resource
                 | Free            -- ^An argument to be passed in the closure
                                   -- environment
     deriving (Eq,Ord,Generic)

instance Show ArgFlowType where
    show Ordinary = ""
    show (Resource _) = "%"
    show Free = "^"


-- |The dataflow direction of an actual argument.
argFlowDirection :: PrimArg -> PrimFlow
argFlowDirection ArgVar{argVarFlow=flow} = flow
argFlowDirection ArgInt{} = FlowIn
argFlowDirection ArgFloat{} = FlowIn
argFlowDirection ArgString{} = FlowIn
argFlowDirection ArgChar{} = FlowIn
argFlowDirection ArgClosure{} = FlowIn
argFlowDirection ArgGlobal{} = FlowIn
argFlowDirection (ArgUnneeded flow _) = flow
argFlowDirection ArgUndef{} = FlowIn


-- |Extract the Wybe type of a PrimArg.
argType :: PrimArg -> TypeSpec
argType ArgVar{argVarType=typ} = typ
argType (ArgInt _ typ) = typ
argType (ArgFloat _ typ) = typ
argType (ArgString _ _ typ) = typ
argType (ArgChar _ typ) = typ
argType (ArgClosure _ _ typ) = typ
argType (ArgGlobal _ typ) = typ
argType (ArgUnneeded _ typ) = typ
argType (ArgUndef typ) = typ


-- |Set the Wybe type of a PrimArg.
setArgType :: TypeSpec -> PrimArg -> PrimArg
setArgType typ arg@ArgVar{} = arg{argVarType=typ}
setArgType typ (ArgInt i _) = ArgInt i typ
setArgType typ (ArgFloat f _) = ArgFloat f typ
setArgType typ (ArgString s v ty) = ArgString s v typ
setArgType typ (ArgChar c _) = ArgChar c typ
setArgType typ (ArgClosure ms as _) = ArgClosure ms as typ
setArgType typ (ArgGlobal rs _) = ArgGlobal rs typ
setArgType typ (ArgUnneeded u _) = ArgUnneeded u typ
setArgType typ (ArgUndef _) = ArgUndef typ


-- | Set the flow of a prim arg. This is a nop for a non-ArgVar value
setArgFlow :: PrimFlow -> PrimArg -> PrimArg
setArgFlow f arg@ArgVar{} = arg{argVarFlow=f}
setArgFlow _ arg          = arg

-- | Set the flow type of a prim arg. This is a nop for a non-ArgVar value
setArgFlowType :: ArgFlowType -> PrimArg -> PrimArg
setArgFlowType ft arg@ArgVar{} = arg{argVarFlowType=ft}
setArgFlowType _  arg          = arg


-- | Get the flow of a prim arg. Returns Nothing for a non-ArgVar value
maybeArgFlowType :: PrimArg -> Maybe ArgFlowType
maybeArgFlowType ArgVar{argVarFlowType=ft} = Just ft
maybeArgFlowType arg                       = Nothing


argDescription :: PrimArg -> String
argDescription (ArgVar var _ flow ftype _) =
    argFlowDescription flow
    ++ (case ftype of
          Ordinary       -> " variable " ++ primVarName var
          Resource rspec -> " resource " ++ show rspec
          Free           -> " closure argument ")
argDescription (ArgInt val _) = "constant argument '" ++ show val ++ "'"
argDescription (ArgFloat val _) = "constant argument '" ++ show val ++ "'"
argDescription arg@ArgString{} = "constant argument " ++ show arg
argDescription (ArgChar val _) = "constant argument '" ++ show val ++ "'"
argDescription (ArgClosure ms as _)
    = "closure of '" ++ show ms ++ "' with <"
    ++ intercalate ", " (argDescription <$> as) ++ "> closed arguments"
argDescription (ArgGlobal info _) = "global reference to " ++ show info
argDescription (ArgUnneeded flow _) = "unneeded " ++ argFlowDescription flow
argDescription (ArgUndef _) = "undefined argument"



-- |A printable description of a primitive flow direction
argFlowDescription :: PrimFlow -> String
argFlowDescription FlowIn  = "input"
argFlowDescription FlowOut = "output"
argFlowDescription FlowOutByReference = "outByReference"
argFlowDescription FlowTakeReference = "takeReference"


argIntVal :: PrimArg -> Maybe Integer
argIntVal (ArgInt val _) = Just val
argIntVal _              = Nothing


-- |Return the integer constant from an argument; error if it's not one
trustArgInt :: PrimArg -> Integer
trustArgInt arg = trustFromJust
                  "LPVM instruction argument must be an integer constant."
                  $ argIntVal arg


-- |Convert a statement read as an expression to a Stmt.
expToStmt :: Exp -> Stmt
expToStmt (Fncall [] "&" False args) = And $ List.map (fmap expToStmt) args
expToStmt (Fncall [] "|" False args) = Or (List.map (fmap expToStmt) args) Nothing Nothing
expToStmt (Fncall [] "~" False [arg]) = Not $ fmap expToStmt arg
expToStmt (Fncall [] "~" False args) = shouldnt $ "non-unary 'not' " ++ show args
expToStmt (Fncall maybeMod name bang args) =
    ProcCall (First maybeMod name Nothing) Det bang args
expToStmt (ForeignFn lang name flags args) =
    ForeignCall lang name flags args
expToStmt (Var name ParamIn _) = ProcCall (First [] name Nothing) Det False []
expToStmt (Var name ParamInOut _) = ProcCall (First [] name Nothing) Det True []
expToStmt FailExpr = Fail
expToStmt expr = shouldnt $ "non-Fncall expr " ++ show expr


procCallToExp :: Stmt -> Exp
procCallToExp (ProcCall (First maybeMod name Nothing) _ bang args) =
    Fncall maybeMod name bang args
procCallToExp Fail = FailExpr
procCallToExp stmt =
    shouldnt $ "converting non-proccall to expr " ++ showStmt 4 stmt


-- |Return all input variables to each statement in a list of statements
stmtsInputs :: [Placed Stmt] -> Set VarName
stmtsInputs = foldStmts (const . const)
                        ((const .) . (. expInputs) . Set.union)
                        Set.empty


-- |Return the set of variables that might be freshly assigned by the
-- specified expr.
expOutputs :: Exp -> Set VarName
expOutputs (IntValue _) = Set.empty
expOutputs (FloatValue _) = Set.empty
expOutputs (StringValue _ _) = Set.empty
expOutputs (CharValue _) = Set.empty
expOutputs (Var "_" ParamIn _) = Set.singleton "_" -- special _ variable is out
expOutputs (Var name flow _) =
    if flowsOut flow then Set.singleton name else Set.empty
expOutputs FailExpr = Set.empty
expOutputs (AnonParamVar mbNum flow) =
    if flowsOut flow then Set.singleton ("@" ++ maybe "" show mbNum) else Set.empty
expOutputs (Global _) = Set.empty
expOutputs AnonProc{} = Set.empty
expOutputs AnonFunc{} = Set.empty
expOutputs (Closure _ _) = Set.empty
expOutputs (Typed expr _ _) = expOutputs expr
expOutputs (DisjExp pexp1 pexp2) = pexpListOutputs [pexp1,pexp2]
expOutputs (Where _ pexp) = expOutputs $ content pexp
expOutputs (CondExp _ pexp1 pexp2) = pexpListOutputs [pexp1,pexp2]
expOutputs (Fncall _ _ _ args) = pexpListOutputs args
expOutputs (ForeignFn _ _ _ args) = pexpListOutputs args
expOutputs (CaseExp _ cases deflt) =
    pexpListOutputs $ maybe id (:) deflt (snd <$> cases)


-- |Return the set of variables that will definitely be freshly assigned by
-- the specified list of placed expressions.
pexpListOutputs :: [Placed Exp] -> Set VarName
pexpListOutputs = List.foldr (Set.union . expOutputs . content) Set.empty


-- |Return the set of variables that are inputs to the given expr.
expInputs :: Exp -> Set VarName
expInputs (IntValue _) = Set.empty
expInputs (FloatValue _) = Set.empty
expInputs (StringValue _ _) = Set.empty
expInputs (CharValue _) = Set.empty
expInputs (Var "_" ParamIn _) = Set.empty
expInputs (Var name flow _) =
    if flowsIn flow then Set.singleton name else Set.empty
expInputs FailExpr = Set.empty
expInputs (AnonParamVar mbNum flow) =
    if flowsIn flow then Set.singleton (show mbNum) else Set.empty
expInputs (Global _) = Set.empty
expInputs AnonProc{} = Set.empty
expInputs AnonFunc{} = Set.empty
expInputs (Closure _ _) = Set.empty
expInputs (Typed expr _ _) = expInputs expr
expInputs (Where _ pexp) = expInputs $ content pexp
expInputs (DisjExp pexp1 pexp2) = pexpListInputs [pexp1,pexp2]
expInputs (CondExp _ pexp1 pexp2) = pexpListInputs [pexp1,pexp2]
expInputs (Fncall _ _ _ args) = pexpListInputs args
expInputs (ForeignFn _ _ _ args) = pexpListInputs args
expInputs (CaseExp exp cases deflt) =
    expInputs (content exp)
    `Set.union` pexpListInputs (maybe id (:) deflt (snd <$> cases))
    `Set.union` pexpListInputs (fst <$> cases)



-- |Return the set of variables that are inputs to the the specified list of
-- placed expressions.
pexpListInputs :: [Placed Exp] -> Set VarName
pexpListInputs = List.foldr (Set.union . expInputs . content) Set.empty


-- | Apply the specified TypeFlow to the given expression, ensuring they're
-- explicitly attached to the expression.
setExpTypeFlow :: TypeFlow -> Exp -> Exp
setExpTypeFlow typeflow (Typed expr _ castInner)
    = Typed expr' ty' castInner
    where Typed expr' ty' _ = setExpTypeFlow typeflow expr
setExpTypeFlow (TypeFlow ty fl) (Var name _ ftype)
    = Typed (Var name fl ftype) ty Nothing
setExpTypeFlow (TypeFlow ty ParamIn) expr
    = Typed expr ty Nothing
setExpTypeFlow (TypeFlow ty fl) expr
    = shouldnt $ "Cannot set type/flow of " ++ show expr


-- | Apply the specified TypeFlow to the given expression, ensuring they're
-- explicitly attached to the expression.
setPExpTypeFlow :: TypeFlow -> Placed Exp -> Placed Exp
setPExpTypeFlow typeflow pexpr = setExpTypeFlow typeflow <$> pexpr


----------------------------------------------------------------
--                      Variables (Uses and Defs)
--
-- Finding uses and defines of primitive bodies is made a lot easier
-- by single assignment form:  we just need to find all variable uses
-- or definitions.
----------------------------------------------------------------

varsInPrims :: PrimFlow -> [Prim] -> Set PrimVarName
varsInPrims dir =
    List.foldr (Set.union . (varsInPrim dir)) Set.empty

varsInPrim :: PrimFlow -> Prim     -> Set PrimVarName
varsInPrim dir prim      = let (args, globals) = primArgs prim
                           in varsInPrimArgs dir args

varsInPrimArgs :: PrimFlow -> [PrimArg] -> Set PrimVarName
varsInPrimArgs dir =
    List.foldr (Set.union . varsInPrimArg dir) Set.empty

varsInPrimArg :: PrimFlow -> PrimArg -> Set PrimVarName
varsInPrimArg dir ArgVar{argVarName=var,argVarFlow=dir'}
    = if dir == dir' then Set.singleton var else Set.empty
varsInPrimArg dir (ArgClosure _ as _)
    = Set.unions $ Set.fromList (varsInPrimArg dir <$> as)
varsInPrimArg _ ArgInt{}      = Set.empty
varsInPrimArg _ ArgFloat{}    = Set.empty
varsInPrimArg _ ArgString{}   = Set.empty
varsInPrimArg _ ArgChar{}     = Set.empty
varsInPrimArg _ ArgGlobal{}   = Set.empty
varsInPrimArg _ ArgUnneeded{} = Set.empty
varsInPrimArg _ ArgUndef{}    = Set.empty

----------------------------------------------------------------
--                       Generating Symbols

-- | The full name to give to a PrimVarName, including the variable number
-- suffix.  Use two specialChars to distinguish from special separator.
numberedVarName :: String -> Int -> String
numberedVarName name number = name ++ specialChar:specialChar:show number


-- | The name to give to the output variable when converting a function to a
-- proc.
outputVariableName :: Ident
outputVariableName = specialName "result"


-- | The name to give to the output status variable when converting a test proc to a Det proc.
outputStatusName :: Ident
outputStatusName = specialName "success"


envParamName :: PrimVarName
envParamName = PrimVarName (specialName "env") 0


envPrimParam :: PrimParam
envPrimParam = PrimParam envParamName AnyType FlowIn Ordinary (ParamInfo False emptyGlobalFlows)


makeGlobalResourceName :: ResourceSpec -> String
makeGlobalResourceName spec = specialName2 "resource" $ show spec

----------------------------------------------------------------
--                      Showing Compiler State
--
-- Each module is shown listing submodules, types, resources and procs
-- it exports, then listing the module imports, and the types,
-- resources and procs it defines, including definitions.  Functions
-- are converted to procs.
--
-- Each proc is shown including whether it is public, how many calls to
-- it appear statically in that module, and whether calls to it
-- shoulds be inlined.  Proc signatures are preceded by a number
-- indicating which overloaded version of the proc is defined.  Formal
-- parameters are preceded by ? to indicate an output; in-out
-- parameters have been converted to a single in and a single out.
-- A parameter not used in the proc body is surrounded with [] brackets.
-- Each variable name is suffixed by a # and a number, indicating
-- which static version of the variable is meant.  The body of a proc
-- is a sequence of proc calls.  Arguments are constant literals or
-- variable references.  Variable references preceded with ? indicate
-- an output argument.  References preceded with ~ indicate that this
-- is the last proc call to refer to this variable (ie, it's dead
-- after this call).


----------------------------------------------------------------

-- | How to show an Item.
instance Show Item where
  show (TypeDecl vis name typeModifiers (TypeRepresentation repn) items pos) =
    visibilityPrefix vis ++ "type " ++ show name
    ++ show typeModifiers
    ++ " is" ++ show repn
    ++ showOptPos pos ++ " {\n  "
    ++ intercalate "\n  " (List.map show items)
    ++ "\n}\n"
  show (TypeDecl vis name typeModifiers (TypeCtors ctorVis ctors) items pos) =
    visibilityPrefix vis ++ "type " ++ show name
    ++ show typeModifiers
    ++ showOptPos pos ++ "\n    "
    ++ visibilityPrefix vis ++ "constructors "
    ++ intercalate "\n  | "
        (List.map (\(vis, ctor) -> visibilityPrefix vis ++ show ctor) ctors)
    ++ concatMap (("\n  "++) . show) items
    ++ "\n}\n"
  show (RepresentationDecl params typeModifiers repn pos) =
    "representation"
    ++ bracketList "(" ", " ")" (("?"++) <$> params)
    ++ " is " ++ show typeModifiers ++ show repn ++ showOptPos pos ++ "\n"
  show (ConstructorDecl vis params typeModifiers ctors pos) =
    visibilityPrefix vis ++ "constructors"
    ++ bracketList "(" ", " ")" (("?"++) <$> params) ++ " "
    ++ show typeModifiers
    ++ intercalate " | " (show <$> ctors)
    ++ showOptPos pos ++ "\n"
  show (ImportMods vis mods pos) =
      visibilityPrefix vis ++ "use " ++
      showModSpecs mods ++ showOptPos pos ++ "\n  "
  show (ImportItems vis mod specs pos) =
      visibilityPrefix vis ++ "from " ++ showModSpec mod ++
      " use " ++ intercalate ", " specs
      ++ showOptPos pos ++ "\n  "
  show (ImportForeign files pos) =
      "use foreign object " ++ intercalate ", " files
      ++ showOptPos pos ++ "\n  "
  show (ImportForeignLib names pos) =
      "use foreign library " ++ intercalate ", " names
      ++ showOptPos pos ++ "\n  "
  show (ModuleDecl vis name items pos) =
    visibilityPrefix vis ++ "module " ++ show name ++ " is"
    ++ showOptPos pos ++ "\n  "
    ++ intercalate "\n  " (List.map show items)
    ++ "\n}\n"
  show (ResourceDecl vis name typ init pos) =
    visibilityPrefix vis ++ "resource " ++ name ++ ":" ++ show typ
    ++ maybeShow " = " init " "
    ++ showOptPos pos
  show (FuncDecl vis modifiers proto typ exp pos) =
    visibilityPrefix vis
    ++ "def "
    ++ showProcModifiers' modifiers
    ++ show proto ++ ":" ++ show typ
    ++ showOptPos pos
    ++ " = " ++ show exp
  show (ProcDecl vis modifiers proto stmts pos) =
    visibilityPrefix vis
    ++ "def "
    ++ showProcModifiers' modifiers
    ++ show proto
    ++ showOptPos pos
    ++ " {"
    ++ showBody 4 stmts
    ++ "\n  }"  
  show (ForeignProcDecl vis lang modifiers proto pos) =
    visibilityPrefix vis
    ++ "def foreign "
    ++ lang ++ " "
    ++ showProcModifiers' modifiers
    ++ show proto
    ++ showOptPos pos
  show (StmtDecl stmt pos) =
    showStmt 4 stmt ++ showOptPos pos
  show (PragmaDecl prag) =
    "pragma " ++ show prag


-- |How to show a type representation
instance Show TypeRepresentation where
  show Pointer = "pointer"
  show (Bits bits) = show bits ++ " bit unsigned"
  show (Signed bits) = show bits ++ " bit signed"
  show (Floating bits) = show bits ++ " bit float"
  show (Func ins outs) =
      "function {" ++ intercalate ", " (List.map show outs) ++ "}"
      ++ "(" ++ intercalate ", " (List.map show ins) ++ ")"
  show CPointer = "opaque"


-- |How to show a type family
instance Show TypeFamily where
  show IntFamily   = "integer/address type"
  show FloatFamily = "floating point type"


-- |How to show a ModSpec.
showModSpec :: ModSpec -> String
showModSpec [] = "*main* module"
showModSpec spec = intercalate "." $ (\case "" -> "``" ; m -> m) <$> spec


-- |How to show a list of ModSpecs.
showModSpecs :: [ModSpec] -> String
showModSpecs specs = intercalate ", " $ List.map showModSpec specs


-- |Show a module prefix if specified
maybeModPrefix :: ModSpec -> String
maybeModPrefix modSpec =
    if List.null modSpec then [] else showModSpec modSpec ++ "."


-- |How to show a visibility.
visibilityPrefix :: Visibility -> String
visibilityPrefix Public = "public "
visibilityPrefix Private = ""


-- |How to show an import or use declaration.
showUse :: Int -> ModSpec -> ImportSpec -> String
showUse tab mod (ImportSpec pubs privs) =
    let pubstr = showImports "public " mod pubs
        privstr = showImports "" mod privs
    in  if List.null pubstr || List.null privstr
        then pubstr ++ privstr
        else pubstr ++ "\n" ++ replicate tab ' ' ++ privstr
  where showImports prefix mod UniversalSet = prefix ++ "use " ++ showModSpec mod
        showImports prefix mod (FiniteSet set) =
            if Set.null set
            then ""
            else prefix ++ "from " ++ showModSpec mod ++ " use " ++
                 intercalate ", " (Set.toList set)


-- |How to show a type prototype.
instance Show TypeProto where
  show (TypeProto name []) = name
  show (TypeProto name args) = name ++ "(" ++ intercalate "," args ++ ")"

-- |How to show something that may have a source position
instance Show t => Show (Placed t) where
    show (Placed t pos) = show t ++ showOptPos (Just pos)
    show (Unplaced t) =   show t

-- | How to show a type modifier
instance Show TypeModifiers where
    show (TypeModifiers True _)  = "{unique} "
    show (TypeModifiers False _) = "{}"

-- |How to show an optional source position
showOptPos :: OptPos -> String
-- uncomment to turn off annoying source positions
-- showOptPos _ = ""
-- comment to turn off annoying source positions
showOptPos = maybe "" ((" @" ++) . showSourcePos False)


-- |Show a source position, optionally including directory
showSourcePos :: Bool -> SourcePos -> String
showSourcePos full pos =
  (if full then id else takeBaseName) (sourceName pos) ++ ":"
  ++ show (sourceLine pos) ++ ":" ++ show (sourceColumn pos)


-- |How to show a set of identifiers as a comma-separated list
showIdSet :: Set Ident -> String
showIdSet set = intercalate ", " $ Set.elems set

-- |How to show a type definition.
instance Show TypeDef where
  show (TypeDef vis params rep members _ typeMods pos items) =
    visibilityPrefix vis
    ++ (if List.null params then "" else "(" ++ intercalate "," params ++ ")")
    ++ show typeMods
    ++ maybe "" (" is " ++) (show <$> rep)
    ++ " { "
    ++ intercalate " | " (show <$> members)
    ++ " "
    ++ intercalate "\n  " (show <$> items)
    ++ " } "
    ++ showOptPos pos


-- |How to show a resource definition.
instance Show ResourceImpln where
  show (SimpleResource typ init pos) =
    show typ ++ maybeShow " = " init "" ++ showOptPos pos


-- |How to show a list of proc definitions.
showProcDefs :: Int -> [ProcDef] -> String
showProcDefs _ [] = ""
showProcDefs firstID (def:defs) =
    showProcDef firstID def ++ showProcDefs (1+firstID) defs


-- |How to show a proc definition.
showProcDef :: Int -> ProcDef -> String
showProcDef thisID
  procdef@(ProcDef n proto def pos tmpCount _ _ vis detism inline impurity ctor
                   sub _) =
    "\n"
    ++ showProcName n ++ " > "
    ++ visibilityPrefix vis
    ++ showProcModifiers' (ProcModifiers detism inline impurity ctor False)
    ++ "(" ++ show (procCallCount procdef) ++ " calls)"
    ++ showSuperProc sub
    ++ "\n"
    ++ show thisID ++ ": "
    ++ (if isCompiled def then "" else show proto ++ ":")
    ++ show def


-- | A printable version of a proc name or HO term or foreign proc name.  First
-- argument specifies what kind of proc it is.  Handles special empty proc
-- name.
showProcIdentifier :: String -> ProcName -> String
showProcIdentifier _ ""       = "module top-level code"
showProcIdentifier kind name = kind ++ " " ++ name


-- | A printable version of a proc name; handles special empty proc name.
showProcName :: ProcName -> String
showProcName = showProcIdentifier "proc"


-- |How to show a type specification.
instance Show TypeSpec where
  show AnyType              = "any"
  show InvalidType          = "XXX"
  show (TypeVariable name)  = show name
  show (Representation rep) = show rep
  show (TypeSpec optmod ident args) =
      maybeModPrefix optmod ++ ident ++ showArguments args
  show (HigherOrderType mods params) =
      showProcModifiers mods
      ++ "(" ++ intercalate ", " (show <$> params) ++ ")"


-- |Show the use declaration for a set of resources, if it's non-empty.
showResources :: [ResourceFlowSpec] -> String
showResources resources
  | List.null resources = ""
  | otherwise           = " use " ++ intercalate ", " (List.map show resources)


-- |How to show a proc prototype.
instance Show ProcProto where
  show (ProcProto name params resources) =
    name ++ "(" ++ intercalate ", " (List.map show params) ++ ")" ++
    showResources resources

-- |How to show a formal parameter.
instance Show Param where
  show (Param name typ dir flowType) =
    show flowType ++ flowPrefix dir ++ name ++ showTypeSuffix typ Nothing

-- |How to show a formal parameter.
instance Show PrimParam where
  show (PrimParam name typ dir ft (ParamInfo unneeded flows)) =
      let (pre,post) = if unneeded then ("[","]") else ("","")
          flowStr = if flows == emptyGlobalFlows then "" else " " ++ show flows
      in  pre ++ show ft ++ primFlowPrefix dir ++ show name
          ++ showTypeSuffix typ Nothing ++ flowStr ++ post


-- |Show the type of an expression, if it's known.
showTypeSuffix :: TypeSpec -> Maybe TypeSpec -> String
showTypeSuffix AnyType Nothing     = ""
showTypeSuffix typ Nothing         = ":" ++ show typ
showTypeSuffix typ (Just AnyType)  = ":!" ++ show typ
showTypeSuffix typ (Just cast)     = ":" ++ show typ ++ ":!" ++ show cast


-- |How to show a dataflow direction.
flowPrefix :: FlowDirection -> String
flowPrefix ParamIn    = ""
flowPrefix ParamOut   = "?"
flowPrefix ParamInOut = "!"

-- |How to show a *primitive* dataflow direction.
primFlowPrefix :: PrimFlow -> String
primFlowPrefix FlowIn    = ""
primFlowPrefix FlowOut   = "?"
primFlowPrefix FlowOutByReference   = "outByReference "
primFlowPrefix FlowTakeReference   = "takeReference "

-- |Start a new line with the specified indent.
startLine :: Int -> String
startLine ind = "\n" ++ replicate ind ' '

-- |Show a code block (list of primitive statements) with the
--  specified indent.
showBlock :: Int -> ProcBody -> String
showBlock ind (ProcBody stmts fork) =
    showPlacedPrims ind stmts ++ showFork ind fork


-- |Show a primitive fork.
showFork :: Int -> PrimFork -> String
showFork ind NoFork = ""
showFork ind (PrimFork var ty last bodies deflt) =
    startLine ind ++ "case " ++ (if last then "~" else "") ++ show var ++
                  ":" ++ show ty ++ " of" ++
    List.concatMap (\(val,body) ->
                        startLine ind ++ show val ++ ":" ++
                        showBlock (ind+4) body ++ "\n")
    (zip [0..] bodies)
    ++ maybe "" (\b -> startLine ind ++ "else:"
                       ++ showBlock (ind+4) b ++ "\n") deflt


-- |Show a list of placed prims.
showPlacedPrims :: Int -> [Placed Prim] -> String
showPlacedPrims ind = List.concatMap (showPlacedPrim ind)


-- |Show a single primitive statement with the specified indent.
showPlacedPrim :: Int -> Placed Prim -> String
showPlacedPrim ind stmt = showPlacedPrim' ind (content stmt) (place stmt)


-- |Show a single primitive statement with the specified indent and
--  optional source position.
showPlacedPrim' :: Int -> Prim -> OptPos -> String
showPlacedPrim' ind prim pos =
  startLine ind ++ showPrim prim ++ showOptPos pos


-- |Show a single primitive statement.
showPrim :: Prim -> String
showPrim (PrimCall id pspec _ args globalFlows) =
    show pspec ++ showArguments args
        ++ (if globalFlows == emptyGlobalFlows then "" else show globalFlows)
        ++ " #" ++ show id
showPrim (PrimHigher id var _ args) =
    show var ++ showArguments args ++ " #" ++ show id
showPrim (PrimForeign lang name flags args) =
    "foreign " ++ lang ++ " " ++ showFlags' flags
    ++ name ++ showArguments args


-- |Show a variable, with its suffix.
instance Show PrimVarName where
    show (PrimVarName var suffix) = numberedVarName var suffix


-- |Show a single statement.
showStmt :: Int -> Stmt -> String
showStmt _ (ProcCall func detism resourceful args) =
    (if resourceful then "!" else "")
    ++ show func ++ showArguments args
showStmt _ (ForeignCall lang name flags args) =
    "foreign " ++ lang ++ " " ++ showFlags' flags
    ++ name ++ showArguments args
showStmt _ (TestBool test) =
    "testbool " ++ show test
showStmt indent (And stmts) =
    "(   " ++ intercalate ("\n" ++ replicate indent ' ' ++ "& ")
    (List.map (showStmt indent' . content) stmts) ++
    ")"
    where indent' = indent + 4
showStmt indent (Or stmts genVars res) =
    "(   " ++
    intercalate ("\n" ++ replicate indent ' ' ++ "| ")
        (List.map (showStmt indent' . content) stmts) ++
    ")" ++ maybe "" ((" vars -> "++) . showVarMap) genVars
        ++ maybe "" ((" resources -> "++) . simpleShowSet) res
    where indent' = indent + 4
showStmt indent (Not stmt) =
    "~(" ++ showStmt indent' (content stmt) ++ ")"
    where indent' = indent + 2
showStmt indent (Cond condstmt thn els condVars genVars res) =
    "if {" ++ showStmt (indent+4) (content condstmt) ++ "::\n"
    ++ showBody (indent+4) thn
    ++ startLine indent ++ "else::"
    ++ showBody (indent+4) els ++ "\n"
    ++ startLine indent ++ "}"
    ++ maybe "" (("\n   condition -> "++) . showVarMap) condVars
    ++ maybe "" (("\n   then&else -> "++) . showVarMap) genVars
    ++ maybe "" (("\n   resources -> "++) . simpleShowSet) res
showStmt indent (Case val cases deflt) =
    "case " ++ show val ++ " in {" ++ startLine indent
    ++ concatMap
       (\(exp,body) -> "| " ++ show exp ++ "::" ++ showBody (indent+4) body)
       cases
    ++ maybe "" (("  else::" ++) . showBody (indent+4)) deflt
    ++ startLine indent ++ "}"
showStmt indent (Loop lstmts genVars res) =
    "do {" ++  showBody (indent + 4) lstmts
    ++ startLine indent ++ "}"
    ++ maybe "" ((" vars -> "++) . showVarMap) genVars
    ++ maybe "" ((" resources -> "++) . simpleShowSet) res
showStmt indent (UseResources resources vars stmts) =
    "use " ++ intercalate ", " (List.map show resources)
    ++ " in" ++ showBody (indent + 4) stmts
    ++ startLine indent ++ "}"
    ++ maybe "" (("\n   preserving -> "++) . showVarMap) vars
showStmt _ Fail = "fail"
showStmt _ Nop = "pass"
showStmt indent (For generators body) =
  "for "
    ++ intercalate ", " [show var ++ " in " ++ show gen
                        | (In var gen) <- content <$> generators]
    ++ "{\n"
    ++ showBody (indent + 4) body
    ++ "\n}"
showStmt _ Break = "break"
showStmt _ Next = "next"

instance Show ProcFunctor where
    show (First maybeMod name procID) =
        maybeModPrefix maybeMod
        ++ maybe "" (\n -> "<" ++ show n ++ ">") procID
        ++ name
    show (Higher fn) = show fn


-- |Show a proc body, with the specified indent.
showBody :: Int -> [Placed Stmt] -> String
showBody indent = List.concatMap (\s -> startLine indent ++ showStmt indent (content s))


-- |Show a primitive argument.
instance Show PrimArg where
  show (ArgVar name typ dir ftype final) =
      (if final then "~" else "") ++
      primFlowPrefix dir ++
      show ftype ++
      show name ++ showTypeSuffix typ Nothing
  show (ArgInt i typ)    = show i ++ showTypeSuffix typ Nothing
  show (ArgFloat f typ)  = show f ++ showTypeSuffix typ Nothing
  show (ArgString s v typ) = show v ++ show s ++ showTypeSuffix typ Nothing
  show (ArgChar c typ)   = show c ++ showTypeSuffix typ Nothing
  show (ArgClosure ms as typ) = show ms ++ "<" ++ intercalate ", " (show <$> as)
                             ++ ">" ++ showTypeSuffix typ Nothing
  show (ArgGlobal info typ) = show info ++ showTypeSuffix typ Nothing
  show (ArgUnneeded dir typ) =
      primFlowPrefix dir ++ "_" ++ showTypeSuffix typ Nothing
  show (ArgUndef typ)    = "undef" ++ showTypeSuffix typ Nothing


-- |Show a single typed expression.
instance Show Exp where
  show (IntValue i) = show i
  show (FloatValue f) = show f
  show (StringValue s v) = show v ++ show s
  show (CharValue c) = show c
  show (Var name dir flowtype) = show flowtype ++ flowPrefix dir ++ name
  show FailExpr = "fail"
  show (Global info) = show info
  show (AnonProc mods params ss _ _) =
      showProcModifiers mods
      ++ "{" ++ intercalate "; " (showStmt 0 . content <$> ss) ++ "}"
  show (AnonFunc exp) = "@(" ++ show exp ++ ")"
  show (Closure ps es) = show ps ++ "<" ++ intercalate ", " (show <$> es) ++ ">"
  show (AnonParamVar num dir) = flowPrefix dir ++ "@" ++ maybe "" show num
  show (Where stmts exp) = show exp ++ " where" ++ showBody 8 stmts
  show (DisjExp e1 e2) =
    "(" ++ show e1 ++ " | " ++ show e2 ++ ")"
  show (CondExp cond thn els) =
    "if {" ++ show cond ++ ":: " ++ show thn ++ " | " ++ show els ++ "}"
  show (Fncall maybeMod fn bang args) =
    (if bang then "!" else "")
    ++ maybeModPrefix maybeMod ++ fn ++ showArguments args
  show (ForeignFn lang fn flags args) =
    "foreign " ++ lang ++ " " ++ fn
    ++ (if List.null flags then "" else " " ++ unwords flags)
    ++ showArguments args
  show (Typed exp typ cast) =
      show exp ++ showTypeSuffix typ cast
  show (CaseExp exp cases deflt) =
      "case " ++ show exp ++ " in {"
      ++ intercalate " | "
         (List.map (\(e,v) -> show e ++ ":: " ++ show v) cases)
      ++ maybe "" (("| " ++) . show) deflt

-- |Show a string variant prefix
instance Show StringVariant where
    show WybeString = ""
    show CString = "c"

instance Show GlobalInfo where
    show (GlobalResource res) = "<<" ++ show res ++ ">>"
    show (GlobalVariable res) = "@" ++ res


showMap :: String -> String -> String -> (k->String) -> (v->String)
        -> Map k v -> String
showMap pre sep post kfn vfn m =
    pre
    ++ intercalate sep (List.map (\(k,v) -> kfn k ++ vfn v) $ Map.toList m)
    ++ post

-- |Show a readable version of a VarDict showVarMap :: VarDict -> String showVarMap = showVarMap

-- |Show a readable version of a Map from variable names to showable things
showVarMap :: Show a => Map VarName a -> String
showVarMap = showMap "{" ", " "}" (++"::") show

-- |Show a readable version of a Map of showable things
simpleShowMap :: (Show k, Show v) => Map k v -> String
simpleShowMap = showMap "{" ", " "}" ((++"::") . show) show


-- |Show a readable version of a Map of showable things
simpleShowSet :: Show a => Set a -> String
simpleShowSet s =
    "{"
    ++ intercalate ", " (List.map show $ Set.toList s)
    ++ "}"


-- |maybeShow pre maybe post
--  if maybe has something, show pre, the maybe payload, and post
--  if the maybe is Nothing, don't show anything
maybeShow :: Show t => String -> Maybe t -> String -> String
maybeShow pre Nothing post = ""
maybeShow pre (Just something) post =
  pre ++ show something ++ post


------------------------------ Error Reporting -----------------------

-- |Report an internal error and abort.
shouldnt :: String -> a
shouldnt what = error $ "Internal error: " ++ what


-- |Report an internal error and abort unless the test succeeds.
should :: String -> Bool -> ()
should _    True  = ()
should what False = shouldnt what


-- |Report that some feature is not yet implemented and abort.
nyi :: String -> a
nyi what = error $ "Not yet implemented: " ++ what


-- |Check that all is well, else abort.
checkError :: Monad m => String -> Bool -> m ()
checkError msg bad = when bad $ shouldnt msg


-- |Check that a value is OK; if so, return it, else abort.
checkValue :: (t -> Bool) -> String -> t -> t
checkValue tst msg val = if tst val then val else shouldnt msg


-- |Like fromJust, but with its own error message.
trustFromJust :: String -> Maybe t -> t
trustFromJust msg Nothing = shouldnt $ "trustFromJust in " ++ msg
trustFromJust _ (Just val) = val


-- |Monadic version of trustFromJust.
trustFromJustM :: Monad m => String -> m (Maybe t) -> m t
trustFromJustM msg computation = do
    trustFromJust msg <$> computation


data Message = Message {
    messageLevel :: MessageLevel,  -- ^The inportance of the message
    messagePlace :: OptPos,        -- ^The source location the message refers to
    messageText  :: String         -- ^The text of the message
} deriving (Eq, Ord)

-- Not for displaying error messages, just for debugging printouts.
instance Show Message where
    show (Message lvl pos txt) = show lvl ++ " " ++ show pos ++ ": " ++ txt

-- |Add the specified string as a message of the specified severity
--  referring to the optionally specified source location to the
--  collected compiler output messages.
message :: MessageLevel -> String -> OptPos -> Compiler ()
message lvl msg pos = queueMessage $ Message lvl pos msg


-- |Add the specified message to the collected compiler output messages.
queueMessage :: Message -> Compiler ()
queueMessage msg = do
    modify (\bldr -> bldr { msgs = msg : msgs bldr })
    when (messageLevel msg == Error)
         (modify (\bldr -> bldr { errorState = True }))


-- |Add the specified string as an error message referring to the optionally
--  specified source location to the collected compiler output messages.
errmsg :: OptPos -> String -> Compiler ()
errmsg = flip (message Error)


-- |Pretty helper operator for adding messages to the compiler state.
(<!>) :: MessageLevel -> String -> Compiler ()
lvl <!> msg = message lvl msg Nothing
infix 0 <!>


prettyPos :: OptPos -> IO String
prettyPos Nothing = return ""
prettyPos (Just pos) = do
    relFile <- makeRelativeToCurrentDirectory $ sourceName pos
    return $ relFile ++ ":" ++ show (sourceLine pos)
             ++ ":" ++ show (sourceColumn pos)

-- |Construct a message string from the specified text and location.
makeMessage :: OptPos -> String -> IO String
makeMessage Nothing msg    = return msg
makeMessage pos@(Just _) msg = do
    posStr <- prettyPos pos
    return $ posStr ++ ": " ++ msg


-- |Prettify and show compiler messages. Only Error messages are shown always,
-- the other message levels are shown only when the 'verbose' option is set.
showMessages :: Compiler ()
showMessages = do
    opts <- gets options
    let verbose = optVerbose opts
    let noFonts = optNoFont opts
    messages <- reverse <$> gets msgs -- messages are collected in reverse order
    let filtered =
            if verbose
            then messages
            else List.filter ((>=Warning) . messageLevel) messages
    liftIO $ mapM_ (showMessage noFonts) $ nubOrd $ sortOn messagePlace filtered


-- |Prettify and show one compiler message.
showMessage :: Bool -> Message -> IO ()
showMessage noFont (Message lvl pos msg) = do
    posMsg <- makeMessage pos msg
    let showMsg colour msg =
            if noFont
                then putStrLn msg
                else do
                    setSGR [SetColor Foreground Vivid colour]
                    putStrLn msg
                    setSGR [Reset]
    case lvl of
      Informational -> putStrLn posMsg
      Warning       -> showMsg Yellow posMsg
      Error         -> showMsg Red posMsg


-- |Check if any errors have been detected, and if so, print the error messages
-- and exit.
stopOnError :: String -> Compiler ()
stopOnError incident = do
    err <- gets errorState
    when err $ do
        liftIO $ putStrLn $ "Error detected during " ++ incident
        showMessages
        liftIO exitFailure


-- |Log a message, if we are logging AST manipulation.
logAST :: String -> Compiler ()
logAST = logMsg AST


-- | Execute the specified Compiler action if the specified compiler phase is
-- being logged.
whenLogging :: LogSelection -> Compiler () -> Compiler ()
whenLogging selector action = do
    loggingSet <- gets (optLogAspects . options)
    when (Set.member selector loggingSet)
      action


-- | Execute the specified Compiler action if either of the specified compiler
-- phased is being logged.
whenLogging2 :: LogSelection -> LogSelection -> Compiler () -> Compiler ()
whenLogging2 selector1 selector2 action = do
    loggingSet <- gets (optLogAspects . options)
    when (Set.member selector1 loggingSet || Set.member selector2 loggingSet)
      action


-- |Write a log message indicating some aspect of the working of the compiler
logMsg :: LogSelection    -- ^ The aspect of the compiler being logged,
                          -- ^ used to decide whether to log the message
          -> String       -- ^ The log message
          -> Compiler ()  -- ^ Works in the Compiler monad
logMsg selector msg = do
    prefix <- makeBold $ show selector ++ ": "
    whenLogging selector $
      liftIO $ hPutStrLn stderr (prefix ++ List.intercalate ('\n':prefix) (lines msg))

-- | Appends a ISO/IEC 6429 code to the given string to print it bold
-- in a terminal output.
makeBold :: String -> Compiler String
makeBold s = do
    noBold <- gets $ optNoFont . options
    return $ if noBold then s else "\x1b[1m" ++ s ++ "\x1b[0m"


-- | Wrap brackets around a list of strings, with a separator.  If the list
-- is empty, just return the empty string.
bracketList :: String -> String -> String -> [String] -> String
bracketList _ _ _ [] = ""
bracketList prefix sep suffix elts = prefix ++ intercalate sep elts ++ suffix


------------------------------ Module Encoding Types -----------------------

data EncodedLPVM = EncodedLPVM [Module]
                   deriving (Generic)

makeEncodedLPVM :: [Module] -> EncodedLPVM
makeEncodedLPVM = EncodedLPVM<|MERGE_RESOLUTION|>--- conflicted
+++ resolved
@@ -2198,11 +2198,7 @@
 -- we take a conservative approach and assume all do.
 makeGlobalFlows :: [(ParameterID, PrimParam)] -> [ResourceFlowSpec] -> GlobalFlows
 makeGlobalFlows params resFlows =
-<<<<<<< HEAD
-    Set.fold addGlobalResourceFlows
-=======
     List.foldr addGlobalResourceFlows 
->>>>>>> 085c4639
         (emptyGlobalFlows{globalFlowsParams=pFlows}) resFlows
   where
     pFlows = FiniteSet $ Set.fromList $ catMaybes $ List.map (uncurry paramFlow) params
