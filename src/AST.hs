--- conflicted
+++ resolved
@@ -2539,22 +2539,13 @@
 
 -- | Return the FlowDirection of an Exp, assuming it has been flattened.
 flattenedExpFlow :: Exp -> FlowDirection
-<<<<<<< HEAD
-flattenedExpFlow (IntValue _)    = ParamIn
-flattenedExpFlow (FloatValue _)  = ParamIn
-flattenedExpFlow (CharValue _)   = ParamIn
-flattenedExpFlow (StringValue _) = ParamIn
-flattenedExpFlow (Var _ flow _)  = flow
-flattenedExpFlow (ProcRef _) = ParamIn
-flattenedExpFlow (Typed exp _ _) = flattenedExpFlow exp
-=======
 flattenedExpFlow (IntValue _)      = ParamIn
 flattenedExpFlow (FloatValue _)    = ParamIn
 flattenedExpFlow (CharValue _)     = ParamIn
 flattenedExpFlow (StringValue _ _) = ParamIn
+flattenedExpFlow (ProcRef _)       = ParamIn
 flattenedExpFlow (Var _ flow _)    = flow
 flattenedExpFlow (Typed exp _ _)   = flattenedExpFlow exp
->>>>>>> 12509eac
 flattenedExpFlow otherExp =
     shouldnt $ "Getting flow direction of unflattened exp " ++ show otherExp
 
@@ -2679,24 +2670,14 @@
                                                -- (one use in the last statement
                                                -- to use the variable)
               }
-<<<<<<< HEAD
-     | ArgInt Integer TypeSpec                -- ^Constant integer arg
-     | ArgFloat Double TypeSpec               -- ^Constant floating point arg
-     | ArgString String TypeSpec              -- ^Constant string arg
-     | ArgChar Char TypeSpec                  -- ^Constant character arg
-     | ArgProcRef ProcSpec TypeSpec           -- ^Constant procedure reference
-     | ArgUnneeded PrimFlow TypeSpec          -- ^Unneeded input or output
-     | ArgUndef TypeSpec                      -- ^Undefined variable, used
-                                              --  in failing cases
-=======
      | ArgInt Integer TypeSpec                 -- ^Constant integer arg
      | ArgFloat Double TypeSpec                -- ^Constant floating point arg
      | ArgString String StringVariant TypeSpec -- ^Constant string arg
      | ArgChar Char TypeSpec                   -- ^Constant character arg
+     | ArgProcRef ProcSpec TypeSpec           -- ^Constant procedure reference
      | ArgUnneeded PrimFlow TypeSpec           -- ^Unneeded input or output
      | ArgUndef TypeSpec                       -- ^Undefined variable, used
                                                --  in failing cases
->>>>>>> 12509eac
      deriving (Eq,Ord,Generic)
 
 
@@ -2914,22 +2895,13 @@
 varsInPrimArg :: PrimFlow -> PrimArg -> Set PrimVarName
 varsInPrimArg dir ArgVar{argVarName=var,argVarFlow=dir'} =
   if dir == dir' then Set.singleton var else Set.empty
-<<<<<<< HEAD
 varsInPrimArg _ (ArgInt _ _)      = Set.empty
 varsInPrimArg _ (ArgFloat _ _)    = Set.empty
-varsInPrimArg _ (ArgString _ _)   = Set.empty
+varsInPrimArg _ (ArgString _ _ _) = Set.empty
 varsInPrimArg _ (ArgChar _ _)     = Set.empty
 varsInPrimArg _ (ArgProcRef _ _)  = Set.empty
 varsInPrimArg _ (ArgUnneeded _ _) = Set.empty
 varsInPrimArg _ (ArgUndef _)      = Set.empty
-=======
-varsInPrimArg _ (ArgInt _ _)            = Set.empty
-varsInPrimArg _ (ArgFloat _ _)          = Set.empty
-varsInPrimArg _ (ArgString _ _ _)       = Set.empty
-varsInPrimArg _ (ArgChar _ _)           = Set.empty
-varsInPrimArg _ (ArgUnneeded _ _)       = Set.empty
-varsInPrimArg _ (ArgUndef _)            = Set.empty
->>>>>>> 12509eac
 
 
 ----------------------------------------------------------------
@@ -3385,12 +3357,8 @@
   show (FloatValue f) = show f
   show (StringValue s v) = show v ++ show s
   show (CharValue c) = show c
-<<<<<<< HEAD
-  show (Var name dir flowtype) = (show flowtype) ++ (flowPrefix dir) ++ name
   show (ProcRef ps) = "@" ++ show ps
-=======
   show (Var name dir flowtype) = show flowtype ++ flowPrefix dir ++ name
->>>>>>> 12509eac
   show (Where stmts exp) = show exp ++ " where" ++ showBody 8 stmts
   show (CondExp cond thn els) =
     "if\n" ++ show cond ++ " then " ++ show thn ++ " else " ++ show els
