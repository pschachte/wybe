--  File     : AST.hs
--  Author   : Peter Schachte
--  Purpose  : Wybe Abstract Syntax Tree and LPVM representation
--  Copyright: (c) 2010-2019 Peter Schachte.  All rights reserved.
--  License  : Licensed under terms of the MIT license.  See the file
--           : LICENSE in the root directory of this project.

{-# LANGUAGE DeriveGeneric #-}
{-# LANGUAGE LambdaCase #-}

-- |The abstract syntax tree, and supporting types and functions.
--  This includes the parse tree, as well as the AST types, which
--  are normalised versions of the parse tree types.
--
--  This also includes the Compiler monad and the Module types.
module AST (
  -- *Types just for parsing
  Item(..), Visibility(..), isPublic,
  Determinism(..), determinismLEQ, determinismJoin, determinismMeet,
  determinismFail, determinismSucceed,
  determinismSeq, determinismProceding, determinismName,
  impurityName, impuritySeq, expectedImpurity,
  inliningName,
  TypeProto(..), TypeSpec(..), typeVarSet, TypeVarName(..),
  genericType, higherOrderType, isHigherOrder, 
  isResourcefulHigherOrder, 
  updateHigherOrderTypesM, typeModule,
  VarDict, TypeImpln(..),
  ProcProto(..), Param(..), TypeFlow(..), 
  paramTypeFlow, primParamTypeFlow, setParamArgFlowType, 
  paramToVar, primParamToArg, freeParamVar, unzipTypeFlow, unzipTypeFlows,
  PrimProto(..), PrimParam(..), ParamInfo(..),
  Exp(..), StringVariant(..), Generator(..), Stmt(..), ProcFunctor(..),
  regularProc, regularModProc,
  flattenedExpFlow, expIsConstant, expVar, expVar', maybeExpType, innerExp,
  setExpFlowType,
  TypeRepresentation(..), TypeFamily(..), typeFamily,
  defaultTypeRepresentation, typeRepSize, integerTypeRep,
  lookupTypeRepresentation, lookupModuleRepresentation,
  paramIsPhantom, argIsPhantom, typeIsPhantom, repIsPhantom,
  primProtoParamNames,
  protoRealParams, realParams, paramIsReal,
  protoInputParamNames, isProcProtoArg,
  -- *Source Position Types
  OptPos, Placed(..), place, betterPlace, content, maybePlace, rePlace, unPlace,
  placedApply, placedApply1, placedApplyM, contentApply, updatePlacedM,
  -- *AST types
  Module(..), isRootModule, ModuleInterface(..), ModuleImplementation(..), InterfaceHash, PubProcInfo(..),
  ImportSpec(..), importSpec, Pragma(..), addPragma,
  descendentModules, sameOriginModules, -- XXX not needed? differentOriginModules,
  refersTo,
  enterModule, reenterModule, exitModule, reexitModule, inModule,
  emptyInterface, emptyImplementation,
  getParams, getDetism, getProcDef, getProcPrimProto,
  mkTempName, updateProcDef, updateProcDefM,
  ModSpec, maybeModPrefix, ProcImpln(..), ProcDef(..), procInline, procCallCount,
  primImpurity, flagsImpurity, flagsDetism,
  AliasMap, aliasMapToAliasPairs, ParameterID, parameterIDToVarName,
  parameterVarNameToID, SpeczVersion, CallProperty(..), generalVersion,
  speczVersionToId, SpeczProcBodies,
  MultiSpeczDepInfo, CallSiteProperty(..), InterestingCallProperty(..),
  ProcAnalysis(..), emptyProcAnalysis,
  ProcBody(..), PrimFork(..), Ident, VarName,
  ProcName, ResourceDef(..), FlowDirection(..),
  argFlowTypeIsResource, argFlowDirection, argType, setArgType, setPrimArgFlowType, 
  argDescription, setParamType, paramIsResourceful, maybeParamResource, isResourcePrimParam, 
  setPrimParamType, setTypeFlowType,
  flowsIn, flowsOut, primFlowToFlowDir,
  foldStmts, foldExps, foldBodyPrims, foldBodyDistrib,
<<<<<<< HEAD
  expToStmt, seqToStmt, procCallToExp,
  expOutputs, pexpListOutputs, expInputs, pexpListInputs,
  setExpTypeFlow, setPExpTypeFlow, 
=======
  expToStmt, seqToStmt, procCallToExp, expOutputs,
  pexpListOutputs, setExpTypeFlow, setPExpTypeFlow, isHalfUpdate,
>>>>>>> d71f1c87
  Prim(..), primArgs, replacePrimArgs, argIsVar, argIsConst, argIntegerValue,
  ProcSpec(..), PrimVarName(..), PrimArg(..), PrimFlow(..), ArgFlowType(..),
  CallSiteID, SuperprocSpec(..), initSuperprocSpec, -- addSuperprocSpec,
  maybeClosureOf, maybeGetClosureOf, translateFromClosure, isClosureProc,
  -- *Stateful monad for the compilation process
  MessageLevel(..), updateCompiler,
  CompilerState(..), Compiler, runCompiler,
  updateModules, updateImplementations, updateImplementation,
  addParameters, addTypeRep, setTypeRep, addConstructor,
  getModuleImplementationField, getModuleImplementation,
  getLoadedModule, ifCurrentModuleElse, getLoadingModule, updateLoadedModule, updateLoadedModuleM,
  getLoadedModuleImpln, updateLoadedModuleImpln, updateLoadedModuleImplnM,
  getModule, getModuleInterface, updateModule, getSpecModule,
  updateModImplementation, updateModImplementationM, updateModLLVM,
  addForeignImport, addForeignLib,
  updateModInterface, updateAllProcs, updateModSubmods, updateModProcs,
  getModuleSpec, moduleIsType, option,
  getOrigin, getSource, getDirectory,
  optionallyPutStr, message, errmsg, (<!>), prettyPos, Message(..), queueMessage,
  genProcName, addImport, doImport, importFromSupermodule, lookupType,
  ResourceName, ResourceSpec(..), ResourceFlowSpec(..), ResourceImpln(..),
  initialisedResources,
  addSimpleResource, lookupResource, specialResources, publicResource, resourcefulName,
  ProcModifiers(..), defaultProcModifiers, setDetism, setInline, setImpurity,
  Inlining(..), Impurity(..), Resourcefulness(..),
  addProc, addProcDef, lookupProc, publicProc, callTargets,
  checkConflictingMods, checkUnknownMods,
  specialChar, specialName, specialName2, outputVariableName, outputStatusName,
  envParamName, envPrimParam,
  makeGlobalConstantName, makeGlobalResourceName,
  showBody, showPlacedPrims, showStmt, showBlock, showProcDef, showModSpec,
  showModSpecs, showResources, showOptPos, showProcDefs, showUse,
  shouldnt, nyi, checkError, checkValue, trustFromJust, trustFromJustM,
  flowPrefix, showProcModifiers, showProcModifiers', showFlags, showFlags',
  showMap, showVarMap, simpleShowMap, simpleShowSet, bracketList,
  maybeShow, showMessages, stopOnError,
  logMsg, whenLogging2, whenLogging,
  -- *Helper functions
  defaultBlock, moduleIsPackage,
  -- *LPVM Encoding types
  EncodedLPVM(..), makeEncodedLPVM
  ) where

import           Config (magicVersion, wordSize, objectExtension,
                         sourceExtension, currentModuleAlias)
import           Control.Monad
import           Control.Monad.Extra
import           Control.Monad.Trans (lift,liftIO)
import           Control.Monad.Trans.State
import           Crypto.Hash
import qualified Data.Binary
import qualified Data.ByteString.Lazy as BL
import           Data.List as List
import           Data.List.Extra (nubOrd)
import           Data.Map as Map
import           Data.Maybe
import           Data.Set as Set
import           Data.Tuple.HT ( mapSnd, mapFst )
import           Data.Word (Word8)
import           Data.List.Extra (splitOn)
import           Text.Read (readMaybe)
import           Flow             ((|>))
import           Numeric          (showHex)
import           Options
import           System.Exit
import           System.FilePath
import           System.IO
import           System.Directory (makeAbsolute, makeRelativeToCurrentDirectory)
-- import           Text.ParserCombinators.Parsec.Pos
import           Text.Parsec.Pos
                 ( SourcePos, sourceName, sourceColumn, sourceLine )
import           Util
import           System.Console.ANSI

import           GHC.Generics (Generic)

import qualified LLVM.AST as LLVMAST

----------------------------------------------------------------
--                      Types Just For Parsing
----------------------------------------------------------------

-- |An item appearing at the top level of a source file.
data Item
     = TypeDecl Visibility TypeProto TypeImpln [Item] OptPos
     | ModuleDecl Visibility Ident [Item] OptPos
     | RepresentationDecl [Ident] TypeRepresentation OptPos
     | ConstructorDecl Visibility [Ident] [Placed ProcProto] OptPos
     | ImportMods Visibility [ModSpec] OptPos
     | ImportItems Visibility ModSpec [Ident] OptPos
     | ImportForeign [FilePath] OptPos
     | ImportForeignLib [Ident] OptPos
     | ResourceDecl Visibility ResourceName TypeSpec (Maybe (Placed Exp)) OptPos
       -- The Bool in the next two indicates whether inlining is forced
     | FuncDecl Visibility ProcModifiers ProcProto TypeSpec (Placed Exp) OptPos
     | ProcDecl Visibility ProcModifiers ProcProto [Placed Stmt] OptPos
     | StmtDecl Stmt OptPos
     | PragmaDecl Pragma
     deriving (Generic, Eq)

-- |The visibility of a file item.  We only support public and private.
data Visibility = Private | Public
                  deriving (Eq, Ord, Show, Generic)


-- |Determinism describes whether a statement can succeed or fail if execution
-- reaches a given program point.  Det means it will definitely succeed, Failure
-- means it will definitely fail, SemiDet means it could either succeed or fail,
-- and Terminal means it won't do either (so execution will not reach that
-- point).  This values form a lattice, with Terminal at the bottom, SemiDet at
-- the top, and Failure and Det incomparable values between them.
data Determinism = Terminal | Failure | Det | SemiDet
                  deriving (Eq, Ord, Show, Generic)


-- |Partial order less or equal for Determinism.
determinismLEQ :: Determinism -> Determinism -> Bool
determinismLEQ Failure Det = False
determinismLEQ det1 det2 = det1 <= det2


-- |Lattice meet for Determinism.  Probably not needed
determinismMeet :: Determinism -> Determinism -> Determinism
determinismMeet Failure Det = Terminal
determinismMeet Det Failure = Terminal
determinismMeet det1 det2 = min det1 det2


-- |Force the specified determinism to succeed, if it is reachable.
determinismSucceed :: Determinism -> Determinism
determinismSucceed Terminal = Terminal
determinismSucceed Failure  = Det
determinismSucceed Det      = Det
determinismSucceed SemiDet  = Det


-- |Force the specified determinism to fail, if it is reachable.
determinismFail  :: Determinism -> Determinism
determinismFail  Terminal = Terminal
determinismFail  Failure  = Failure
determinismFail  Det      = Failure
determinismFail  SemiDet  = Failure


-- |Lattice join for Determinism.
determinismJoin :: Determinism -> Determinism -> Determinism
determinismJoin Failure Det = SemiDet
determinismJoin Det Failure = SemiDet
determinismJoin det1 det2 = max det1 det2


-- |Determinism for ordered sequence of steps.  This is not the same as meet or
-- join, because nothing will be executed after a Failure, even a Terminal.
-- This operation is associative.
determinismSeq :: Determinism -> Determinism -> Determinism
determinismSeq Terminal _        = Terminal
determinismSeq Failure  _        = Failure
-- NonDet Failure = Failure
-- NonDet Terminal = Failure
determinismSeq _        Terminal = Terminal
determinismSeq _        Failure  = Failure
determinismSeq det1     det2     = max det1 det2


-- |Does this determinism reflect a state that could continue to the next
-- statement?
determinismProceding :: Determinism -> Bool
determinismProceding Terminal = False
determinismProceding Failure  = False
determinismProceding Det      = True
determinismProceding SemiDet  = True
-- NonDet = True


-- |A suitable printable name for each determinism.
determinismName :: Determinism -> String
determinismName Terminal = "terminal"
determinismName Failure  = "failing"
determinismName Det      = ""
determinismName SemiDet  = "test"
-- NonDet = "generator"


-- | Internal representation of data
data TypeRepresentation
    = Address           -- ^ A pointer; occupies wordSize bits
    | Bits Int          -- ^ An unsigned integer representation
    | Signed Int        -- ^ A signed integer representation
    | Floating Int      -- ^ A floating point representation
    | Func [TypeRepresentation] [TypeRepresentation]
                        -- ^ A function pointer with inputs and outputs
    deriving (Eq, Ord, Generic)


-- | Type representation for opaque things
defaultTypeRepresentation :: TypeRepresentation
defaultTypeRepresentation = Bits wordSize


-- | How many bits a type representation occupies
typeRepSize :: TypeRepresentation -> Int
typeRepSize (Bits bits)     = bits
typeRepSize (Signed bits)   = bits
typeRepSize (Floating bits) = bits
typeRepSize _               = wordSize


-- | The type representation is for a (signed or unsigned) integer type
integerTypeRep :: TypeRepresentation -> Bool
integerTypeRep (Bits bits)     = True
integerTypeRep (Signed bits)   = True
integerTypeRep _               = False


-- | Crude division of types useful for categorising primitive operations
data TypeFamily = IntFamily | FloatFamily
  deriving (Eq, Ord)


-- | Categorise a type representation as either int or float
typeFamily :: TypeRepresentation -> TypeFamily
typeFamily (Floating _) = FloatFamily
typeFamily _            = IntFamily


-- | Declared implementation of a type, either in terms of representation or by
--   listing constructors and having the compiler determine the representation.
data TypeImpln = TypeRepresentation TypeRepresentation
               | TypeCtors Visibility [Placed ProcProto]
               deriving (Generic, Eq)


-- |Does the specified visibility make the item public?
isPublic :: Visibility -> Bool
isPublic = (==Public)


-- |A type prototype consists of a type name and zero or more type parameters.
data TypeProto = TypeProto Ident [Ident]
                 deriving (Generic, Eq)


----------------------------------------------------------------
--                    Handling Source Positions
----------------------------------------------------------------

-- |Optional source position.
type OptPos = Maybe SourcePos

-- |Some kind of value, with a source position optionally attached.
data Placed t
    = Placed t SourcePos
    | Unplaced t
    deriving (Eq, Ord, Generic)


-- |Return the optional position attached to a Placed value.
place :: Placed t -> OptPos
place (Placed _ pos) = Just pos
place (Unplaced _) = Nothing

-- |Return the optional position attached to a Placed value, if
-- present, or the provided optional pos otherwise.
betterPlace :: OptPos -> Placed t -> OptPos
betterPlace _ (Placed _ pos) = Just pos
betterPlace pos (Unplaced _) = pos

-- |Return the content of a Placed value.
content :: Placed t -> t
content (Placed content _) = content
content (Unplaced content) = content

-- |Attach a source position to a data value, if one is available.
maybePlace :: t -> OptPos -> Placed t
maybePlace t (Just pos) = Placed t pos
maybePlace t Nothing    = Unplaced t

-- |Attach a source position to a data value, if one is available.
rePlace :: t -> Placed t -> Placed t
rePlace t (Placed _ pos) = Placed t pos
rePlace t (Unplaced _)   = Unplaced t


-- |Extract the place and payload of a Placed value
unPlace :: Placed t -> (t, OptPos)
unPlace (Placed x pos) = (x, Just pos)
unPlace (Unplaced x)   = (x, Nothing)


-- |Apply a function that takes a thing and an optional place to a
--  placed thing.
placedApply :: (a -> OptPos -> b) -> Placed a -> b
placedApply f placed = f (content placed) (place placed)


-- |Apply a function that takes a thing and an optional place to a
--  placed thing.
placedApply1 :: (c -> a -> OptPos -> b) -> c -> Placed a -> b
placedApply1 f x placed = f x (content placed) (place placed)


-- |Apply a function that takes a thing and an optional place to a
--  placed thing.
placedApplyM :: Monad m => (a -> OptPos -> m b) -> Placed a -> m b
placedApplyM f placed = f (content placed) (place placed)


-- |Apply an operator to the content of a placed thing.
contentApply :: (a->a) -> Placed a -> Placed a
contentApply f (Placed a pos) = Placed (f a) pos
contentApply f (Unplaced a) = Unplaced $ f a


instance Functor Placed where
  fmap f (Placed x pos) = Placed (f x) pos
  fmap f (Unplaced x) = Unplaced $ f x


-- |Apply a monadic function to the payload of a Placed thing
updatePlacedM :: (t -> Compiler t) -> Placed t -> Compiler (Placed t)
updatePlacedM fn (Placed content pos) = do
    content' <- fn content
    return $ Placed content' pos
updatePlacedM fn (Unplaced content) = do
    content' <- fn content
    return $ Unplaced content'

----------------------------------------------------------------
--                    Compiler monad
----------------------------------------------------------------

-- |The different kinds of compiler messages.
data MessageLevel = Informational | Warning | Error
                  deriving (Eq, Ord, Show)


-- |The state of a compilation, used by the Compiler monad.  Because
--  this language allows mutually recursive module dependencies,
--  compilation is bit tricky.  To compile a module and its
--  dependencies, we first load the module.  Then for each
--  dependency we have not yet compiled and are not already in the
--  process of compiling, we compile the dependency, and retain only
--  the module's interface (this avoids having the source or compiled
--  version of too many modules in memory at once).  Dependencies we
--  are in the process of compiling, we collect in a list.  Once we
--  finish compiling a module's dependencies, we compile the list of
--  that module's strongly-connected component collected while
--  compiling the module's dependencies.
data CompilerState = Compiler {
  options :: Options,            -- ^compiler options specified on command line
  tmpDir  :: FilePath,           -- ^tmp directory for this build
  msgs :: [Message],             -- ^warnings, error messages, and info messages
  errorState :: Bool,            -- ^whether or not we've seen any errors
  modules :: Map ModSpec Module, -- ^all known modules except what we're loading
  underCompilation :: [Module],  -- ^the modules in the process of being compiled
  unchangedMods :: Set ModSpec   -- ^record mods that are loaded from object
                                 --  and unchanged.
}

-- |The compiler monad is a state transformer monad carrying the
--  compiler state over the IO monad.
type Compiler = StateT CompilerState IO

-- |Run a compiler function from outside the Compiler monad.
runCompiler :: Options -> Compiler t -> IO t
runCompiler opts comp = evalStateT comp
                        (Compiler opts "" [] False Map.empty [] Set.empty)


-- |Apply some transformation function to the compiler state.
-- XXX updateCompiler :: (CompilerState -> (CompilerState, a)) -> Compiler a
updateCompiler :: (CompilerState -> CompilerState) -> Compiler ()
updateCompiler updater = do
    state <- get
    put $ updater state

-- |Apply a monadic transformation function to the compiler state.
-- XXX updateCompilerM :: (CompilerState -> Compiler (CompilerState, a)) -> Compiler a
updateCompilerM :: (CompilerState -> Compiler CompilerState) -> Compiler ()
updateCompilerM updater = do
    state <- get
    state' <- updater state
    put state'

updateAllProcs :: (ProcDef -> ProcDef) -> Compiler ()
updateAllProcs fn =
    updateImplementations
    (\imp -> imp { modProcs = Map.map (List.map fn) $ modProcs imp })


-- |Return Just the specified module, if already loaded or currently
-- being loaded, otherwise Nothing.  Takes care to handle it if the
-- specified module is under compilation.
getLoadingModule :: ModSpec -> Compiler (Maybe Module)
getLoadingModule modspec = do
    underComp <- gets underCompilation
    case find ((==modspec) . modSpec) underComp of
      Just mod -> return $ Just mod
      Nothing  -> getLoadedModule modspec


-- |Return Just the specified module, if already fully loaded; else return
-- Nothing.
getLoadedModule :: ModSpec -> Compiler (Maybe Module)
getLoadedModule modspec = do
    logAST $ "Get loaded module " ++ showModSpec modspec
    maybeMod <- gets (Map.lookup modspec . modules)
    logAST $ if isNothing maybeMod then " got nothing!" else " worked"
    return maybeMod


-- | Perform an action if in the current module, else perform another
ifCurrentModuleElse :: ModSpec -> StateT s Compiler a -> StateT s Compiler a 
                    -> StateT s Compiler a
ifCurrentModuleElse mod current other = do
    thisMod <- lift $ getModuleSpec
    fileMod <- lift $ getModule modRootModSpec
    if thisMod == mod || maybe False (`List.isPrefixOf` mod) fileMod
    then current
    else other


-- |Apply the given function to the specified module, if it has been loaded;
-- does nothing if not.  Takes care to handle it if the specified
-- module is under compilation.
-- XXX updateLoadedModule :: (Module -> (Module, a)) -> ModSpec -> Compiler a
updateLoadedModule :: (Module -> Module) -> ModSpec -> Compiler ()
updateLoadedModule updater modspec = do
    underComp <- gets underCompilation
    let (found,underComp') =
            mapAccumL (\found m -> if not found && modSpec m == modspec
                                   then (True, updater m)
                                   else (found, m))
            False underComp
    if found
    then updateCompiler (\st -> st { underCompilation = underComp' })
    else updateCompiler (\st -> st { modules = Map.adjust updater modspec $
                                               modules st })


-- |Apply the given function to the specified module, if it has been loaded;
-- does nothing if not.  Takes care to handle it if the specified
-- module is under compilation.
-- XXX updateLoadedModuleM :: (Module -> Compiler (Module, a)) -> ModSpec -> Compiler a
updateLoadedModuleM :: (Module -> Compiler Module) -> ModSpec -> Compiler ()
updateLoadedModuleM updater modspec = do
    underComp <- gets underCompilation
    let (before,rest) = span ((/=modspec) . modSpec) underComp
    case rest of
      (mod:tail) -> do
                mod' <- updater mod
                let underComp' = before ++ (mod':tail)
                updateCompiler (\st -> st { underCompilation = underComp' })
      [] ->
          updateCompilerM
          (\st -> do
                let mods = modules st
                let maybeMod = Map.lookup modspec mods
                case maybeMod of
                    Nothing -> return st
                    Just mod -> do
                        mod' <- updater mod
                        return st { modules = Map.insert modspec mod' mods})


-- |Return the ModuleImplementation of the specified module.  An error
-- if the module is not loaded or does not have an implementation.
getLoadedModuleImpln :: ModSpec -> Compiler ModuleImplementation
getLoadedModuleImpln modspec = do
    mod <- trustFromJustM ("unknown module " ++ showModSpec modspec) $
           getLoadedModule modspec
    return $ trustFromJust ("unimplemented module " ++ showModSpec modspec) $
           modImplementation mod



-- |Return the ModuleImplementation of the specified module.  An error
-- if the module is not loaded or does not have an implementation.
updateLoadedModuleImpln :: (ModuleImplementation -> ModuleImplementation) ->
                           ModSpec -> Compiler ()
updateLoadedModuleImpln updater =
    updateLoadedModule (\m -> m { modImplementation =
                                      updater <$> modImplementation m })


-- |Return the ModuleImplementation of the specified module.  An error
-- if the module is not loaded or does not have an implementation.
-- XXX updateLoadedModuleImplnM ::
--     (ModuleImplementation -> Compiler (ModuleImplementation, a)) ->
--     ModSpec -> Compiler a
updateLoadedModuleImplnM ::
    (ModuleImplementation -> Compiler ModuleImplementation) ->
    ModSpec -> Compiler ()
updateLoadedModuleImplnM updater =
    updateLoadedModuleM
    (\m -> do
        let maybeImpln = modImplementation m
        case maybeImpln of
            Nothing -> return m
            Just imp -> do
                updated <- updater imp
                return m { modImplementation = Just updated }
    )



-- |Apply some transformation to the map of compiled modules.
updateModules :: (Map ModSpec Module -> Map ModSpec Module) -> Compiler ()
updateModules updater = do
    modify (\bs -> bs { modules = updater $ modules bs })

-- |Apply some transformation to the map of compiled modules.
updateImplementations :: (ModuleImplementation -> ModuleImplementation) ->
                         Compiler ()
updateImplementations updater = do
    updateModules (Map.map (\m -> m { modImplementation =
                                           updater <$> modImplementation m }))

-- |Return the module currently being compiled.  The argument says where
-- this function is called from for error-reporting purposes.
-- |Return some function of the module currently being compiled.
getModule :: (Module -> t) -> Compiler t
getModule getter = do
    mods <- gets underCompilation
    case mods of
      [] -> shouldnt "getModule called when not currently compiling a module."
      (mod:_) -> return $ getter mod


-- |Transform the module currently being compiled.
updateModule :: (Module -> Module) -> Compiler ()
updateModule updater =
    modify (\comp ->
              case underCompilation comp of
                [] -> shouldnt "updateModule with no current module"
                (mod1:mods) -> comp { underCompilation = updater mod1:mods })


-- |Transform the module currently being compiled.
updateModuleM :: (Module -> Compiler Module) -> Compiler ()
updateModuleM updater =
    updateCompilerM
    (\comp -> case underCompilation comp of
        [] -> shouldnt "updateModuleM with no current module"
        (mod1:mods) -> do
          mod' <- updater mod1
          return comp { underCompilation = mod':mods })


-- |Return some function of the specified module.  Error if it's not a module.
getSpecModule :: String -> (Module -> t) -> ModSpec -> Compiler t
getSpecModule context getter spec = do
    let msg = context ++ " looking up module " ++ showModSpec spec
    underComp <- gets underCompilation
    let curr = List.filter ((==spec) . modSpec) underComp
    logAST $ "Under compilation: " ++ showModSpecs (modSpec <$> underComp)
    logAST $ "found " ++ show (length curr) ++
      " matching modules under compilation"
    case curr of
        []    -> gets (maybe (error msg) getter . Map.lookup spec . modules)
        [mod] -> return $ getter mod
        _     -> shouldnt "getSpecModule: multiple modules with same spec"


-- | Is the specified module a type?  Determined by checking if it has a
-- known representation.
moduleIsType :: ModSpec -> Compiler Bool
moduleIsType mspec = do
    foundMod <- getSpecModule "moduleIsType" modSpec mspec
    isType <- getSpecModule "moduleIsType" modIsType mspec
    logAST $ "Module " ++ showModSpec mspec ++ " (found "
             ++ showModSpec foundMod ++ ") "
             ++ (if isType then "IS" else "is NOT")
             ++ " a type"
    return isType


-- |Prepare to compile a module by setting up a new Module on the
--  front of the list of modules underCompilation.  Match this with
--  a later call to exitModule.
enterModule :: FilePath -> ModSpec -> Maybe ModSpec -> Compiler ()
enterModule source modspec rootMod = do
    -- First make sure there's not already such a module
    oldMod <- getLoadingModule modspec
    when (isJust oldMod)
      $ shouldnt $ "enterModule " ++ showModSpec modspec ++ " already exists"
    logAST $ "Entering module " ++ showModSpec modspec
    logAST $ "From file " ++ source
    logAST $ "Root module " ++ maybe "<none>" showModSpec rootMod
    absSource <- liftIO $ makeAbsolute source
    modify (\comp -> let newMod = emptyModule
                                  { modOrigin        = absSource
                                  , modRootModSpec   = rootMod
                                  , modSpec          = modspec
                                  }
                         mods = newMod : underCompilation comp
                     in  comp { underCompilation = mods })


moduleIsPackage :: ModSpec -> Compiler Bool
moduleIsPackage spec =  do
    maybeMod <- getLoadedModule spec
    case maybeMod of
        Nothing -> return False
        Just m -> return $ isPackage m


-- |Go back to compiling a module we have previously finished with.
-- Trusts that the modspec really does specify a module.  Match this
-- with a later call to reexitModule.
reenterModule :: ModSpec -> Compiler ()
reenterModule modspec = do
    logAST $ "reentering module " ++ showModSpec modspec
    mod <- getSpecModule "reenterModule" id modspec
    modify (\comp -> comp { underCompilation = mod : underCompilation comp })


-- |Finish compilation of the current module.  This matches an earlier
-- call to enterModule.
exitModule :: Compiler ()
exitModule = do
    currMod <- getModuleSpec
    imports <- getModuleImplementationField (Map.assocs . modImports)
    logAST $ "Exiting module " ++ showModSpec currMod
              ++ " with imports:\n        "
              ++ intercalate "\n        "
                 [showUse 20 mod dep | (mod, (dep, _)) <- imports]
    reexitModule


-- |Finish a module reentry, returning to the previous module.  This
-- matches an earlier call to reenterModule.
reexitModule :: Compiler ()
reexitModule = do
    mod <- getModule id
    modify
      (\comp -> comp { underCompilation = List.tail (underCompilation comp) })
    updateModules $ Map.insert (modSpec mod) mod
    logAST $ "Reexiting module " ++ showModSpec (modSpec mod)


-- | evaluate expr in the context of module mod.  Ie, reenter mod,
-- evaluate expr, and finish the module.
inModule :: Compiler a -> ModSpec -> Compiler a
inModule expr mod = do
    reenterModule mod
    val <- expr
    reexitModule
    return val


-- |Return the directory of the current module.
getDirectory :: Compiler FilePath
getDirectory = takeDirectory <$> getOrigin

-- |Return the absolute path of the file the module was loaded from.  This may
-- be a source file or an object file or a directory.
getOrigin :: Compiler FilePath
getOrigin = getModule modOrigin

-- |Return the absolute path of the file the source code for the current module
-- *should* be in.  It might not actually be there. For package, it returns the
-- path to the directory
getSource :: Compiler FilePath
getSource = do
    isPkg <- getModule isPackage
    if isPkg
    then getOrigin
    else (-<.> sourceExtension) <$> getOrigin

-- |Return the module spec of the current module.
getModuleSpec :: Compiler ModSpec
getModuleSpec = getModule modSpec

-- |Return the interface of the current module.
getModuleInterface :: Compiler ModuleInterface
getModuleInterface = getModule modInterface

-- |Return the implementation of the current module.
getModuleImplementation :: Compiler (Maybe ModuleImplementation)
getModuleImplementation = getModule modImplementation

-- |Return some function applied to the implementation of the current module.
getModuleImplementationField :: (ModuleImplementation -> t) -> Compiler t
getModuleImplementationField getter = do
  imp <- getModuleImplementation
  case imp of
      Nothing -> shouldnt "current module missing implementation"
      Just imp' -> return $ getter imp'

-- |Return some function applied to the implementation of the current module
getModuleImplementationMaybe :: (ModuleImplementation -> Maybe t) ->
                               Compiler (Maybe t)
getModuleImplementationMaybe fn = do
  imp <- getModuleImplementation
  case imp of
      Nothing -> return Nothing
      Just imp' -> return $ fn imp'


-- |Return a new, unused proc name.
genProcName :: Compiler ProcName
genProcName = do
  ctr <- getModule procCount
  updateModule (\mod -> mod {procCount = ctr + 1 })
  return $ specialName2 "gen" $ show (ctr + 1)

-- |Apply the given function to the current module interface if the
--  specified visibility is Public.
updateInterface :: Visibility -> (ModuleInterface -> ModuleInterface) ->
                  Compiler ()
updateInterface Private interfaceOp = return ()  -- do nothing
updateInterface Public interfaceOp =            -- update the interface
    updateModule (\mod -> mod { modInterface = interfaceOp $ modInterface mod })

-- |Apply the given function to the current module implementation, if
--  there is one.
updateImplementation :: (ModuleImplementation -> ModuleImplementation) ->
                       Compiler ()
updateImplementation implOp = do
    oldmod <- getModule id
    case modImplementation oldmod of
        Nothing -> return ()
        Just impl ->
            updateModule (\mod -> mod { modImplementation = Just $ implOp impl })

-- |Add the specified type/module parameters to the current module.
addParameters :: [TypeVarName] -> OptPos -> Compiler ()
addParameters params pos = do
    currMod <- getModuleSpec
    currParams <- getModule modParams
    if nub params /= params
      then errmsg pos
           $ "duplicated type/module parameter in: "
           ++ intercalate ", " (show <$> params)
      else if List.null currParams
      then updateModule (\m -> m { modParams = params })
      else errmsg pos
           $ "repeated parameter declaration: "
           ++ intercalate ", " (show <$> params)


-- |Add the specified type representation to the current module.  This makes the
-- module a type.  Checks that the type doesn't already have a representation or
-- constructors defined.
addTypeRep :: TypeRepresentation -> OptPos -> Compiler ()
addTypeRep repn pos = do
    currMod <- getModuleSpec
    hasRepn <- isJust <$> getModule modTypeRep
    hasCtors <- isJust <$> getModuleImplementationField modConstructors
    if hasRepn
      then errmsg pos
           $ "Multiple representations specified for type " ++ show currMod
      else if hasCtors
      then errmsg pos
           $ "Can't declare representation of type " ++ show currMod
             ++ " with constructors"
      else do setTypeRep repn
              addKnownType currMod

-- |Set the type representation of the current module.
setTypeRep :: TypeRepresentation -> Compiler ()
setTypeRep repn = updateModule (\m -> m { modTypeRep = Just repn
                                        , modIsType  = True })

-- |Add the specified data constructor to the current module.  This makes the
-- module a type.  Also verify that all mentioned type variables are parameters
-- of this type.
addConstructor :: Visibility -> Placed ProcProto -> Compiler ()
addConstructor vis pctor = do
    let pos = place pctor
    let ctor = content pctor
    currMod <- getModuleSpec
    hasRepn <- isJust <$> getModule modTypeRep
    pctors <- fromMaybe [] <$> getModuleImplementationField modConstructors
    let redundant =
          any (\c -> procProtoName c == procProtoName ctor
                && length (procProtoParams c) == length (procProtoParams ctor))
          $ content . snd <$> pctors
    let typeVars = Set.unions
                   (typeVarSet . paramType <$> procProtoParams (content pctor))
    missingParams <- Set.difference typeVars . Set.fromList
                     <$> getModule modParams
    if hasRepn
      then errmsg pos
           $ "Declaring constructor for type " ++ showModSpec currMod
           ++ " with declared representation"
      else if redundant
      then  errmsg pos
           $ "Declaring constructor for type " ++ showModSpec currMod
           ++ " with repeated name/arity"
      else if Set.null missingParams
            then do
                updateImplementation (\m -> m { modConstructors =
                                                Just ((vis,pctor):pctors) })
                updateModule (\m -> m { modIsType  = True })
                addKnownType currMod
            else
                errmsg pos
                $ "Constructors for type " ++ showModSpec currMod
                  ++ " use unbound type variable(s) "
                  ++ intercalate ", " (("?"++) . show <$> Set.toList missingParams)


-- |Record that the specified type is known in the current module.
addKnownType :: ModSpec -> Compiler ()
addKnownType mspec = do
    currMod <- getModuleSpec
    let name = last mspec
    logAST $ "In module " ++ showModSpec currMod
             ++ ", adding type " ++ showModSpec mspec
    newSet <- Set.insert mspec . Map.findWithDefault Set.empty name
              <$> getModuleImplementationField modKnownTypes
    updateImplementation
      (\imp -> imp {modKnownTypes = Map.insert name newSet (modKnownTypes imp)})


-- |Find the definition of the specified type visible from the current module.
lookupType :: String -> OptPos -> TypeSpec -> Compiler TypeSpec
lookupType _ _ AnyType = return AnyType
lookupType _ _ InvalidType = return InvalidType
lookupType _ _ ty@TypeVariable{} = return ty
lookupType _ _ ty@Representation{} = return ty
lookupType context pos ty@HigherOrderType{} = 
    updateHigherOrderTypesM (lookupType context pos) ty
lookupType context pos ty@(TypeSpec [] typename args)
  | typename == currentModuleAlias = do
    currMod <- getModuleSpec
    return $ TypeSpec (init currMod) (last currMod) args
lookupType context pos ty@(TypeSpec mod name args) = do
    currMod <- getModuleSpec
    logAST $ "In module " ++ showModSpec currMod
             ++ ", looking up type " ++ show ty
    mspecs <- refersTo mod name modKnownTypes init
    logAST $ "Candidates: " ++ showModSpecs (Set.toList mspecs)
    case Set.size mspecs of
        0 -> do
            errmsg pos $ "In " ++ context ++ ", unknown type " ++ show ty
            return InvalidType
        1 -> do
            let mspec = Set.findMin mspecs
            maybeMod <- getLoadingModule mspec
            let params = maybe [] modParams maybeMod
            if not $ maybe False modIsType maybeMod
            then shouldnt $ "Found type isn't a type: " ++ show mspec
            else if length params == length args
            then do
                args' <- mapM (lookupType context pos) args
                let matchingType = TypeSpec (init mspec) (last mspec) args'
                logAST $ "Matching type = " ++ show matchingType
                return matchingType
            else do
                errmsg pos $ "In " ++ context
                    ++ ", type '" ++ name ++ "' expects "
                    ++ show (length params)
                    ++ " arguments, but " ++ show (length args)
                    ++ " was given"
                return InvalidType
        _ -> do
            errmsg pos $ "In " ++ context ++ ", type " ++ show ty ++
                        " could refer to: " ++ showModSpecs (Set.toList mspecs)
            return InvalidType


-- |Add the specified resource to the current module.
addSimpleResource :: ResourceName -> ResourceImpln -> Visibility -> Compiler ()
addSimpleResource name impln@(SimpleResource ty _ pos) vis = do
    currMod <- getModuleSpec
    let rspec = ResourceSpec currMod name
    let rdef = Map.singleton rspec impln
    modRess <- getModuleImplementationField modResources
    if name `Map.member` modRess
    then errmsg pos $ "Duplicate declaration of resource '" ++ name ++ "'"
    else if genericType ty
    then errmsg pos $ "Resource type cannot contain type variables: " ++ show ty
    else do
        updateImplementation
            (\imp -> imp { modResources = Map.insert name rdef $ modResources imp,
                           modKnownResources = setMapInsert name rspec
                                             $ modKnownResources imp })
        updateInterface vis $ updatePubResources $ Map.insert name rspec


-- |Find the definition of the specified resource visible in the current module.
lookupResource :: ResourceSpec -> Compiler (Maybe ResourceDef)
lookupResource res@(ResourceSpec mod name) = do
    logAST $ "Looking up resource " ++ show res
    rspecs <- refersTo mod name modKnownResources resourceMod
    logAST $ "Candidates: " ++ show rspecs
    case (Set.size rspecs, Map.lookup name specialResources) of
        (0, Just (_,ty)) | List.null mod ->
            return $ Just $ Map.singleton res
                   $ SimpleResource ty Nothing Nothing
        (0, _) -> return Nothing
        (1,_) -> do
            let rspec = Set.findMin rspecs
            maybeMod <- getLoadingModule $ resourceMod rspec
            let maybeDef = maybeMod >>= modImplementation >>=
                        (Map.lookup (resourceName rspec) . modResources)
            logAST $ "Found resource:  " ++ show maybeDef
            let rdef = trustFromJust "lookupResource" maybeDef
            logAST $ "  with definition:  " ++ show rdef
            return $ Just rdef
        _   -> return Nothing


-- |All the "special" resources, which Wybe automatically generates where they
-- are used, if necessary.
specialResources :: Map VarName (Placed Stmt -> Exp,TypeSpec)
specialResources =
    let cStrType = TypeSpec ["wybe"] "c_string" []
        intType = TypeSpec ["wybe"] "int" []
    in Map.fromList [
        ("call_source_file_name",(callFileName,cStrType)),
        ("call_source_file_full_name",(callFileFullName,cStrType)),
        ("call_source_line_number",(callLineNumber,intType)),
        ("call_source_column_number",(callColumnNumber,intType)),
        ("call_source_location",(callSourceLocation False,cStrType)),
        ("call_source_full_location",(callSourceLocation True,cStrType))
        ]

callFileName :: Placed Stmt -> Exp
callFileName pstmt =
    (`StringValue` CString)
    $ maybe "Unknown file" (takeBaseName . sourceName) (place pstmt)

callFileFullName :: Placed Stmt -> Exp
callFileFullName pstmt =
    (`StringValue` CString)
    $ maybe "Unknown file" sourceName (place pstmt)

callLineNumber :: Placed Stmt -> Exp
callLineNumber pstmt =
    IntValue $ fromIntegral $ maybe 0 sourceLine (place pstmt)

callColumnNumber :: Placed Stmt -> Exp
callColumnNumber pstmt =
    IntValue $ fromIntegral $ maybe 0 sourceColumn (place pstmt)

callSourceLocation :: Bool -> Placed Stmt -> Exp
callSourceLocation full pstmt =
    (`StringValue` CString)
    $ maybe "unknown location" (showSourcePos full) (place pstmt)


-- |Is the specified resource exported by the current module.
publicResource :: Ident -> Compiler Bool
publicResource name = getModule (Map.member name . pubResources . modInterface)


-- |Add the specified module spec as an import of the current module.
addImport :: ModSpec -> ImportSpec -> Compiler ()
addImport modspec imports = do
    modspec' <- resolveModuleM modspec
    updateImplementation
        (updateModImports
            (Map.alter (\case
                Nothing ->
                    Just (imports, Nothing)
                Just (imports', hash) ->
                    Just (combineImportSpecs imports' imports, hash)
            ) modspec'))
    when (isNothing $ importPublic imports) $
      updateInterface Public (updateDependencies (Set.insert modspec))


-- | Represent any user-declared or inferred properties of a proc.
-- XXX the list of unknown and conflicting modifiers shouldn't be needed,
-- but to get rid of them, the parser needs to be able to report errors.
data ProcModifiers = ProcModifiers {
    modifierDetism::Determinism,          -- ^ The proc determinism
    modifierInline::Inlining,             -- ^ Aggresively inline this proc?
    modifierImpurity::Impurity,           -- ^ Don't assume purity when optimising
    modifierResourceful::Resourcefulness, -- ^ Can this procedure use resources?
    modifierUnknown::[String],            -- ^ Unknown modifiers specified
    modifierConflict::[String]            -- ^ Modifiers that conflict with others
} deriving (Eq, Ord, Generic)


data Inlining = Inline | MayInline | NoInline
    deriving (Eq, Ord, Generic)


-- | The printable modifier name for a Impurity, as specified by the user.
inliningName :: Inlining -> String
inliningName Inline     = "inline"
inliningName MayInline  = ""
inliningName NoInline   = "noinline"


-- | The Wybe impurity system.
data Impurity = PromisedPure  -- ^The proc is pure despite having impure parts
              | Pure          -- ^The proc is pure, and so are its parts
              | Semipure      -- ^The proc is not pure, but callers can be pure 
              | Impure        -- ^The proc is impure and makes its callers so
    deriving (Eq, Ord, Show, Generic)


-- | The printable modifier name for a purity, as specified by the user.
impurityName :: Impurity -> String
impurityName PromisedPure = "pure"
impurityName Pure         = ""
impurityName Semipure     = "semipure"
impurityName Impure       = "impure"


-- | The Impurity of a sequence of two statements with the specified purities.
impuritySeq :: Impurity -> Impurity -> Impurity
impuritySeq = max


-- | Given a proc with the specified declared Impurity, the greatest p
expectedImpurity :: Impurity -> Impurity
expectedImpurity PromisedPure = Impure  -- If proc is promised pure,
                                        -- definition is allowed to be impure
expectedImpurity Pure = Semipure        -- Semipure is OK for pure procs
expectedImpurity _ = Impure             -- Otherwise, OK for defn to be impure


data Resourcefulness = Resourceless
                     | Resourceful
    deriving (Eq, Ord, Generic)

resourcefulName :: Resourcefulness -> String
resourcefulName Resourceless = ""
resourcefulName Resourceful  = "resource"


showResourceSets :: (Set ResourceSpec, Set ResourceSpec) -> String
showResourceSets (ins, outs) = "{" ++ showSet ins ++ ";" ++ showSet outs ++ "}"
  where showSet = intercalate "," . List.map show . Set.toList


-- | The default Det, non-inlined, pure ProcModifiers.
defaultProcModifiers :: ProcModifiers
defaultProcModifiers = ProcModifiers Det MayInline Pure Resourceless [] []


-- | Set the modifierDetism attribute of a ProcModifiers.
setDetism :: Determinism -> ProcModifiers -> ProcModifiers
setDetism detism mods = mods {modifierDetism=detism}


-- | Set the modifierInline attribute of a ProcModifiers.
setInline :: Inlining -> ProcModifiers -> ProcModifiers
setInline inlining mods = mods {modifierInline=inlining}


-- | Set the modifierImpurity attribute of a ProcModifiers.
setImpurity :: Impurity -> ProcModifiers -> ProcModifiers
setImpurity impurity mods = mods {modifierImpurity=impurity}


-- | How to display ProcModifiers
showProcModifiers :: ProcModifiers -> String
showProcModifiers (ProcModifiers detism inlining impurity res _ _) =
    showFlags $ List.filter (not . List.null) [d,i,p,r]
    where d = determinismName detism
          i = inliningName inlining
          p = impurityName impurity
          r = resourcefulName res


-- | How to display ProcModifiers, with a space
showProcModifiers' :: ProcModifiers -> String
showProcModifiers' mods = mods' ++ if List.null mods' then "" else " "
  where mods' = showProcModifiers mods


-- | Display a list of strings separated by commas and surrounded with braces,
-- or nothing if the list is empty.
showFlags :: [String] -> String
showFlags [] = ""
showFlags flags = "{" ++ intercalate "," flags ++ "}"


-- | Display a list of strings separated by commas and surrounded with braces
-- and followed by a space, or nothing if the list is empty.
showFlags' :: [String] -> String
showFlags' flags = showFlags flags ++ if List.null flags then "" else " " 


-- |Add the specified proc definition to the current module.
addProc :: Int -> Item -> Compiler ()
addProc tmpCtr (ProcDecl vis mods proto stmts pos) = do
    let name = procProtoName proto
    let ProcModifiers detism inlining impurity resourceful unknown conflict = mods
    checkUnknownMods name pos unknown
    checkConflictingMods name pos conflict
    unless (resourceful == Resourceless)
           $ errmsg pos ("Proc modifier '" ++ resourcefulName resourceful 
                         ++ "' is not allowed for a procedure declaration")
    let procDef = ProcDef name proto (ProcDefSrc stmts) pos tmpCtr 0 Map.empty
                  vis detism inlining impurity (initSuperprocSpec vis)
    addProcDef procDef
    return ()
addProc _ item =
    shouldnt $ "addProc given non-Proc item " ++ show item


addProcDef :: ProcDef -> Compiler ProcSpec
addProcDef procDef = do
    let name = procName procDef
    let vis = procVis procDef
    currMod <- getModuleSpec
    procs <- getModuleImplementationField (findWithDefault [] name . modProcs)
    let procs' = procs ++ [procDef]
    let spec = ProcSpec currMod name (length procs) generalVersion
    updateImplementation
      (\imp ->
        let known = findWithDefault Set.empty name $ modKnownProcs imp
            known' = Set.insert spec known
        in imp { modProcs = Map.insert name procs' $ modProcs imp,
                 modKnownProcs = Map.insert name known' $ modKnownProcs imp })
    updateInterface vis (updatePubProcs (Map.alter (\case
                Nothing -> Just $ Map.singleton spec Unknown
                Just m  -> Just $ Map.insert spec Unknown m
        ) name))
    logAST $ "Adding definition of " ++ show spec ++ ":" ++
      showProcDef 4 procDef
    return spec


checkUnknownMods :: ProcName -> OptPos -> [String] -> Compiler ()
checkUnknownMods name pos = 
    mapM_ (\m -> message Error ("Unknown proc modifier '" ++ m 
                                ++ "' in declaration of " ++ name) pos)
           
checkConflictingMods :: ProcName -> OptPos -> [String] -> Compiler ()
checkConflictingMods name pos = 
    mapM_ (\m -> message Error ("Proc modifier '" ++ m
                                ++ "' conflicts with earlier modifier in declaration of "
                                ++ name) pos)


getParams :: ProcSpec -> Compiler [Param]
getParams pspec =
    -- XXX shouldn't have to grovel in implementation to find prototype
    procProtoParams . procProto <$> getProcDef pspec


getDetism :: ProcSpec -> Compiler Determinism
getDetism pspec =
    -- XXX shouldn't have to grovel in implementation to find prototype
    procDetism <$> getProcDef pspec


getProcDef :: ProcSpec -> Compiler ProcDef
getProcDef (ProcSpec modSpec procName procID _) = do
    mod <- trustFromJustM ("no such module " ++ showModSpec modSpec) $
           getLoadingModule modSpec
    let impl = trustFromJust ("unimplemented module " ++ showModSpec modSpec) $
               modImplementation mod
    logAST $ "Looking up proc '" ++ procName ++ "' ID " ++ show procID
    let proc = (modProcs impl ! procName) !! procID
    logAST $ "  proc = " ++ showProcDef 9 proc
    return proc


getProcPrimProto :: ProcSpec -> Compiler PrimProto
getProcPrimProto pspec = do
    def <- getProcDef pspec
    case procImpln def of
        impln@ProcDefPrim{ procImplnProcSpec = pspec2, procImplnProto = proto}
            | pspec == pspec2 -> return proto
            | procSpecMod pspec == procSpecMod pspec2
                && procSpecName pspec == procSpecName pspec2
                && procSpecID pspec == procSpecID pspec2 -> do
                let impln' = impln{procImplnProcSpec = pspec}
                updateProcDef (const def {procImpln = impln'}) pspec
                return proto
            | otherwise ->
                shouldnt $ "get compiled proc but procSpec not matching: " ++
                           show pspec ++ ", " ++ show pspec2
        _ -> shouldnt $ "get prim proto of uncompiled proc " ++ show pspec


updateProcDef :: (ProcDef -> ProcDef) -> ProcSpec -> Compiler ()
updateProcDef updater pspec@(ProcSpec modspec procName procID _) =
    updateLoadedModuleImpln
    (\imp -> imp { modProcs =
                       Map.adjust
                       (\l -> case List.splitAt procID l of
                           (front,this:back) -> front ++ updater this:back
                           _ -> shouldnt $ "invalid proc spec " ++ show pspec)
                       procName (modProcs imp) })
    modspec


-- XXX updateProcDefM :: (ProcDef -> Compiler (ProcDef, a)) -> ProcSpec -> Compiler a
updateProcDefM :: (ProcDef -> Compiler ProcDef) -> ProcSpec -> Compiler ()
updateProcDefM updater pspec@(ProcSpec modspec procName procID _) =
    updateLoadedModuleImplnM
    (\imp -> do
       let procs = modProcs imp
       case Map.lookup procName procs of
         Nothing -> return imp
         Just defs -> do
           let (front,back) = List.splitAt procID defs
           case back of
             [] -> shouldnt $ "invalid proc spec " ++ show pspec
             (this:rest) -> do
               updated <- updater this
               let defs' = front ++ updated:rest
               let procs' = Map.insert procName defs' procs
               return $ imp { modProcs = procs' })
    modspec



-- |Prepend the provided elt to mapping for the specified key in the map.
mapSetInsert :: (Ord a, Ord b) => a -> b -> Map a (Set b) -> Map a (Set b)
mapSetInsert key elt =
    Map.alter (Just . Set.insert elt . fromMaybe Set.empty) key


-- |Return the definition of the specified proc in the current module.
lookupProc :: Ident -> Compiler (Maybe [ProcDef])
lookupProc name =
    getModuleImplementationMaybe (Map.lookup name . modProcs)


-- |Is the specified proc exported from the current module?
publicProc :: Ident -> Compiler Bool
publicProc name = Map.member name . pubProcs <$> getModuleInterface


-- |Return some function applied to the user's specified compiler options.
option :: (Options -> t) -> Compiler t
option opt = do
    opts <- gets options
    return $ opt opts

-- |If the specified Boolean option is selected, print out the result
--  of applying the compiler state state output function.
optionallyPutStr :: (Options -> Bool) -> Compiler String -> Compiler ()
optionallyPutStr opt strcomp = do
    check <- option opt
    str <- strcomp
    when check ((liftIO . putStrLn) str)


----------------------------------------------------------------
--                            AST Types
----------------------------------------------------------------

-- |Holds everything needed to compile a module
data Module = Module {
  modOrigin :: FilePath,           -- ^Absolute path module is loaded from
  modRootModSpec :: Maybe ModSpec, -- ^Root module of the file, if it's a file
  isPackage :: Bool,               -- ^Is module actually a package
  modSpec :: ModSpec,              -- ^The module path name
  modParams :: [TypeVarName],      -- ^The type parameters, if a type
  modIsType :: Bool,               -- ^Is this module a type, defined early
  modTypeRep :: Maybe TypeRepresentation, -- ^Type representation, when known
  modInterface :: ModuleInterface, -- ^The public face of this module
  modInterfaceHash :: InterfaceHash,
                                   -- ^Hash of the "modInterface" above 
  modImplementation :: Maybe ModuleImplementation,
                                   -- ^the module's implementation
  procCount :: Int,                -- ^a counter for gensym-ed proc names
  stmtDecls :: [Placed Stmt],      -- ^top-level statements in this module
  itemsHash :: Maybe String        -- ^map of proc name to its hash
  } deriving (Generic)


-- | Empty deafult for Module.
emptyModule :: Module
emptyModule = Module
    { modOrigin         = error "No Default module origin"
    , modRootModSpec    = error "No Default root modspec"
    , isPackage         = False
    , modSpec           = error "No Default Modspec"
    , modParams         = []
    , modIsType         = False
    , modTypeRep        = Nothing
    , modInterface      = emptyInterface
    , modInterfaceHash  = Nothing
    , modImplementation = Just emptyImplementation
    , procCount         = 0
    , stmtDecls         = []
    , itemsHash         = Nothing
    }


isRootModule :: ModSpec -> Compiler Bool
isRootModule modspec =
    maybe False ((Just modspec ==) . modRootModSpec) <$> getLoadedModule modspec


parentModule :: ModSpec -> Maybe ModSpec
parentModule []  = Nothing
parentModule [m] = Nothing
parentModule modspec = Just $ init modspec


-- | Collect all the descendent modules of the given modspec.
descendentModules :: ModSpec -> Compiler [ModSpec]
descendentModules mspec = do
    subMods <- Map.elems . modSubmods <$> getLoadedModuleImpln mspec
    desc <- concat <$> mapM descendentModules subMods
    return $ subMods ++ desc


-- | Collect all the descendent modules of the given modspec that come from
-- the same origin and hence should go in the same target file.
sameOriginModules :: ModSpec -> Compiler [ModSpec]
sameOriginModules mspec = do
    let origin m = modOrigin . trustFromJust "sameOriginModules"
                   <$> getLoadedModule m
    file <- origin mspec
    subMods <- Map.elems . modSubmods <$> getLoadedModuleImpln mspec
    sameOriginSubMods <- filterM (((== file) <$>) . origin) subMods
    (sameOriginSubMods ++) . concat <$> mapM sameOriginModules sameOriginSubMods


-- XXX Looks like this isn't actually needed
-- -- | Collect the nearest descendent modules of the given modspec that come from
-- -- a different origin and hence should be written to different target files.
-- differentOriginModules :: ModSpec -> Compiler [ModSpec]
-- differentOriginModules mspec = do
--     let origin m = modOrigin . trustFromJust "sameOriginModules"
--                    <$> getLoadedModule m
--     file <- origin mspec
--     subMods <- Map.elems . modSubmods <$> getLoadedModuleImpln mspec
--     (same,diff) <- List.partition snd . zip subMods 
--                    <$> mapM (((== file) <$>) . origin) subMods
--     ((fst <$> diff) ++) . concat <$> mapM differentOriginModules (fst <$> same)


-- |The set of defining modules that the given (possibly
--  module-qualified) name could possibly refer to from the current
--  module.  This may include the current module, or any module it may
--  be imported from.  The implMapFn is a Module selector function that
--  produces a map that tells whether that module exports that name,
--  and specModFn specifies which module implementation defines that
--  thing.  The reference to this name occurs in the current module.
refersTo :: Ord b => ModSpec -> Ident ->
            (ModuleImplementation -> Map Ident (Set b)) ->
            (b -> ModSpec) -> Compiler (Set b)
refersTo modspec name implMapFn specModFn = do
    currMod <- getModuleSpec
    let modspec' = if not (List.null modspec)
                        && head modspec == currentModuleAlias
                   then currMod ++ tail modspec
                   else modspec
    logAST $ "Finding visible symbol " ++ maybeModPrefix modspec' ++
      name ++ " from module " ++ showModSpec currMod
    defined <- getModuleImplementationField
               (Map.findWithDefault Set.empty name . implMapFn)
    -- imports <- getModuleImplementationField (Map.assocs . modImports)
    -- imported <- mapM getLoadingModule imports
    -- let visible = defined `Set.union` imported
    logAST $ "*** ALL matching visible modules: "
        ++ showModSpecs (Set.toList (Set.map specModFn defined))
    return $ Set.filter ((modspec' `isSuffixOf`) . specModFn) defined


-- |Returns a list of the potential targets of a proc call.
callTargets :: ModSpec -> ProcName -> Compiler [ProcSpec]
callTargets modspec name = do
    pspecs <- Set.toList <$> refersTo modspec name modKnownProcs procSpecMod
    logAST $ "   name '" ++ name ++ "' for module spec '" ++
      showModSpec modspec ++ "' matches: " ++
      intercalate ", " (List.map show pspecs)
    return pspecs


-- |Apply the given function to the current module implementation.
updateModImplementation :: (ModuleImplementation -> ModuleImplementation) ->
                          Compiler ()
updateModImplementation fn =
    updateModule
      (\mod -> case modImplementation mod of
            Nothing -> mod
            Just impl ->
                mod { modImplementation = Just $ fn impl })

-- |Apply the given monadic function to the current module implementation.
updateModImplementationM ::
    (ModuleImplementation -> Compiler ModuleImplementation) -> Compiler ()
updateModImplementationM fn =
    updateModuleM
      (\mod -> case modImplementation mod of
            Nothing -> return mod
            Just impl -> do
                impl' <- fn impl
                return $ mod { modImplementation = Just impl' })

-- |Apply the given function to the current module interface.
updateModInterface :: (ModuleInterface -> ModuleInterface) ->
                     Compiler ()
updateModInterface fn =
    updateModule (\mod -> mod { modInterface = fn $ modInterface mod })


-- Hash of the "ModuleInterface"
type InterfaceHash = Maybe String


-- |Holds everything needed to compile code that uses a module
-- XXX Currently, the data in it is never used (except for computing the 
--     interface hash). We should revise the design of this, and make the
--     "compileModSCC" in Builder.hs only gets other modules' data from this
--     instead of extracting directly form "ModuleImplementation".
data ModuleInterface = ModuleInterface {
    pubResources :: Map ResourceName ResourceSpec,
                                     -- ^The resources this module exports
    pubProcs :: ProcDictionary,
                                     -- ^The procs this module exports
    pubSubmods   :: Map Ident ModSpec, -- ^The submodules this module exports
    dependencies :: Set ModSpec      -- ^The other modules that must be linked
    }                               --  in by modules that depend on this one
    deriving (Eq, Generic)

emptyInterface :: ModuleInterface
emptyInterface =
    ModuleInterface Map.empty Map.empty Map.empty Set.empty


-- |Holds information describing public procedures of a module.
type ProcDictionary = Map ProcName (Map ProcSpec PubProcInfo)


-- |Describing a public procedure. Should contains all the information needed
-- for other modules to use the procedure.
data PubProcInfo
    = Unknown          -- ^A placeholder for uncompiled proc
    | ReexportedProc   -- ^The proc is reexported, should refer to the
                       -- corresponding module for the info.
    | InlineProc PrimProto ProcBody
                       -- ^A proc that should be inlined at the call site.
                       -- Its whole implementation is stored.
    | NormalProc PrimProto ProcAnalysis
                       -- ^A normal proc, its analysis results are stored.
    deriving (Eq, Generic)


-- These functions hack around Haskell's terrible setter syntax

-- |Update the public resources of a module interface.
updatePubResources :: (Map Ident ResourceSpec -> Map Ident ResourceSpec) ->
                      ModuleInterface -> ModuleInterface
updatePubResources fn modint = modint {pubResources = fn $ pubResources modint}

-- |Update the public procs of a module interface.
updatePubProcs :: (ProcDictionary
                -> ProcDictionary)
                -> ModuleInterface -> ModuleInterface
updatePubProcs fn modint = modint {pubProcs = fn $ pubProcs modint}

-- |Update the set of all dependencies of a module interface.
updateDependencies :: (Set ModSpec -> Set ModSpec) ->
                      ModuleInterface -> ModuleInterface
updateDependencies fn modint = modint {dependencies = fn $ dependencies modint}

-- |Holds everything needed to compile the module itself
data ModuleImplementation = ModuleImplementation {
    modPragmas   :: Set Pragma,               -- ^pragmas for this module
    modImports   :: Map ModSpec (ImportSpec, InterfaceHash),
                                              -- ^This module's imports
    modNestedIn  :: Maybe ModSpec,            -- ^Module's parent, if nested
    modSubmods   :: Map Ident ModSpec,        -- ^This module's submodules
    modResources :: Map Ident ResourceDef,    -- ^Resources defined by this mod
    modProcs     :: Map Ident [ProcDef],      -- ^Procs defined by this module
    modConstructors :: Maybe [(Visibility,Placed ProcProto)],
                                              -- ^reversed list of data
                                              -- constructors for this
                                              -- type, if it is a type
    modKnownTypes:: Map Ident (Set ModSpec),  -- ^Types visible to this module
    modKnownResources :: Map Ident (Set ResourceSpec),
                                              -- ^Resources visible to this mod
    modKnownProcs:: Map Ident (Set ProcSpec), -- ^Procs visible to this module
    modForeignObjects:: Set FilePath,         -- ^Foreign object files used
    modForeignLibs:: Set String,              -- ^Foreign libraries used
    modLLVM :: Maybe LLVMAST.Module           -- ^Module's LLVM representation
    } deriving (Generic)

emptyImplementation :: ModuleImplementation
emptyImplementation =
    ModuleImplementation Set.empty Map.empty Nothing Map.empty Map.empty
                         Map.empty Nothing Map.empty Map.empty Map.empty
                         Set.empty Set.empty Nothing


-- These functions hack around Haskell's terrible setter syntax

-- |Update the dependencies of a module implementation.
updateModImports :: (Map ModSpec (ImportSpec, InterfaceHash)
                    -> Map ModSpec (ImportSpec, InterfaceHash))
                    -> ModuleImplementation -> ModuleImplementation
updateModImports fn modimp = modimp {modImports = fn $ modImports modimp}

-- |Update the map of submodules of a module implementation.
updateModSubmods :: (Map Ident ModSpec -> Map Ident ModSpec) ->
                   ModuleImplementation -> ModuleImplementation
updateModSubmods fn modimp = modimp {modSubmods = fn $ modSubmods modimp}

-- |Update the map of resources of a module implementation.
updateModResources :: (Map Ident ResourceDef -> Map Ident ResourceDef) ->
                     ModuleImplementation -> ModuleImplementation
updateModResources fn modimp = modimp {modResources = fn $ modResources modimp}

-- |Update the map of proc definitions of a module implementation.
updateModProcs :: (Map Ident [ProcDef] -> Map Ident [ProcDef]) ->
                 ModuleImplementation -> ModuleImplementation
updateModProcs fn modimp = modimp {modProcs = fn $ modProcs modimp}

-- |Update the map of proc definitions of a module implementation.
updateModProcsM :: (Map Ident [ProcDef] -> Compiler (Map Ident [ProcDef])) ->
                 ModuleImplementation -> Compiler ModuleImplementation
updateModProcsM fn modimp = do
    procs' <- fn $ modProcs modimp
    return $ modimp {modProcs = procs'}

-- |Add a file to the set of foreign files used by the current module
addForeignImport :: Ident -> Compiler ()
addForeignImport objName = do
    let fl = objName -<.> objectExtension
    updateModImplementation
        (\imp ->
           imp { modForeignObjects = Set.insert fl $ modForeignObjects imp })

-- |Add a file to the set of foreign files used by the current module
addForeignLib :: Ident -> Compiler ()
addForeignLib lib = do
    let arg = "-l" ++ lib
    updateModImplementation
        (\imp ->
           imp { modForeignLibs = Set.insert arg $ modForeignLibs imp })

-- | Update the LLVMAST.Module representation of the module
updateModLLVM :: (Maybe LLVMAST.Module -> Maybe LLVMAST.Module)
              -> ModuleImplementation
              -> Compiler ModuleImplementation
updateModLLVM fn modimp = do
  let llmod' = fn $ modLLVM modimp
  return $ modimp { modLLVM = llmod'}


-- | Given a type spec, find its internal representation (a string),
--   if possible.
lookupTypeRepresentation :: TypeSpec -> Compiler (Maybe TypeRepresentation)
lookupTypeRepresentation AnyType = return $ Just defaultTypeRepresentation
lookupTypeRepresentation InvalidType = return Nothing
lookupTypeRepresentation TypeVariable{} =
    return $ Just defaultTypeRepresentation
lookupTypeRepresentation Representation{typeSpecRepresentation=rep} =
    return $ Just rep
lookupTypeRepresentation (TypeSpec modSpec name _) =
    lookupModuleRepresentation $ modSpec ++ [name]
lookupTypeRepresentation (HigherOrderType ProcModifiers{modifierDetism=detism} tfs) = do
    mbInReps <- sequenceRepFlowTypes ins
    mbOutReps <- sequenceRepFlowTypes outs
    return $ Func <$> mbInReps <*> ((++ [defaultTypeRepresentation | detism == SemiDet]) <$> mbOutReps)
  where
    ins = List.filter (flowsIn . typeFlowMode) tfs
    outs = List.filter (flowsOut . typeFlowMode) tfs
    sequenceRepFlowTypes = (sequence <$>) . mapM lookupTypeRepresentation
                                          . (typeFlowType <$>)


-- |Given a module spec, find its representation, if it is a type.
lookupModuleRepresentation :: ModSpec -> Compiler (Maybe TypeRepresentation)
lookupModuleRepresentation =
    getSpecModule "lookupModuleRepresentation" modTypeRep


-- |An identifier.
type Ident = String

-- |A variable name.
type VarName = Ident

-- |A proc name.
type ProcName = Ident

-- |A resource name.
type ResourceName = Ident

-- |A type variable name.
-- Real type variables represent type variables specified by the programmer;
-- faux type variables are generated by the compiler.
data TypeVarName
    = FauxTypeVar Int
    | RealTypeVar Ident
  deriving (Eq, Ord, Generic)

instance Show TypeVarName where
    show (RealTypeVar v) = v
    show (FauxTypeVar i) = show i

-- |A module specification, as a list of module names; module a.b.c would
--  be represented as ["a","b","c"].
type ModSpec = [Ident]


-- |The uses one module makes of another; first the public imports,
--  then the privates.  Each is either Nothing, meaning all exported
--  names are imported, or Just a set of the specific names to import.
data ImportSpec = ImportSpec {
    importPublic::Maybe (Set Ident),
    importPrivate::Maybe (Set Ident)
    } deriving (Show, Generic)


-- |Create an import spec to import the identifiers specified by the
--  first argument (or everything public if it is Nothing), either
--  publicly or privately, as specified by the second argument.
importSpec :: Maybe [Ident] -> Visibility -> ImportSpec
importSpec Nothing Public =
    ImportSpec Nothing (Just Set.empty)
importSpec Nothing Private =
    ImportSpec (Just Set.empty) Nothing
importSpec (Just items) Public =
    ImportSpec (Just $ Set.fromList items) (Just Set.empty)
importSpec (Just items) Private =
    ImportSpec (Just Set.empty) (Just $ Set.fromList items)


-- |Merge two import specs to create a single one that imports
--  exactly what the two together specify.
combineImportSpecs :: ImportSpec -> ImportSpec -> ImportSpec
combineImportSpecs (ImportSpec pub1 priv1) (ImportSpec pub2 priv2) =
    ImportSpec (combineImportPart pub1 pub2) (combineImportPart priv1 priv2)


combineImportPart :: Maybe (Set Ident) -> Maybe (Set Ident) -> Maybe (Set Ident)
combineImportPart Nothing _ = Nothing
combineImportPart _ Nothing = Nothing
combineImportPart (Just set1) (Just set2) = Just (set1 `Set.union` set2)


-- |Actually import into the current module.  The ImportSpec says what
-- to import.
doImport :: ModSpec -> (ImportSpec, InterfaceHash) -> Compiler ()
doImport mod (imports, _) = do
    currMod <- getModuleSpec
    impl <- getModuleImplementationField id
    logAST $ "Handle importation from " ++ showModSpec mod ++
      " into " ++
      let modStr = showModSpec currMod
      in modStr ++ ":  " ++ showUse (27 + length modStr) mod imports
    fromIFace <- (modInterface . trustFromJust "doImport")
                 <$> getLoadingModule mod
    let pubImports = importPublic imports
    let allImports = combineImportPart pubImports $ importPrivate imports
    let importedModsAssoc =
            (last mod,mod):
            Map.toAscList (importsSelected allImports $ pubSubmods fromIFace)
    importedTypesAssoc <- filterM (moduleIsType . snd) importedModsAssoc
    let importedResources = importsSelected allImports $ pubResources fromIFace
    let importedProcs = Map.map Map.keysSet
                            $ importsSelected allImports $ pubProcs fromIFace
    logAST $ "    importing types    : "
             ++ showModSpecs (snd <$> importedTypesAssoc)
    logAST $ "    importing resources: "
             ++ intercalate ", " (Map.keys importedResources)
    logAST $ "    importing procs    : "
             ++ intercalate ", " (Map.keys importedProcs)
    -- XXX Must report error for imports of non-exported items
    let knownTypes = Map.unionWith Set.union (modKnownTypes impl)
                     $ Map.fromAscList
                     $ List.map (mapSnd Set.singleton) importedTypesAssoc
    let knownResources =
            Map.unionWith Set.union (modKnownResources impl) $
            Map.map Set.singleton importedResources
    let knownProcs = Map.unionWith Set.union (modKnownProcs impl) importedProcs
    -- Update what's visible in the module
    updateModImplementation (\imp -> imp { modKnownTypes = knownTypes,
                                           modKnownResources = knownResources,
                                           modKnownProcs = knownProcs })
    logAST $ "New exports from module " ++ showModSpec mod ++ ":"
    let exportedMods = importsSelected pubImports
                       $ Map.insert (last mod) mod $ pubSubmods fromIFace
    logAST $ "    modules  : " ++ showModSpecs (Map.elems exportedMods)
    let exportedResources = importsSelected pubImports $ pubResources fromIFace
    logAST $ "    resources: " ++ intercalate ", " (Map.keys exportedResources)
    let exportedProcs = importsSelected pubImports $ pubProcs fromIFace
    logAST $ "    procs    : " ++ intercalate ", " (Map.keys exportedProcs)
    updateModInterface
      (\i -> i {pubSubmods = Map.union (pubSubmods i) exportedMods,
                pubResources = Map.union (pubResources i) exportedResources,
                pubProcs = Map.unionWith Map.union (pubProcs i) exportedProcs })
    -- Update what's exported from the module
    return ()


-- |Import known types, resources, and procs from the specified module into the
-- current one.  This is used to give a nested submodule access to its parent's
-- members.  It's also used to give the executable module access to the main
-- module of the application.
importFromSupermodule :: ModSpec -> Compiler ()
importFromSupermodule modspec = do
    impl       <- getLoadedModuleImpln modspec
    kTypes     <- getModuleImplementationField modKnownTypes
    kResources <- getModuleImplementationField modKnownResources
    kProcs     <- getModuleImplementationField modKnownProcs
    let knownTypes = Map.unionWith Set.union (modKnownTypes impl) kTypes
    let knownResources =
            Map.unionWith Set.union (modKnownResources impl) kResources
    let knownProcs = Map.unionWith Set.union (modKnownProcs impl) kProcs
    updateModImplementation (\imp -> imp { modKnownTypes = knownTypes,
                                           modKnownResources = knownResources,
                                           modKnownProcs = knownProcs })


-- | Resolve a (possibly) relative module spec into an absolute one.  The
-- first argument is a possibly relative module spec and the second is an
-- absolute one which the first argument should be interpreted relative to.
resolveModule :: ModSpec -> ModSpec -> Maybe ModSpec
resolveModule ("^":_) [] = Nothing
resolveModule ("^":relspec) absspec@(_:_) =
    resolveModule' relspec $ init absspec
resolveModule modspec _ = Just modspec

resolveModule' :: ModSpec -> ModSpec -> Maybe ModSpec
resolveModule' [] spec = Just spec
resolveModule' ("^":relspec) absspec@(_:_) =
    resolveModule' relspec $ init absspec
resolveModule' relspec absspec = Just $ absspec ++ relspec

resolveModuleM :: ModSpec -> Compiler ModSpec
resolveModuleM mod = do
    currMod <- getModuleSpec
    case resolveModule mod currMod of
      Nothing -> do
        message Error ("unresolvable relative module spec '" ++
                        showModSpec mod ++ "'") Nothing
        return mod
      Just m -> return m




importsSelected :: Maybe (Set Ident) -> Map Ident a -> Map Ident a
importsSelected Nothing items = items
importsSelected (Just these) items =
    Map.filterWithKey (\k _ -> Set.member k these) items


-- | Pragmas that can be specified for a module
data Pragma = NoStd        -- ^ Don't import that standard library for this mod
   deriving (Eq,Ord,Generic)

instance Show Pragma where
    show NoStd = "no_standard_library"


-- |Specify a pragma for the current module
addPragma :: Pragma -> Compiler ()
addPragma prag = do
    updateModImplementation
        (\imp -> imp { modPragmas = Set.insert prag $ modPragmas imp })


-- |A resource definition.  Since a resource may be defined as a
--  collection of other resources, this is a set of resources (for
--  simple resources, this will be a singleton), each with type and
--  possibly an initial value.  There's also an optional source
-- position.
type ResourceDef = Map ResourceSpec ResourceImpln

data ResourceImpln =
    SimpleResource {
        resourceType::TypeSpec,
        resourceInit::Maybe (Placed Exp),
        resourcePos::OptPos
        } deriving (Generic)


-- | A list of the initialised resources defined by the current module.
initialisedResources :: Compiler ResourceDef
initialisedResources = do
    modRes <- getModuleImplementationField modResources
    logAST $ "Getting initialised resources = " ++ show modRes
    logAST $ "                       unions = " ++ show (Map.unions modRes)
    return $ Map.filter (isJust . resourceInit) $ Map.unions modRes

-- |A proc definition, including the ID, prototype, the body,
--  normalised to a list of primitives, and an optional source
--  position.
data ProcDef = ProcDef {
    procName :: ProcName,          -- ^the proc's name
    procProto :: ProcProto,     -- ^the proc's prototype
    procImpln :: ProcImpln,     -- ^the actual implementation
    procPos :: OptPos,          -- ^where this proc is defined
    procTmpCount :: Int,        -- ^the next temp variable number to use
    procCallSiteCount :: CallSiteID,
                                -- ^the next call site id to use
    procCallers :: Map ProcSpec Int,
                                -- ^callers to this proc from this mod in the
                                -- source code (before inlining) and the count
                                -- of calls for each caller
                                -- XXX We never actually use this map, we just
                                -- add up the call counts, so we might as well
                                -- keep just a count
    procVis :: Visibility,      -- ^what modules should be able to see this?
    procDetism :: Determinism,  -- ^can this proc fail?
    procInlining :: Inlining,   -- ^should we inline calls to this proc?
    procImpurity :: Impurity,   -- ^ Is this proc pure?
    procSuperproc :: SuperprocSpec
                                -- ^the proc this should be part of, if any
}
             deriving (Eq, Generic)


-- |Whether this proc should definitely be inlined, either because the user said
-- to, or because we inferred it would be a good idea.
procInline :: ProcDef -> Bool
procInline = (==Inline) . procInlining


-- | How many static calls to this proc from the same module have we seen?  This
-- won't be correct for public procs.
procCallCount :: ProcDef -> Int
procCallCount proc = Map.foldr (+) 0 $ procCallers proc


-- | What is the Impurity of the given Prim?
primImpurity :: Prim -> Compiler Impurity
primImpurity (PrimCall _ pspec _) = procImpurity <$> getProcDef pspec
primImpurity (PrimHigherCall _ fn _) 
    = case fn of 
        ArgProcRef pspec _ _ -> procImpurity <$> getProcDef pspec 
        ArgVar _ (HigherOrderType ProcModifiers{modifierResourceful=resful,
                                                modifierImpurity=purity} _) _ _ _
            -> return $ max purity $ if resful == Resourceful then Impure else Pure
        _ -> return Pure
primImpurity (PrimForeign _ _ flags _) =
    return $ flagsImpurity flags


-- | Return the impurity level specified by the given foriegn flags list
flagsImpurity :: [String] -> Impurity
flagsImpurity = List.foldl flagImpurity Pure


-- | Gather the impurity of a flag
flagImpurity :: Impurity -> String -> Impurity
flagImpurity _ "impure"   = Impure
flagImpurity _ "semipure" = Semipure
flagImpurity _ "pure"     = PromisedPure
flagImpurity impurity _   = impurity


-- | Return the impurity level specified by the given foriegn flags list
flagsDetism :: [String] -> Determinism
flagsDetism = List.foldl flagDetism Det


-- | Gather the Determinism of a flag
flagDetism :: Determinism  -> String -> Determinism
flagDetism _ "terminal" = Terminal
flagDetism _ "failing"  = Failure
flagDetism _ "det"      = Det
flagDetism _ "semidet"  = SemiDet
flagDetism detism _     = detism


-- |LLVM block structure allows many blocks per procedure, where blocks can
--  jump to one another in complex ways.  When converting our LPVM format
--  to blocks, we want to merge any proc that is only called from one proc,
--  and only called as a tail call, into its caller.  We determine this by
--  scanning every proc definition; this type is used to hold intermediate
--  and final subproc info for each proc.  SuperprocIs p means we have
--  seen only tail calls to this proc, and only from p.  NoSuperproc means
--  this proc is public, or we have seen calls from multiple callers, or in
--  positions.
data SuperprocSpec
    = NoSuperproc             -- ^Cannot be a subproc
    | AnySuperproc            -- ^Could be a subproc of any proc
    | SuperprocIs ProcSpec    -- ^May only be a subproc of specified proc
    | ClosureOf ProcSpec      -- ^Unwrapped closure form of this proc
    deriving (Eq, Show, Generic)


-- |The appropriate initial SuperprocSpec given the proc's visibility
initSuperprocSpec :: Visibility -> SuperprocSpec
initSuperprocSpec vis = if isPublic vis then NoSuperproc else AnySuperproc


-- |How to dump a SuperprocSpec
showSuperProc :: SuperprocSpec -> String
showSuperProc NoSuperproc = ""
showSuperProc AnySuperproc = ""
showSuperProc (SuperprocIs super) = " (subproc of " ++ show super ++ ")"
showSuperProc (ClosureOf pspec) = " (closure of " ++ show pspec ++ ")"

-- |Maybe get the ProcSpec of a ClosureOf SuperprocSpec
maybeClosureOf :: SuperprocSpec -> Maybe ProcSpec
maybeClosureOf (ClosureOf ps) = Just ps
maybeClosureOf _              = Nothing 

-- |Maybe get the ProcSpec of a ClosureOf Proc via a ProcSpec
maybeGetClosureOf :: ProcSpec -> Compiler (Maybe ProcSpec)
maybeGetClosureOf pspec =
    maybeClosureOf . procSuperproc <$> getProcDef pspec

translateFromClosure :: a -> OptPos -> Prim 
                     -> (OptPos -> Prim -> StateT s Compiler a) 
                     -> StateT s Compiler a
translateFromClosure els pos prim@(PrimHigherCall csID (ArgProcRef ps as ty) args) trans = do
    mbPs' <- lift $ maybeGetClosureOf ps
    case mbPs' of
        Nothing -> return els
        Just ps' -> do 
            params' <- lift (getParams ps') 
            if sameLength params' args
            then do
                tys <- (paramType <$>) <$> lift (getParams ps') 
                trans pos (PrimCall csID ps' $ as ++ zipWith setArgType tys args)
            else return els
translateFromClosure _ _ prim _ = shouldnt $ "translateFromClosure of " ++ show prim

-- |Check if a ProcSpec refers to a closure proc
isClosureProc :: ProcSpec -> Compiler Bool 
isClosureProc pspec = do
    super <- procSuperproc <$> getProcDef pspec
    case super of 
        ClosureOf _ -> return True
        _           -> return False


-- |A procedure defintion body.  Initially, this is in a form similar
-- to what is read in from the source file.  As compilation procedes,
-- this is gradually refined and constrained, until it is converted
-- into a ProcBody, which is a clausal, logic programming form.
-- Finally it is turned into SSA form (LLVM).
data ProcImpln
    = ProcDefSrc [Placed Stmt]           -- ^defn in source-like form
    | ProcDefPrim {
        procImplnProcSpec :: ProcSpec,
        procImplnProto :: PrimProto,
        procImplnBody :: ProcBody,       -- ^defn in LPVM (clausal) form
        procImplnAnalysis :: ProcAnalysis,
        procImplnSpeczBodies :: SpeczProcBodies
    }
    -- defn in SSA (LLVM) form along with any needed extern definitions
    deriving (Eq,Generic)


-- |An ID for a parameter of a proc
type ParameterID = Int


-- |Convert "ParameterID" to "PrimVarName"
parameterIDToVarName :: PrimProto -> ParameterID -> PrimVarName
parameterIDToVarName proto paramID =
    let params = primProtoParams proto in
    primParamName (params !! paramID)


-- |Convert "PrimVarName" to "ParameterID"
parameterVarNameToID :: PrimProto -> PrimVarName -> ParameterID
parameterVarNameToID proto varName =
    let params = primProtoParams proto in
    let idx = List.findIndex ((== varName) . primParamName) params in
    trustFromJust "parameterVarNameToID" idx


-- |Used for describing a specific specialized version
-- Removing one "CallProperty" should only make the specialization a bit
-- more general and shouldn't break it. ie. the empty set signifies no
-- specialization and should be valid for all call site.
type SpeczVersion = Set CallProperty


-- "SpeczVersion" for the general(standard) version.
generalVersion :: SpeczVersion
generalVersion = Set.empty


-- |Each one represents some additional information about the specialization.
data CallProperty
-- "NonAliasedParam v1" is used for global CTGC, it means that the argument
-- passed to parameter v1 is nonaliased.
    = NonAliasedParam ParameterID
    -- Remove the placeholder below and add more items when adding new 
    -- specializations. The placeholder is used to avoid overlapping-patterns
    -- warning as well as the suggestion of using newtype instead of data from
    -- linter.
    | CallPropertyPlaceholder
    deriving (Eq, Ord, Show, Generic)

-- XXX Those should be put in "BinaryFactory.hs". However we need to compute the
-- hash of "SpeczVersion" in "AST.hs".
instance Data.Binary.Binary CallProperty


-- |Convert a "SpeczVersion" to a string as part of the proc identifier.
-- It's first 40 bits (out of 160 bits) of the sha1 hash. Collision will be
-- detected in "Blocks.hs".
speczVersionToId :: SpeczVersion -> String
speczVersionToId = List.take 10 . show . sha1 . Data.Binary.encode
    where
        sha1 :: BL.ByteString -> Digest SHA1
        sha1 = hashlazy


-- | A map contains different specialization versions.
-- The key is the id of each version and the value is the 
-- actual implementation. A procBody can be "Nothing" when it's required but
-- haven't been generated. All procBody will be generated before converting to
-- llvm code.
type SpeczProcBodies = Map SpeczVersion (Maybe ProcBody)


-- | Use to record the alias relation between arguments of a procedure.
type AliasMap = DisjointSet PrimVarName


-- | a synonym function to hide the impletation of how unionfind is printed
showAliasMap :: AliasMap -> String
showAliasMap aliasMap = show $ aliasMapToAliasPairs aliasMap


-- | a synonym function to hide the impletation of how unionfind is converted to
-- alias pairs
aliasMapToAliasPairs :: AliasMap -> [(PrimVarName, PrimVarName)]
aliasMapToAliasPairs aliasMap = Set.toList $ dsToTransitivePairs aliasMap


-- |Infomation about specialization versions the current proc directly uses. 
-- It's a mapping from call sites to the callee's "ProcSpec" and a set of 
-- "CallSiteProperty".
-- For a given specialization version of the current proc, this info should be
-- enough to compute all specz versions it required. A sample case is
-- "expandSpeczVersionsAlias" in "Transform.hs".
type MultiSpeczDepInfo =
        Map CallSiteID (ProcSpec, Set CallSiteProperty)


-- |Specific items for "MultiSpeczDepInfo", it describing the information about
-- the related call site.
data CallSiteProperty
    -- "NonAliasedParamCond calleeParam [callerParam]" is used for global CTGC.
    -- eg. NonAliasedParamCond v1 [v2, v3] means that if the paramenters v2, v3
    -- of the caller proc is nonaliased, then the parameter v1 of the callee is
    -- nonaliased and we could specialize it.
    = NonAliasedParamCond ParameterID [ParameterID]
    -- Refer to `CallProperty` for information regarding this placeholder
    | CallSitePropertyPlaceholder
    deriving (Eq, Generic, Ord, Show)


-- |Describing the interestingness of a proc. if something is interesting, that
-- means if we could provide some information about that thing, then we can 
-- generate more specialized code.
data InterestingCallProperty
    -- "InterestingUnaliased v" means that if parameter v is known as unaliased,
    -- then we can make use of it.
    = InterestingUnaliased ParameterID
    -- Refer to `CallProperty` for information regarding this placeholder
    | InterestingCallPropertyPlaceholder
    deriving (Eq, Generic, Ord, Show)


-- | Stores whatever analysis results we infer about a proc definition.
data ProcAnalysis = ProcAnalysis {
    procArgAliasMap               :: AliasMap,
    procInterestingCallProperties :: Set InterestingCallProperty,
    procMultiSpeczDepInfo         :: MultiSpeczDepInfo
} deriving (Eq,Generic)


-- | The empty ProcAnalysis
emptyProcAnalysis :: ProcAnalysis
emptyProcAnalysis = ProcAnalysis emptyDS Set.empty Map.empty


isCompiled :: ProcImpln -> Bool
isCompiled ProcDefPrim {} = True
isCompiled (ProcDefSrc _) = False

instance Show ProcImpln where
    show (ProcDefSrc stmts) = showBody 4 stmts
    show (ProcDefPrim pSpec proto body analysis speczVersions) =
        let speczBodies = Map.toList speczVersions
                |> List.map (\(ver, body) ->
                        "\n [" ++ speczVersionToId ver ++ "] "
                        ++ show (Set.toList ver) ++ " :"
                        ++ case body of
                            Nothing -> " Missing"
                            Just body -> showBlock 4 body)
                |> intercalate "\n"
        in
            show pSpec ++ "\n" ++ show proto ++ ":" ++ show analysis
                    ++ showBlock 4 body ++ speczBodies


instance Show ProcAnalysis where
    show (ProcAnalysis aliasMap interestingCallProperties multiSpeczDepInfo) =
        let multiSpeczDepInfo' = Map.toList multiSpeczDepInfo
                |> List.filter (not . List.null . snd)
        in
        "\n AliasPairs: " ++ showAliasMap aliasMap
        ++ "\n InterestingCallProperties: "
        ++ show (Set.toAscList interestingCallProperties)
        ++ if List.null multiSpeczDepInfo'
            then ""
            else "\n MultiSpeczDepInfo: " ++ show multiSpeczDepInfo'



-- |A Primitve procedure body.  In principle, a body is a set of clauses, each
-- possibly containg some guards.  Each guard is a test that succeeds
-- iff the specified variable holds the specified value.  For each
-- guard in a clause, it is required that there are other clauses that
-- are identical up to that guard, and specify each of the other
-- possible values for that variable.  This ensures that the clauses
-- are exhaustive.  It is also required that any two clauses contain
-- guards specifying distinct values, up to which the two clauses are
-- identical.  This ensures the set of clauses is mutually exclusive.
--
-- In practice, we adopt a structure that ensures these constraints,
-- and avoids duplicating the initial code that is common to a number
-- of claues.  Thus a procedure body contains a list of primitives
-- (the common code) followed by a fork, where the code splits into
-- multiple different clauses, one for each possible value of a
-- specified unsigned integer variable.  If the value of the variable
-- is equal or greater than the number of clauses, behaviour is
-- undefined.  To allow clauses to support multiple guards, each of
-- the clauses is itself a procedure body.

data ProcBody = ProcBody {
      bodyPrims::[Placed Prim],
      bodyFork::PrimFork}
              deriving (Eq, Show, Generic)

-- | A primitive switch.  This only appears at the end of a ProcBody.
-- This specifies that if forkVar is 0, the first body in forkBodies
-- should be executed; if it's 1, the second body should be executed, and
-- so on.  If it's greater or equal to the length of the list, the last
-- body should be executed.  The forkVar is always treated as an unsigned
-- integer type.  If forkVarLast is True, then this is the last occurrence
-- of that variable.
data PrimFork =
    NoFork |
    PrimFork {
      forkVar::PrimVarName,     -- ^The variable that selects branch to take
      forkVarType::TypeSpec,    -- ^The Wybe type of the forkVar
      forkVarLast::Bool,        -- ^Is this the last occurrence of forkVar
      forkBodies::[ProcBody]    -- ^one branch for each value of forkVar
    }
    deriving (Eq, Show, Generic)


data LLBlock = LLBlock {
    llInstrs::[LLInstr],
    llTerm::LLTerm
    } deriving (Eq, Show)


data LLInstr = LLNop
  -- LLInstr {
  --   llTarget::Maybe PrimVarName,
  --   llOpr::[String],
  --   llOperands::[(PrimVar,PrimType)]
             deriving (Eq, Show)


data LLTerm = TermNop
            deriving (Eq, Show)

-- |The variable name for the temporary variable whose number is given.
mkTempName :: Int -> String
mkTempName ctr = specialName2 "tmp" $ show ctr

-- |Make a default LLBlock
defaultBlock :: LLBlock
defaultBlock =  LLBlock { llInstrs = [], llTerm = TermNop }


-- |Fold over a list of statements in a pre-order left-to-right traversal.
-- Takes two folding functions, one for statements and one for expressions.
foldStmts :: (a -> Stmt -> a) -> (a -> Exp -> a) -> a -> [Placed Stmt] -> a
foldStmts sfn efn val stmts =
    List.foldl (\val pstmt -> foldStmt sfn efn val $ content pstmt) val stmts


-- |Fold over the specified statement and all the statements nested within it,
-- in a pre-order left-to-right traversal. Takes two folding functions, one for
-- statements and one for expressions.
foldStmt :: (a -> Stmt -> a) -> (a -> Exp -> a) -> a -> Stmt -> a
foldStmt sfn efn val stmt = foldStmt' sfn efn (sfn val stmt) stmt


-- |Fold over all the statements nested within the given statement,
-- but not the statement itself, in a pre-order left-to-right traversal.
-- Takes two folding functions, one for statements and one for expressions.
foldStmt' :: (a -> Stmt -> a) -> (a -> Exp -> a) -> a -> Stmt -> a
-- foldStmt' _ _ _ stmt
--   | unsafePerformIO $ do
--       putStrLn $ "#### foldStmt' " ++ showStmt 4 stmt
--       return False
--   = error "Woops!"
foldStmt' sfn efn val (ProcCall (First _ _ _) _ _ args) =
    foldExps sfn efn val args
foldStmt' sfn efn val (ProcCall (Higher fn) _ _ args) =
    foldExps sfn efn val (fn:args)
foldStmt' sfn efn val (ForeignCall _ _ _ args) =
    foldExps sfn efn val args
foldStmt' sfn efn val (Cond tst thn els _ _) = val4
    where val2 = foldStmt sfn efn val $ content tst
          val3 = foldStmts sfn efn val2 thn
          val4 = foldStmts sfn efn val3 els
foldStmt' sfn efn val (Case exp cases deflt) = val4
    where val2 = foldExp sfn efn val $ content exp
          val3 = List.foldl (foldCase sfn efn) val2 cases
          val4 = maybe val3 (foldStmts sfn efn val3) deflt
foldStmt' sfn efn val (And stmts) = foldStmts sfn efn val stmts
foldStmt' sfn efn val (Or stmts _) = foldStmts sfn efn val stmts
foldStmt' sfn efn val (Not negated) = foldStmt sfn efn val $ content negated
foldStmt' sfn efn val (TestBool exp) = foldExp sfn efn val exp
foldStmt' _   _   val Nop = val
foldStmt' _   _   val Fail = val
foldStmt' sfn efn val (Loop body _) = foldStmts sfn efn val body
foldStmt' sfn efn val (UseResources _ _ body) = foldStmts sfn efn val body
foldStmt' sfn efn val (For generators body) = val3
    where val1 = foldExps sfn efn val $ loopVar . content <$> generators
          val2 = foldExps sfn efn val1 $ genExp . content <$> generators
          val3 = foldStmts sfn efn val2 body
foldStmt' _ _ val Break = val
foldStmt' _   _   val Next = val


-- |Fold over a list of expressions in a pre-order left-to-right traversal.
-- Takes two folding functions, one for statements and one for expressions.
foldExps :: (a -> Stmt -> a) -> (a -> Exp -> a) -> a -> [Placed Exp] -> a
foldExps sfn efn = List.foldl (\val pexp -> foldExp sfn efn val $ content pexp)


-- |Fold over an expression and all its subexpressions, in a pre-order
-- left-to-right traversal.  Takes two folding functions, one for statements and
-- one for expressions.
foldExp :: (a -> Stmt -> a) -> (a -> Exp -> a) -> a -> Exp -> a
foldExp sfn efn val exp = foldExp' sfn efn (efn val exp) exp


-- |Fold over all the subexpressions of the given expression, but not the
-- expression itself, in a pre-order left-to-right traversal.
-- Takes two folding functions, one for statements and one for expressions.
foldExp' :: (a -> Stmt -> a) -> (a -> Exp -> a) -> a -> Exp -> a
foldExp' _   _   val IntValue{}     = val
foldExp' _   _   val FloatValue{}   = val
foldExp' _   _   val StringValue{}  = val
foldExp' _   _   val CharValue{}    = val
foldExp' _   _   val Var{}          = val
foldExp' _   _   val ProcRef{}      = val
foldExp' sfn efn val (AnonProc _ _ pstmts) = foldStmts sfn efn val pstmts
foldExp' sfn efn val (Typed exp _ _) = foldExp sfn efn val exp
foldExp' _   _   val AnonParamVar{}      = val
foldExp' sfn efn val (Where stmts exp) =
    let val1 = foldStmts sfn efn val stmts
    in  foldExp sfn efn val1 $content exp
foldExp' sfn efn val (CondExp stmt e1 e2) =
    let val1 = foldStmt sfn efn val $ content stmt
        val2 = foldExp sfn efn val1 $ content e1
    in         foldExp sfn efn val2 $ content e2
foldExp' sfn efn val (Fncall _ _ exps) = foldExps sfn efn val exps
foldExp' sfn efn val (ForeignFn _ _ _ exps) = foldExps sfn efn val exps
foldExp' sfn efn val (CaseExp exp cases deflt) =
    let val1 = foldExp sfn efn val $ content exp
        val2 = List.foldl (foldCaseExp sfn efn) val1 cases
    in maybe val2 (foldExp sfn efn val2 . content) deflt

-- | Fold over the cases in a case statement
foldCase :: (a -> Stmt -> a) -> (a -> Exp -> a) -> a
         -> (Placed Exp,[Placed Stmt]) -> a
foldCase sfn efn val (pexp, body) =
    foldStmts sfn efn (foldExp sfn efn val (content pexp)) body


-- | Fold over the cases in a case expression
foldCaseExp :: (a -> Stmt -> a) -> (a -> Exp -> a) -> a
         -> (Placed Exp,Placed Exp) -> a
foldCaseExp sfn efn val (pexp, pval) =
    foldExp sfn efn (foldExp sfn efn val (content pexp)) $ content pval

-- |Fold over a ProcBody applying the primFn to each Prim, and
-- combining the results for a sequence of Prims with the abConj
-- function, and combining the results for the arms of a fork with the
-- abDisj function.  The first argument to the abstract primitive
-- operation is a boolean indicating whether the primitive is the last
-- one in the clause.
foldBodyPrims :: (Bool -> Prim -> a -> a) -> a ->
                 (a -> a -> a) -> ProcBody -> a
foldBodyPrims primFn emptyConj abDisj (ProcBody pprims fork) =
    let final  = fork == NoFork
        common = List.foldl
                 (\a tl -> case tl of
                     []       -> a
                     (pp:pps) -> primFn (final && List.null pps) (content pp) a)
                 emptyConj $ tails pprims
    in case fork of
      NoFork -> common
      PrimFork _ _ _ [] -> shouldnt "empty clause list in a PrimFork"
      PrimFork _ _ _ (body:bodies) ->
          List.foldl
          (\a b -> abDisj a $ foldBodyPrims primFn common abDisj b)
          (foldBodyPrims primFn common abDisj body)
          bodies


-- |Similar to foldBodyPrims, except that it assumes that abstract
-- conjunction distributes over abstract disjunction.  It also ensures
-- that each primitive in the body is abstracted only once by
-- respecting the tree structure of a ProcBody.  The common prims in
-- the body are processed first; then each alternative in the fork is
-- processed, the results are combined with abstract disjunction, and
-- this result is combined with abstraction of the body prims using
-- the abstract conjunction operation.
foldBodyDistrib :: (Bool -> Prim -> a -> a) -> a -> (a -> a -> a) ->
                 (a -> a -> a) -> ProcBody -> a
foldBodyDistrib primFn emptyConj abDisj abConj (ProcBody pprims fork) =
    let final  = fork == NoFork
        common = List.foldl
                 (\a tl -> case tl of
                     []       -> a
                     (pp:pps) -> primFn (final && List.null pps) (content pp) a)
                 emptyConj $ tails pprims
    in case fork of
      NoFork -> common
      PrimFork _ _ _ [] -> shouldnt "empty clause list in a PrimFork"
      PrimFork _ _ _ (body:bodies) ->
        abConj common $
        List.foldl
        (\a b -> abDisj a $ foldBodyDistrib primFn common abDisj abConj b)
        (foldBodyPrims primFn common abDisj body)
        bodies


-- |Info about a proc call, including the ID, prototype, and an
--  optional source position.
data ProcSpec = ProcSpec {
      procSpecMod :: ModSpec,
      procSpecName :: ProcName,
      procSpecID :: ProcID,
      procSpeczVersion :: SpeczVersion}
                deriving (Eq,Ord,Generic)

instance Show ProcSpec where
    show (ProcSpec mod name pid speczId) =
        showModSpec mod ++ "." ++ name ++ "<" ++ show pid ++ ">"
                ++ if speczId == generalVersion
                   then ""
                   else "[" ++ speczVersionToId speczId ++ "]"

-- |An ID for a proc.
type ProcID = Int

-- |A type specification:  the type name and type parameters.  Also could be
--  AnyType or InvalidType, the top and bottom of the type lattice,
--  respectively.  Finally, it could be a type variable, which can have
--  different representations, so the whole type is parametric in the type of
--  type variables.
data TypeSpec = TypeSpec {
    typeMod::ModSpec,
    typeName::Ident,
    typeParams::[TypeSpec]
    }
    | HigherOrderType {
        higherTypeDetism::ProcModifiers,
        higherTypeParams::[TypeFlow]
    }
    | TypeVariable { typeVariableName :: TypeVarName }
    | Representation { typeSpecRepresentation :: TypeRepresentation }
    | AnyType | InvalidType
              deriving (Eq,Ord,Generic)

-- |Return the set of type variables appearing (recursively) in a TypeSpec.
typeVarSet :: TypeSpec -> Set TypeVarName
typeVarSet TypeSpec{typeParams=params}
    = List.foldr (Set.union . typeVarSet) Set.empty params
typeVarSet HigherOrderType{higherTypeParams=params}
    = List.foldr ((Set.union . typeVarSet) . typeFlowType) Set.empty params
typeVarSet (TypeVariable v) = Set.singleton v
typeVarSet Representation{} = Set.empty
typeVarSet AnyType = Set.empty
typeVarSet InvalidType = Set.empty

genericType :: TypeSpec -> Bool
genericType TypeSpec{typeParams=params} = any genericType params
genericType HigherOrderType{higherTypeParams=params}
    = any (genericType . typeFlowType) params
genericType TypeVariable{}   = True
genericType Representation{} = False
genericType AnyType          = False
genericType InvalidType      = False

higherOrderType :: TypeSpec -> Bool
higherOrderType TypeSpec{typeParams=params} = any higherOrderType params
higherOrderType HigherOrderType{} = True
higherOrderType TypeVariable{}   = False
higherOrderType Representation{} = False
higherOrderType AnyType          = False
higherOrderType InvalidType      = False

isHigherOrder :: TypeSpec -> Bool
isHigherOrder HigherOrderType{} = True
isHigherOrder _                 = False

isResourcefulHigherOrder :: TypeSpec -> Bool
isResourcefulHigherOrder (HigherOrderType ProcModifiers{modifierResourceful=res} tfs) = 
    res == Resourceful || any isResourcefulHigherOrder (typeFlowType <$> tfs)
isResourcefulHigherOrder (TypeSpec _ _ tys) = 
    any isResourcefulHigherOrder tys
isResourcefulHigherOrder _ = False

updateHigherOrderTypesM :: Monad m => (TypeSpec -> m TypeSpec) -> TypeSpec -> m TypeSpec
updateHigherOrderTypesM trans ty@HigherOrderType{higherTypeDetism=mods,
                                                 higherTypeParams=typeFlows} = do
    types <- mapM trans $ typeFlowType <$> typeFlows
    return $ ty{higherTypeParams=zipWith TypeFlow types (typeFlowMode <$> typeFlows)}
updateHigherOrderTypesM _ ty = 
    shouldnt $ "updateHigherOrderTypesM on " ++ show ty


-- | Return the module of the specified type, if it has one.
typeModule :: TypeSpec -> Maybe ModSpec
typeModule (TypeSpec mod name _) = Just $ mod ++ [name]
typeModule HigherOrderType{}     = Nothing
typeModule TypeVariable{}        = Nothing
typeModule Representation{}      = Nothing
typeModule AnyType               = Nothing
typeModule InvalidType           = Nothing


-- |This type keeps track of the types of source variables.
type VarDict = Map VarName TypeSpec


data ResourceSpec = ResourceSpec {
    resourceMod::ModSpec,
    resourceName::ResourceName
    } deriving (Eq, Ord, Generic)

instance Show ResourceSpec where
    show (ResourceSpec mod name) =
        maybeModPrefix mod ++ name

data ResourceFlowSpec = ResourceFlowSpec {
    resourceFlowRes::ResourceSpec,
    resourceFlowFlow::FlowDirection
    } deriving (Eq, Ord, Generic)

instance Show ResourceFlowSpec where
    show (ResourceFlowSpec resource dir) =
        flowPrefix dir ++ show resource


-- |A manifest constant.
data Constant = Int Int
              | Float Double
              | Char Char
              | String String
                deriving (Show,Eq)

-- |A proc or func prototype, including name and formal parameters.
data ProcProto = ProcProto {
    procProtoName::ProcName,
    procProtoParams::[Param],
    procProtoResources::Set.Set ResourceFlowSpec
    } deriving (Eq, Generic)


-- |A proc prototype, including name and formal parameters.
data PrimProto = PrimProto {
    primProtoName::ProcName,
    primProtoParams::[PrimParam]
    } deriving (Eq, Generic)


instance Show PrimProto where
  show (PrimProto name params) =
    name ++ "(" ++ intercalate ", " (List.map show params) ++ ")"


-- |A formal parameter, including name, type, and flow direction.
data Param = Param {
    paramName::VarName,
    paramType::TypeSpec,
    paramFlow::FlowDirection,
    paramFlowType::ArgFlowType
    } deriving (Eq, Ord, Generic)


-- |The type and mode (flow) of a single argument or parameter
data TypeFlow = TypeFlow {
  typeFlowType :: TypeSpec,
  typeFlowMode :: FlowDirection
  } deriving (Eq, Ord, Generic)

instance Show TypeFlow where
    show (TypeFlow ty fl) = flowPrefix fl ++ ":" ++ show ty



-- |A formal parameter, including name, type, and flow direction.
data PrimParam = PrimParam {
    primParamName::PrimVarName,
    primParamType::TypeSpec,
    primParamFlow::PrimFlow,
    primParamFlowType::ArgFlowType,
    primParamInfo::ParamInfo        -- ^What we've inferred about this param
    } deriving (Eq, Generic)


-- |Info inferred about a single proc parameter
data ParamInfo = ParamInfo {
        paramInfoUnneeded::Bool -- ^Can this parameter be eliminated?
    } deriving (Eq,Generic)

-- |A dataflow direction:  in, out, both, or neither.
data FlowDirection = ParamIn | ParamOut | ParamInOut
                   deriving (Show,Eq,Ord,Generic)

-- |A primitive dataflow direction:  in or out
data PrimFlow = FlowIn | FlowOut
                   deriving (Show,Eq,Ord,Generic)


-- |Set the type of the given Param
setParamType :: TypeSpec -> Param -> Param
setParamType t p = p{paramType=t}

paramIsResourceful :: Param -> Bool
paramIsResourceful (Param _ ty _ _) = isResourcefulHigherOrder ty


maybeParamResource :: Param -> Maybe (ResourceFlowSpec, TypeSpec)
maybeParamResource (Param _ ty fl (Resource res)) = Just ((ResourceFlowSpec res fl), ty)
maybeParamResource _                             = Nothing


isResourcePrimParam :: PrimParam -> Bool
isResourcePrimParam (PrimParam _ _ _ ft _) = argFlowTypeIsResource ft


-- |Set the type of the given PrimParam
setPrimParamType :: TypeSpec -> PrimParam -> PrimParam
setPrimParamType t p = p{primParamType=t}


-- |Return the TypeSpec and FlowDirection of a Param
paramTypeFlow :: Param -> TypeFlow
paramTypeFlow Param{paramType=ty, paramFlow=fl} = TypeFlow ty fl


-- |Return the TypeSpec and FlowDirection of a PrimParam
primParamTypeFlow :: PrimParam -> TypeFlow
primParamTypeFlow PrimParam{primParamType=ty, primParamFlow=fl} 
    = TypeFlow ty $ primFlowToFlowDir fl


-- |Set the ArgFlowType of the given Param
setParamArgFlowType :: ArgFlowType -> Param -> Param
setParamArgFlowType ft p = p{paramFlowType=ft}


-- |Convert a Param to a Var
paramToVar :: Param -> Placed Exp
paramToVar (Param n t f ft) 
    = Unplaced $ Typed (Var n f ft) t Nothing


-- |Convert a PrimParam to a PrimArg
primParamToArg :: PrimParam -> PrimArg
primParamToArg (PrimParam nm ty fl ft _) = ArgVar nm ty fl ft False


-- |Get Free Param and Typed Var for the given VarName and TypeSpec 
freeParamVar :: VarName -> TypeSpec -> (Param, Exp)
freeParamVar n t = (Param n t ParamIn Free, Typed (Var n ParamIn Free) t Nothing)


-- |Set the TypeSpec of a given TypeFlow
setTypeFlowType :: TypeSpec -> TypeFlow -> TypeFlow
setTypeFlowType t tf = tf{typeFlowType=t}

-- |Return the TypeSpec and FlowDirection of a TypeFlow
unzipTypeFlow :: TypeFlow -> (TypeSpec, FlowDirection)
unzipTypeFlow (TypeFlow ty flow) = (ty, flow)


-- |Return the TypeSpecs and FlowDirections of a list of TypeFlows
unzipTypeFlows :: [TypeFlow] -> ([TypeSpec], [FlowDirection])
unzipTypeFlows = unzip . (unzipTypeFlow <$>)


-- |Does the specified flow direction flow in?
flowsIn :: FlowDirection -> Bool
flowsIn ParamIn    = True
flowsIn ParamOut   = False
flowsIn ParamInOut = True


-- |Does the specified flow direction flow out?
flowsOut :: FlowDirection -> Bool
flowsOut ParamIn = False
flowsOut ParamOut = True
flowsOut ParamInOut = True


-- |Translate a PrimFlow to a corresponding FlowDirection
primFlowToFlowDir :: PrimFlow -> FlowDirection
primFlowToFlowDir FlowIn  = ParamIn
primFlowToFlowDir FlowOut = ParamOut


-- |Source program statements.  These will be normalised into Prims.
data Stmt
     -- |A Wybe procedure call, with module, proc name, proc ID, determinism,
     --   and args.  We assume every call is Det until type checking.
     --   The Bool flag indicates that the proc is allowed to use resources.
     = ProcCall ProcFunctor Determinism Bool [Placed Exp]
     -- |A foreign call, with language, foreign name, tags, and args
     | ForeignCall Ident ProcName [Ident] [Placed Exp]
     -- |Do nothing (and succeed)
     | Nop
     -- |Do nothing (and fail)
     | Fail

     -- After unbranching, this can only appear as the last Stmt in a body.

     -- |A conditional; execute the first (SemiDet) Stmt; if it succeeds,
     --  execute the second Stmts, else execute the third.  The VarDicts hold
     --  the variables generated by the condition, and the variables generated
     --  both branches of the conditional, with their types.
     | Cond (Placed Stmt) [Placed Stmt] [Placed Stmt]
            (Maybe VarDict) (Maybe VarDict)

     -- | A scoped construct for resources.  This creates a context in which the
     --   listed resources can be used, and in which those resources do not
     --   change value.  The Maybe list of resources are the ones that are
     --   assigned before the UseResources statement, and therefore must be
     --   restored after it; this is initially Nothing, but it defined during
     --   mode checking.  This statement is eliminated during resource
     --   processing.
     | UseResources [ResourceSpec] (Maybe [VarName]) [Placed Stmt]

     -- All the following are eliminated during unbranching.

     -- |A case statement, which selects the statement sequence corresponding to
     -- the first expression that matches the value of the first argument.  This
     -- is transformed to nested Cond statements.
     | Case (Placed Exp) [(Placed Exp,[Placed Stmt])] (Maybe [Placed Stmt])
     -- |A test that succeeds iff the expression is true
     | TestBool Exp
     -- |A test that succeeds iff all of the enclosed tests succeed
     | And [Placed Stmt]
     -- |A test that succeeds iff any of the enclosed tests succeed; the VarDict
     -- indicates the variables defined after all disjuncts
     | Or [Placed Stmt] (Maybe VarDict)
     -- |A test that succeeds iff the enclosed test fails
     | Not (Placed Stmt)

     -- |A loop body; the loop is controlled by Breaks and Nexts.  The VarDict
     -- holds the variables that are generated by the loop and their types.
     | Loop [Placed Stmt] (Maybe VarDict)
     -- |A for loop has multiple generators, which is a variable-iterator pair
     -- and a list of statements in the body
     | For [Placed Generator] [Placed Stmt]
     -- |Immediately exit the enclosing loop; only valid in a loop
     | Break  -- holds the variable versions before the break
     -- |Immediately jump to the top of the enclosing loop; only valid in a loop
     | Next  -- holds the variable versions before the next
     deriving (Eq,Ord,Generic)


instance Show Stmt where
  show s = "{" ++ showStmt 4 s ++ "}"

-- |Produce a single statement comprising the conjunctions of the statements
--  in the supplied list.
seqToStmt :: [Placed Stmt] -> Placed Stmt
seqToStmt [] = Unplaced $ TestBool
               $ Typed (IntValue 1) AnyType $ Just $ TypeSpec ["wybe"] "bool" []
seqToStmt [stmt] = stmt
seqToStmt stmts = Unplaced $ And stmts


data ProcFunctor 
    = First ModSpec ProcName (Maybe Int)
       -- ^ A first-order procedure 
    | Higher (Placed Exp)
       -- ^ A higher-order procedure
    deriving (Eq, Ord, Generic)       


regularProc :: ProcName -> ProcFunctor
regularProc name = First [] name Nothing

regularModProc :: ModSpec -> ProcName -> ProcFunctor
regularModProc mod name = First mod name Nothing

-- |An expression.  These are all normalised into statements.
data Exp
      = IntValue Integer
      | FloatValue Double
      | CharValue Char
      | StringValue String StringVariant
      | Var VarName FlowDirection ArgFlowType
      | ProcRef ProcSpec [Exp]
      | Typed Exp TypeSpec (Maybe TypeSpec)
               -- ^explicitly typed expr giving the type of the expression, and,
               -- if it is a cast, the type of the Exp argument.  If not a cast,
               -- these two must be the same.
      -- The following are eliminated during flattening
      | AnonProc ProcModifiers [Param] [Placed Stmt] -- removed in unbranching
      | AnonParamVar (Maybe Integer) FlowDirection
      | Where [Placed Stmt] (Placed Exp)
      | CondExp (Placed Stmt) (Placed Exp) (Placed Exp)
      | Fncall ModSpec ProcName [Placed Exp]
      | ForeignFn Ident ProcName [Ident] [Placed Exp]
      --- | An expression that matches the first expression against each of the
      --  fst expressions in the list, returning the value of the snd expression
      --  corresponding to the first match; if no match, return the value of
      --  last expr, if there is one, otherwise fail (if no default provided,
      --  the expression is partial)
      | CaseExp (Placed Exp) [(Placed Exp,Placed Exp)] (Maybe (Placed Exp))
     deriving (Eq,Ord,Generic)

-- | Represents which variant a string literal is
data StringVariant = WybeString | CString
   deriving (Eq,Ord,Generic)


-- | Return the FlowDirection of an Exp, assuming it has been flattened.
flattenedExpFlow :: Exp -> FlowDirection
flattenedExpFlow (IntValue _)      = ParamIn
flattenedExpFlow (FloatValue _)    = ParamIn
flattenedExpFlow (CharValue _)     = ParamIn
flattenedExpFlow (StringValue _ _) = ParamIn
flattenedExpFlow (AnonProc _ _ _)  = ParamIn
flattenedExpFlow (ProcRef _ _)     = ParamIn
flattenedExpFlow (Var _ flow _)    = flow
flattenedExpFlow (Typed exp _ _)   = flattenedExpFlow exp
flattenedExpFlow otherExp =
    shouldnt $ "Getting flow direction of unflattened exp " ++ show otherExp


-- | If the input is a constant value, return it (with any Typed wrapper
-- removed).  Return Nothing if it's not a constant.
expIsConstant :: Exp -> Maybe Exp
expIsConstant exp@IntValue{}     = Just exp
expIsConstant exp@FloatValue{}   = Just exp
expIsConstant exp@CharValue{}    = Just exp
expIsConstant exp@StringValue{}  = Just exp
expIsConstant (Typed exp _ _)    = expIsConstant exp
expIsConstant _                  = Nothing


-- |Return the variable name of the supplied expr.  In this context,
--  the expr will always be a variable.
expVar :: Exp -> VarName
expVar expr = fromMaybe
              (shouldnt $ "expVar of non-variable expr " ++ show expr)
              $ expVar' expr


-- |Return the variable name of the supplied expr, if there is one.
expVar' :: Exp -> Maybe VarName
expVar' (Typed expr _ _) = expVar' expr
expVar' (Var name _ _) = Just name
expVar' _expr = Nothing

maybeExpType :: Exp -> Maybe TypeSpec 
maybeExpType (Typed _ ty _) = Just ty
maybeExpType _              = Nothing

-- | Extract the inner expression (removing any Typed wrapper)
innerExp :: Exp -> Exp
innerExp (Typed exp _ _) = innerExp exp
innerExp exp = exp


setExpFlowType :: Exp -> ArgFlowType -> Exp
setExpFlowType (Typed exp ty cast) ft = Typed (setExpFlowType exp ft) ty cast
setExpFlowType (Var name dir _)    ft = Var name dir ft
setExpFlowType exp                 _  = exp


-- |Is it unnecessary to actually pass an argument (in or out) for this param?
paramIsPhantom :: PrimParam -> Compiler Bool
paramIsPhantom param = typeIsPhantom (primParamType param)


-- |Is the supplied argument a phantom?
argIsPhantom :: PrimArg -> Compiler Bool
argIsPhantom arg = typeIsPhantom $ argType arg


-- |Does the supplied type indicate a phantom?
typeIsPhantom :: TypeSpec -> Compiler Bool
typeIsPhantom ty = do
    rep <- lookupTypeRepresentation ty
    let result = isJust rep && repIsPhantom (fromJust rep)
    logAST $ "Type " ++ show ty ++ " is "
             ++ (if result then "" else "NOT ") ++ "phantom"
    return result


-- |Is the specified type representation a phantom type?
repIsPhantom :: TypeRepresentation -> Bool
repIsPhantom (Bits 0) = True
repIsPhantom _        = False  -- Only 0 bit unsigned ints are phantoms


-- |Get proto param names in a list
primProtoParamNames :: PrimProto -> [PrimVarName]
primProtoParamNames proto = primParamName <$> primProtoParams proto
    -- let formalParams = primProtoParams proto
    -- in [primParamName primParam | primParam <- formalParams]


-- |Get names of proto params that will turn into actual arguments,
--  ie, params that are not phantoms and are not unneeded
protoRealParams :: PrimProto -> Compiler [PrimParam]
protoRealParams = realParams . primProtoParams


-- |Filter a list of params down to the ones that are actually useful,
--  ie, params that are not phantoms and are not unneeded.
realParams :: [PrimParam] -> Compiler [PrimParam]
realParams = filterM paramIsReal


-- |The param actually needs to be passed; ie, it is needed and not phantom.
paramIsReal :: PrimParam -> Compiler Bool
paramIsReal param =
    (((not . paramInfoUnneeded) 
        $ primParamInfo param) &&) . not <$> paramIsPhantom param


-- |Get names of proto input params
protoInputParamNames :: PrimProto -> Compiler [PrimVarName]
protoInputParamNames proto = (primParamName <$>) <$> protoRealParams proto


-- |Is the supplied argument a parameter of the proc proto
isProcProtoArg :: [PrimVarName] -> PrimArg -> Bool
isProcProtoArg paramNames arg@ArgVar {} = argVarName arg `elem` paramNames
isProcProtoArg _ _ = False


-- |A loop generator (ie, an iterator).  These need to be
--  generalised, allowing them to be user-defined.
data Generator
      = In { loopVar :: Placed Exp,  -- ^ The variable holding each value
             genExp :: Placed Exp -- ^ The generator being looped over
        } deriving (Eq,Ord,Generic)

-- |A variable name in SSA form, ie, a name and an natural number suffix,
--  where the suffix is used to specify which assignment defines the value.

-- A variable name with an integer suffix to distinguish different
-- values for the same name.  As a special case, a suffix of -1
-- specifies the ultimate, final value for that name.
data PrimVarName =
  PrimVarName {
    primVarName :: VarName,
    primVarNum :: Int
    } deriving (Eq, Ord, Generic)

-- |A primitive statment, including those that can only appear in a
--  loop.
data Prim
     = PrimCall CallSiteID ProcSpec [PrimArg]
     | PrimHigherCall CallSiteID PrimArg [PrimArg]
     | PrimForeign Ident ProcName [Ident] [PrimArg]
     deriving (Eq,Ord,Generic)

instance Show Prim where
    show = showPrim 0


-- |An id for each call site, should be unique within a proc.
type CallSiteID = Int


-- |The allowed arguments in primitive proc or foreign proc calls,
--  just variables and constants.
data PrimArg
     = ArgVar {argVarName     :: PrimVarName,  -- ^Name of argument variable
               argVarType     :: TypeSpec,     -- ^Its type
               argVarFlow     :: PrimFlow,     -- ^Its flow direction
               argVarFlowType :: ArgFlowType,  -- ^Its flow type
               argVarFinal    :: Bool          -- ^Is this a definite last use
                                               -- (one use in the last statement
                                               -- to use the variable)
              }
     | ArgInt Integer TypeSpec                 -- ^Constant integer arg
     | ArgFloat Double TypeSpec                -- ^Constant floating point arg
     | ArgString String StringVariant TypeSpec -- ^Constant string arg
     | ArgChar Char TypeSpec                   -- ^Constant character arg
     | ArgProcRef ProcSpec [PrimArg] TypeSpec  -- ^Constant procedure reference
     | ArgUnneeded PrimFlow TypeSpec           -- ^Unneeded input or output
     | ArgUndef TypeSpec                       -- ^Undefined variable, used
                                               --  in failing cases
     deriving (Eq,Ord,Generic)


-- |Returns a list of all arguments to a prim
primArgs :: Prim -> [PrimArg]
primArgs (PrimCall _ _ args) = args
primArgs (PrimHigherCall _ fn args) = fn:args
primArgs prim@(PrimForeign _ _ _ args) = args


-- |Replace a Prim's args with a list of args
replacePrimArgs :: Prim -> [PrimArg] -> Prim
replacePrimArgs (PrimCall id pspec old) new
    = PrimCall id pspec new
replacePrimArgs (PrimHigherCall id oldFn old) new
    = case new of
        [] -> shouldnt "replacePrimArgs of higher call with not enough args"
        (fn:args) -> PrimHigherCall id fn args
replacePrimArgs (PrimForeign lang nm flags old) new =
    PrimForeign lang nm flags new

argIsVar :: PrimArg -> Bool
argIsVar ArgVar{} = True
argIsVar _ = False


-- | Test if a PrimArg is a compile-time constant.
argIsConst :: PrimArg -> Bool
argIsConst ArgVar{} = False
argIsConst ArgInt{} = True
argIsConst ArgFloat{} = True
argIsConst ArgString{} = True
argIsConst ArgChar{} = True
argIsConst (ArgProcRef _ as _) = all argIsConst as
argIsConst ArgUnneeded{} = False
argIsConst ArgUndef{} = False


-- | Return Just the integer constant value if a PrimArg iff it is an integer
-- constant.
argIntegerValue :: PrimArg -> Maybe Integer
argIntegerValue (ArgInt val _) = Just val
argIntegerValue _              = Nothing


-- |Relates a primitive argument to the corresponding source argument
data ArgFlowType = Ordinary        -- ^An argument/parameter as written by user
                 | Resource ResourceSpec 
                                   -- ^An argument to pass a resource
                 | Free            -- ^An argument to be passed in the closure 
                                   -- environment
     deriving (Eq,Ord,Generic)

instance Show ArgFlowType where
    show Ordinary = ""
    show (Resource _) = "%"
    show Free = "^"

argFlowTypeIsResource :: ArgFlowType -> Bool 
argFlowTypeIsResource (Resource _) = True
argFlowTypeIsResource _            = False


-- |The dataflow direction of an actual argument.
argFlowDirection :: PrimArg -> PrimFlow
argFlowDirection ArgVar{argVarFlow=flow} = flow
argFlowDirection ArgInt{} = FlowIn
argFlowDirection ArgFloat{} = FlowIn
argFlowDirection ArgString{} = FlowIn
argFlowDirection ArgChar{} = FlowIn
argFlowDirection ArgProcRef{} = FlowIn
argFlowDirection (ArgUnneeded flow _) = flow
argFlowDirection ArgUndef{} = FlowIn


-- |Extract the Wybe type of a PrimArg.
argType :: PrimArg -> TypeSpec
argType ArgVar{argVarType=typ} = typ
argType (ArgInt _ typ) = typ
argType (ArgFloat _ typ) = typ
argType (ArgString _ _ typ) = typ
argType (ArgChar _ typ) = typ
argType (ArgProcRef _ _ typ) = typ
argType (ArgUnneeded _ typ) = typ
argType (ArgUndef typ) = typ


-- |Set the Wybe type of a PrimArg.
setArgType :: TypeSpec -> PrimArg -> PrimArg
setArgType typ arg@ArgVar{} = arg{argVarType=typ}
setArgType typ (ArgInt i _) = ArgInt i typ
setArgType typ (ArgFloat f _) = ArgFloat f typ
setArgType typ (ArgString s v ty) = ArgString s v typ
setArgType typ (ArgChar c _) = ArgChar c typ
setArgType typ (ArgProcRef ms as _) = ArgProcRef ms as typ
setArgType typ (ArgUnneeded u _) = ArgUnneeded u typ
setArgType typ (ArgUndef _) = ArgUndef typ


setPrimArgFlowType :: PrimArg -> ArgFlowType -> PrimArg
setPrimArgFlowType arg@ArgVar{} ft = arg{argVarFlowType=ft}
setPrimArgFlowType arg          _  = arg



argDescription :: PrimArg -> String
argDescription (ArgVar var _ flow ftype _) =
    argFlowDescription flow
    ++ (case ftype of
          Ordinary       -> " variable " ++ primVarName var
          Resource rspec -> " resource " ++ show rspec
          Free           -> " closure argument ")
argDescription (ArgInt val _) = "constant argument '" ++ show val ++ "'"
argDescription (ArgFloat val _) = "constant argument '" ++ show val ++ "'"
argDescription arg@ArgString{} = "constant argument " ++ show arg
argDescription (ArgChar val _) = "constant argument '" ++ show val ++ "'"
argDescription (ArgProcRef ms as _)
    = "constant procedure ref '" ++ show ms ++ "' with <"
    ++ intercalate ", " (argDescription <$> as) ++ ">"
argDescription (ArgUnneeded flow _) = "unneeded " ++ argFlowDescription flow
argDescription (ArgUndef _) = "undefined argument"



-- |A printable description of a primitive flow direction
argFlowDescription :: PrimFlow -> String
argFlowDescription FlowIn  = "input"
argFlowDescription FlowOut = "output"


-- |Convert a statement read as an expression to a Stmt.
expToStmt :: Exp -> Stmt
expToStmt (Fncall [] "&&" args) = And $ List.map (fmap expToStmt) args
expToStmt (Fncall [] "||"  args) = Or (List.map (fmap expToStmt) args) Nothing
expToStmt (Fncall [] "~" [arg]) = Not $ fmap expToStmt arg
expToStmt (Fncall [] "~" args) = shouldnt $ "non-unary 'not' " ++ show args
expToStmt (Fncall maybeMod name args) =
    ProcCall (First maybeMod name Nothing) Det False args
expToStmt (ForeignFn lang name flags args) =
    ForeignCall lang name flags args
expToStmt (Var name ParamIn _) = ProcCall (First [] name Nothing) Det False []
expToStmt (Var name ParamInOut _) = ProcCall (First [] name Nothing) Det True []
expToStmt expr = shouldnt $ "non-Fncall expr " ++ show expr


procCallToExp :: Stmt -> Exp
procCallToExp (ProcCall (First maybeMod name Nothing) _ _ args) =
    Fncall maybeMod name args
procCallToExp stmt =
    shouldnt $ "converting non-proccall to expr " ++ showStmt 4 stmt


-- |Return the set of variables that might be freshly assigned by the
-- specified expr.  Treats ParamInOut exprs as not assigning anything, because
-- it does not *freshly* assign a variable (ie, it's already assigned).
expOutputs :: Exp -> Set VarName
expOutputs (IntValue _) = Set.empty
expOutputs (FloatValue _) = Set.empty
expOutputs (StringValue _ _) = Set.empty
expOutputs (CharValue _) = Set.empty
expOutputs (Var "_" ParamIn _) = Set.singleton "_" -- special _ variable is out
expOutputs (Var name flow _) =
    if flowsOut flow then Set.singleton name else Set.empty
expOutputs (AnonProc _ _ _) = Set.empty
expOutputs (ProcRef _ _) = Set.empty
expOutputs (Typed expr _ _) = expOutputs expr
expOutputs (AnonParamVar _ _) = Set.empty
expOutputs (Where _ pexp) = expOutputs $ content pexp
expOutputs (CondExp _ pexp1 pexp2) = pexpListOutputs [pexp1,pexp2]
expOutputs (Fncall _ _ args) = pexpListOutputs args
expOutputs (ForeignFn _ _ _ args) = pexpListOutputs args
expOutputs (CaseExp _ cases deflt) =
    pexpListOutputs $ maybe id (:) deflt (snd <$> cases)


-- |Return the set of variables that will definitely be freshly assigned by
-- the specified list of placed expressions.
pexpListOutputs :: [Placed Exp] -> Set VarName
pexpListOutputs = List.foldr (Set.union . expOutputs . content) Set.empty


expInputs :: Exp -> Set VarName
expInputs (IntValue _) = Set.empty
expInputs (FloatValue _) = Set.empty
expInputs (StringValue _ _) = Set.empty
expInputs (CharValue _) = Set.empty
expInputs (Var name flow _) =
   if flowsIn flow then Set.singleton name else Set.empty
expInputs (AnonProc _ _ _) = Set.empty
expInputs (ProcRef _ _) = Set.empty
expInputs (Typed expr _ _) = expInputs expr
expInputs (AnonParamVar _ _) = Set.empty
expInputs (Where _ pexp) = expInputs $ content pexp
expInputs (CondExp _ pexp1 pexp2) = pexpListInputs [pexp1,pexp2]
expInputs (Fncall _ _ args) = pexpListInputs args
expInputs (ForeignFn _ _ _ args) = pexpListInputs args


pexpListInputs :: [Placed Exp] -> Set VarName
pexpListInputs = List.foldr (Set.union . expInputs . content) Set.empty


-- | Apply the specified TypeFlow to the given expression, ensuring they're
-- explicitly attached to the expression.
setExpTypeFlow :: TypeFlow -> Exp -> Exp
setExpTypeFlow typeflow (Typed expr _ castInner)
    = Typed expr' ty' castInner
    where Typed expr' ty' _ = setExpTypeFlow typeflow expr
setExpTypeFlow (TypeFlow ty fl) (Var name _ ftype)
    = Typed (Var name fl ftype) ty Nothing
setExpTypeFlow (TypeFlow ty ParamIn) expr
    = Typed expr ty Nothing
setExpTypeFlow (TypeFlow ty fl) expr
    = shouldnt $ "Cannot set type/flow of " ++ show expr


-- | Apply the specified TypeFlow to the given expression, ensuring they're
-- explicitly attached to the expression.
setPExpTypeFlow :: TypeFlow -> Placed Exp -> Placed Exp
setPExpTypeFlow typeflow pexpr = setExpTypeFlow typeflow <$> pexpr


----------------------------------------------------------------
--                      Variables (Uses and Defs)
--
-- Finding uses and defines of primitive bodies is made a lot easier
-- by single assignment form:  we just need to find all variable uses
-- or definitions.
----------------------------------------------------------------

-- varsInPrims :: PrimFlow -> [Prim] -> Set PrimVarName
-- varsInPrims dir prims =
--     List.foldr Set.union Set.empty $ List.map (varsInPrim dir) prims

-- varsInPrim :: PrimFlow -> Prim     -> Set PrimVarName
-- varsInPrim dir (PrimCall _ args)      = varsInPrimArgs dir args
-- varsInPrim dir (PrimForeign _ _ _ args) = varsInPrimArgs dir args
-- varsInPrim dir (PrimTest arg)         = varsInPrimArgs dir [arg]

-- varsInPrimArgs :: PrimFlow -> [PrimArg] -> Set PrimVarName
-- varsInPrimArgs dir args =
--     List.foldr Set.union Set.empty $ List.map (varsInPrimArg dir) args

varsInPrimArg :: PrimFlow -> PrimArg -> Set PrimVarName
varsInPrimArg dir ArgVar{argVarName=var,argVarFlow=dir'} =
  if dir == dir' then Set.singleton var else Set.empty
varsInPrimArg dir (ArgProcRef _ as _) = Set.unions $ Set.fromList (varsInPrimArg dir <$> as)
varsInPrimArg _ (ArgInt _ _)      = Set.empty
varsInPrimArg _ (ArgFloat _ _)    = Set.empty
varsInPrimArg _ (ArgString _ _ _) = Set.empty
varsInPrimArg _ (ArgChar _ _)     = Set.empty
varsInPrimArg _ (ArgUnneeded _ _) = Set.empty
varsInPrimArg _ (ArgUndef _)      = Set.empty

----------------------------------------------------------------
--                       Generating Symbols

-- | The character we include in every generated identifier to prevent capturing
-- a user identifier.  It should not be possible for the user to include this
-- character in an identifier.
specialChar :: Char
specialChar = '#' -- note # is not allowed in backquoted strings


-- | Construct a name can't be a valid Wybe symbol from one user string.
specialName :: String -> String
specialName = (specialChar:)


-- | Construct a name that can't be a valid Wybe symbol from two user strings.
specialName2 :: String -> String -> String
specialName2 front back = front ++ specialChar:back


-- | The full name to give to a PrimVarName, including the variable number
-- suffix.  Use two specialChars to distinguish from special separator.
numberedVarName :: String -> Int -> String
numberedVarName name number = name ++ specialChar:specialChar:show number


-- | The name to give to the output variable when converting a function to a
-- proc.
outputVariableName :: Ident
outputVariableName = specialName "result"


-- | The name to give to the output status variable when converting a test proc to a Det proc.
outputStatusName :: Ident
outputStatusName = specialName "success"


envParamName :: PrimVarName
envParamName = PrimVarName (specialName "env") 0


envPrimParam :: PrimParam
envPrimParam = PrimParam envParamName AnyType FlowIn Ordinary (ParamInfo False)


makeGlobalConstantName :: String -> String
makeGlobalConstantName name = specialName2 "constant" name

makeGlobalResourceName :: ResourceSpec -> String
makeGlobalResourceName spec = specialName2 "resource" $ show spec

----------------------------------------------------------------
--                      Showing Compiler State
--
-- Each module is shown listing submodules, types, resources and procs
-- it exports, then listing the module imports, and the types,
-- resources and procs it defines, including definitions.  Functions
-- are converted to procs.
--
-- Each proc is shown including whether it is public, how many calls to
-- it appear statically in that module, and whether calls to it
-- shoulds be inlined.  Proc signatures are preceded by a number
-- indicating which overloaded version of the proc is defined.  Formal
-- parameters are preceded by ? to indicate an output; in-out
-- parameters have been converted to a single in and a single out.
-- A parameter not used in the proc body is surrounded with [] brackets.
-- Each variable name is suffixed by a # and a number, indicating
-- which static version of the variable is meant.  The body of a proc
-- is a sequence of proc calls.  Arguments are constant literals or
-- variable references.  Variable references preceded with ? indicate
-- an output argument.  References preceded with ~ indicate that this
-- is the last proc call to refer to this variable (ie, it's dead
-- after this call).


----------------------------------------------------------------

-- |How to show an Item.
instance Show Item where
  show (TypeDecl vis name (TypeRepresentation repn) items pos) =
    visibilityPrefix vis ++ "type " ++ show name
    ++ " is " ++ show repn
    ++ showOptPos pos ++ " {"
    ++ concatMap (("\n  "++) . show) items
    ++ "\n}\n"
  show (TypeDecl vis name (TypeCtors ctorvis ctors) items pos) =
    visibilityPrefix vis ++ "type " ++ show name
    ++ " " ++ visibilityPrefix ctorvis
    ++ showOptPos pos ++ "\n    "
    ++ intercalate "\n  | " (List.map show ctors)
    ++ concatMap (("\n  "++) . show) items
    ++ "\n}\n"
  show (RepresentationDecl params repn pos) =
    "representation"
    ++ bracketList "(" ", " ")" (("?"++) <$> params)
    ++ " is " ++ show repn ++ showOptPos pos ++ "\n"
  show (ConstructorDecl vis params ctors pos) =
    visibilityPrefix vis ++ "constructors"
    ++ bracketList "(" ", " ")" (("?"++) <$> params) ++ " "
    ++ intercalate " | " (show <$> ctors)
    ++ showOptPos pos ++ "\n"
  show (ImportMods vis mods pos) =
      visibilityPrefix vis ++ "use " ++
      showModSpecs mods ++ showOptPos pos ++ "\n  "
  show (ImportItems vis mod specs pos) =
      visibilityPrefix vis ++ "from " ++ showModSpec mod ++
      " use " ++ intercalate ", " specs
      ++ showOptPos pos ++ "\n  "
  show (ImportForeign files pos) =
      "use foreign object " ++ intercalate ", " files
      ++ showOptPos pos ++ "\n  "
  show (ImportForeignLib names pos) =
      "use foreign library " ++ intercalate ", " names
      ++ showOptPos pos ++ "\n  "
  show (ModuleDecl vis name items pos) =
    visibilityPrefix vis ++ "module " ++ show name ++ " is"
    ++ showOptPos pos ++ "\n  "
    ++ intercalate "\n  " (List.map show items)
    ++ "\n}\n"
  show (ResourceDecl vis name typ init pos) =
    visibilityPrefix vis ++ "resource " ++ name ++ ":" ++ show typ
    ++ maybeShow " = " init " "
    ++ showOptPos pos
  show (FuncDecl vis modifiers proto typ exp pos) =
    visibilityPrefix vis
    ++ "def "
    ++ showProcModifiers' modifiers
    ++ show proto ++ ":" ++ show typ
    ++ showOptPos pos
    ++ " = " ++ show exp
  show (ProcDecl vis modifiers proto stmts pos) =
    visibilityPrefix vis
    ++ "def "
    ++ showProcModifiers' modifiers
    ++ show proto
    ++ showOptPos pos
    ++ " {"
    ++ showBody 4 stmts
    ++ "\n  }"
  show (StmtDecl stmt pos) =
    showStmt 4 stmt ++ showOptPos pos
  show (PragmaDecl prag) =
    "pragma " ++ show prag


-- |How to show a type representation
instance Show TypeRepresentation where
  show Address = "address"
  show (Bits bits) = show bits ++ " bit unsigned"
  show (Signed bits) = show bits ++ " bit signed"
  show (Floating bits) = show bits ++ " bit float"
  show (Func ins outs) =
      "function {" ++ intercalate ", " (List.map show outs) ++ "}"
      ++ "(" ++ intercalate ", " (List.map show ins) ++ ")"


-- |How to show a type family
instance Show TypeFamily where
  show IntFamily   = "integer/address type"
  show FloatFamily = "floating point type"


-- |How to show a ModSpec.
showModSpec :: ModSpec -> String
showModSpec spec = intercalate "." $ (\case "" -> "``" ; m -> m) <$> spec


-- |How to show a list of ModSpecs.
showModSpecs :: [ModSpec] -> String
showModSpecs specs = intercalate ", " $ List.map showModSpec specs


-- |Show a module prefix if specified
maybeModPrefix :: ModSpec -> String
maybeModPrefix modSpec =
    if List.null modSpec then [] else showModSpec modSpec ++ "."


-- |How to show a visibility.
visibilityPrefix :: Visibility -> String
visibilityPrefix Public = "public "
visibilityPrefix Private = ""


-- |How to show an import or use declaration.
showUse :: Int -> ModSpec -> ImportSpec -> String
showUse tab mod (ImportSpec pubs privs) =
    let pubstr = showImports "public " mod pubs
        privstr = showImports "" mod privs
    in  if List.null pubstr || List.null privstr
        then pubstr ++ privstr
        else pubstr ++ "\n" ++ replicate tab ' ' ++ privstr
  where showImports prefix mod Nothing = prefix ++ "use " ++ showModSpec mod
        showImports prefix mod (Just set) =
            if Set.null set
            then ""
            else prefix ++ "from " ++ showModSpec mod ++ " use " ++
                 intercalate ", " (Set.toList set)


-- |How to show a type prototype.
instance Show TypeProto where
  show (TypeProto name []) = name
  show (TypeProto name args) = name ++ "(" ++ intercalate "," args ++ ")"

-- |How to show something that may have a source position
instance Show t => Show (Placed t) where
    show (Placed t pos) = show t ++ showOptPos (Just pos)
    show (Unplaced t) =   show t


-- |How to show an optional source position
showOptPos :: OptPos -> String
-- uncomment to turn off annoying source positions
-- showOptPos _ = ""
-- comment to turn off annoying source positions
showOptPos = maybe "" ((" @" ++) . showSourcePos False)


-- |Show a source position, optionally including directory
showSourcePos :: Bool -> SourcePos -> String
showSourcePos full pos =
  (if full then id else takeBaseName) (sourceName pos) ++ ":"
  ++ show (sourceLine pos) ++ ":" ++ show (sourceColumn pos)


-- |How to show a set of identifiers as a comma-separated list
showIdSet :: Set Ident -> String
showIdSet set = intercalate ", " $ Set.elems set


-- |How to show a resource definition.
instance Show ResourceImpln where
  show (SimpleResource typ init pos) =
    show typ ++ maybeShow " = " init "" ++ showOptPos pos


-- |How to show a list of proc definitions.
showProcDefs :: Int -> [ProcDef] -> String
showProcDefs _ [] = ""
showProcDefs firstID (def:defs) =
    showProcDef firstID def ++ showProcDefs (1+firstID) defs


-- |How to show a proc definition.
showProcDef :: Int -> ProcDef -> String
showProcDef thisID
        procdef@(ProcDef n proto def pos _ _ _ vis
                    detism inline impurity sub) =
    "\n"
    ++ (if n == "" then "*main*" else n) ++ " > "
    ++ visibilityPrefix vis
    ++ showProcModifiers' (ProcModifiers detism inline impurity Resourceless [] [])
    ++ "(" ++ show (procCallCount procdef) ++ " calls)"
    ++ "\n"
    ++ show thisID ++ ": "
    ++ (if isCompiled def then "" else show proto ++ ":")
    ++ show def


-- |How to show a type specification.
instance Show TypeSpec where
  show AnyType              = "any"
  show InvalidType          = "XXX"
  show (TypeVariable name)  = show name
  show (Representation rep) = show rep
  show (TypeSpec optmod ident args) =
      maybeModPrefix optmod ++ ident ++ showArguments args
  show (HigherOrderType mods params) =
      showProcModifiers mods
      ++ "(" ++ intercalate ", " (show <$> params) ++ ")"


-- |Show the use declaration for a set of resources, if it's non-empty.
showResources :: Set.Set ResourceFlowSpec -> String
showResources resources
  | Set.null resources = ""
  | otherwise          = " use " ++ intercalate ", "
                                    (List.map show $ Set.elems resources)


-- |How to show a proc prototype.
instance Show ProcProto where
  show (ProcProto name params resources) =
    name ++ "(" ++ (intercalate ", " $ List.map show params) ++ ")" ++
    showResources resources

-- |How to show a formal parameter.
instance Show Param where
  show (Param name typ dir flowType) =
    (show flowType) ++ flowPrefix dir ++ name ++ showTypeSuffix typ Nothing

-- |How to show a formal parameter.
instance Show PrimParam where
  show (PrimParam name typ dir ft (ParamInfo unneeded)) =
      let (pre,post) = if unneeded then ("[","]") else ("","")
      in  pre ++ show ft ++ primFlowPrefix dir ++ show name 
          ++ showTypeSuffix typ Nothing ++ post


-- |Show the type of an expression, if it's known.
showTypeSuffix :: TypeSpec -> Maybe TypeSpec -> String
showTypeSuffix AnyType Nothing     = ""
showTypeSuffix typ Nothing         = ":" ++ show typ
showTypeSuffix typ (Just AnyType)  = ":!" ++ show typ
showTypeSuffix typ (Just cast)     = ":" ++ show typ ++ ":!" ++ show cast


-- |How to show a dataflow direction.
flowPrefix :: FlowDirection -> String
flowPrefix ParamIn    = ""
flowPrefix ParamOut   = "?"
flowPrefix ParamInOut = "!"

-- |How to show a *primitive* dataflow direction.
primFlowPrefix :: PrimFlow -> String
primFlowPrefix FlowIn    = ""
primFlowPrefix FlowOut   = "?"

-- |Start a new line with the specified indent.
startLine :: Int -> String
startLine ind = "\n" ++ replicate ind ' '

-- |Show a code block (list of primitive statements) with the
--  specified indent.
showBlock :: Int -> ProcBody -> String
showBlock ind (ProcBody stmts fork) =
    showPlacedPrims ind stmts ++ showFork ind fork


-- |Show a primitive fork.
showFork :: Int -> PrimFork -> String
showFork ind NoFork = ""
showFork ind (PrimFork var ty last bodies) =
    startLine ind ++ "case " ++ (if last then "~" else "") ++ show var ++
                  ":" ++ show ty ++ " of" ++
    List.concatMap (\(val,body) ->
                        startLine ind ++ show val ++ ":" ++
                        showBlock (ind+4) body ++ "\n")
    (zip [0..] bodies)


-- |Show a list of placed prims.
-- XXX the first argument is unused; can we get rid of it?
showPlacedPrims :: Int -> [Placed Prim] -> String
showPlacedPrims ind stmts = List.concatMap (showPlacedPrim ind) stmts


-- |Show a single primitive statement with the specified indent.
-- XXX the first argument is unused; can we get rid of it?
showPlacedPrim :: Int -> Placed Prim -> String
showPlacedPrim ind stmt = showPlacedPrim' ind (content stmt) (place stmt)


-- |Show a single primitive statement with the specified indent and
--  optional source position.
-- XXX the first argument is unused; can we get rid of it?
showPlacedPrim' :: Int -> Prim -> OptPos -> String
showPlacedPrim' ind prim pos =
  startLine ind ++ showPrim ind prim ++ showOptPos pos


-- |Show a single primitive statement.
-- XXX the first argument is unused; can we get rid of it?
showPrim :: Int -> Prim -> String
showPrim _ (PrimCall id pspec args) =
    show pspec ++ showArguments args
        ++ " #" ++ show id
showPrim _ (PrimHigherCall id var args) =
    show var ++ showArguments args ++ " #" ++ show id
showPrim _ (PrimForeign lang name flags args) =
    "foreign " ++ lang ++ " " ++ showFlags' flags
    ++ name ++ showArguments args


-- |Show a variable, with its suffix.
instance Show PrimVarName where
    show (PrimVarName var suffix) = numberedVarName var suffix


-- |Show a single statement.
showStmt :: Int -> Stmt -> String
showStmt _ (ProcCall func detism resourceful args) =
    (if resourceful then "!" else "")
    ++ show func ++ showArguments args
showStmt _ (ForeignCall lang name flags args) =
    "foreign " ++ lang ++ " " ++ showFlags' flags
    ++ name ++ showArguments args
showStmt _ (TestBool test) =
    "testbool " ++ show test
showStmt indent (And stmts) =
    intercalate ("\n" ++ replicate indent ' ' ++ "&& ")
    (List.map (showStmt indent' . content) stmts) ++
    ")"
    where indent' = indent + 4
showStmt indent (Or stmts genVars) =
    "(   " ++
    intercalate ("\n" ++ replicate indent ' ' ++ "|| ")
        (List.map (showStmt indent' . content) stmts) ++
    ")" ++ maybe "" ((" -> "++) . showVarMap) genVars
    where indent' = indent + 4
showStmt indent (Not stmt) =
    "~(" ++ showStmt indent' (content stmt) ++ ")"
    where indent' = indent + 2
showStmt indent (Cond condstmt thn els condVars genVars) =
    "if {" ++ showStmt (indent+4) (content condstmt) ++ "::\n"
    ++ showBody (indent+4) thn
    ++ startLine indent ++ "else::"
    ++ showBody (indent+4) els ++ "\n"
    ++ startLine indent ++ "}"
    ++ maybe "" (("\n   condition -> "++) . showVarMap) condVars
    ++ maybe "" (("\n   then&else -> "++) . showVarMap) genVars
showStmt indent (Case val cases deflt) =
    "case " ++ show val ++ " in {" ++ startLine indent
    ++ concatMap
       (\(exp,body) -> "| " ++ show exp ++ "::" ++ showBody (indent+4) body)
       cases
    ++ maybe "" (("  else::" ++) . showBody (indent+4)) deflt
    ++ startLine indent ++ "}"
showStmt indent (Loop lstmts genVars) =
    "do {" ++  showBody (indent + 4) lstmts
    ++ startLine indent ++ "}"
    ++ maybe "" ((" -> "++) . showVarMap) genVars
showStmt indent (UseResources resources old stmts) =
    "use " ++ intercalate ", " (List.map show resources)
    ++ maybe "" (("preserving: " ++) . intercalate ", " . List.map show) old
    ++ " in" ++ showBody (indent + 4) stmts
    ++ startLine indent ++ "}"
showStmt _ Fail = "fail"
showStmt _ Nop = "pass"
showStmt indent (For generators body) =
  "for "
    ++ intercalate ", " [show var ++ " in " ++ show gen
                        | (In var gen) <- content <$> generators]
    ++ "{\n"
    ++ showBody (indent + 4) body
    ++ "\n}"
showStmt _ Break = "break"
showStmt _ Next = "next"

instance Show ProcFunctor where
    show (First maybeMod name procID) =
        maybeModPrefix maybeMod 
        ++ maybe "" (\n -> "<" ++ show n ++ ">") procID
        ++ name
    show (Higher fn) = show fn


-- |Show a proc body, with the specified indent.
showBody :: Int -> [Placed Stmt] -> String
showBody indent stmts =
  List.concatMap (\s -> startLine indent ++ showStmt indent (content s)) stmts


-- |Show a primitive argument.
instance Show PrimArg where
  show (ArgVar name typ dir ftype final) =
      (if final then "~" else "") ++
      primFlowPrefix dir ++
      show ftype ++
      show name ++ showTypeSuffix typ Nothing
  show (ArgInt i typ)    = show i ++ showTypeSuffix typ Nothing
  show (ArgFloat f typ)  = show f ++ showTypeSuffix typ Nothing
  show (ArgString s v typ) = show v ++ show s ++ showTypeSuffix typ Nothing
  show (ArgChar c typ)   = show c ++ showTypeSuffix typ Nothing
  show (ArgProcRef ms as typ)  = show ms ++ "<" ++ intercalate ", " (show <$> as)
                              ++ ">" ++ showTypeSuffix typ Nothing
  show (ArgUnneeded dir typ) =
      primFlowPrefix dir ++ "_" ++ showTypeSuffix typ Nothing
  show (ArgUndef typ)    = "undef" ++ showTypeSuffix typ Nothing


-- |Show a single typed expression.
instance Show Exp where
  show (IntValue i) = show i
  show (FloatValue f) = show f
  show (StringValue s v) = show v ++ show s
  show (CharValue c) = show c
  show (Var name dir flowtype) = show flowtype ++ flowPrefix dir ++ name
  show (AnonProc mods params ss) = 
      showProcModifiers mods
      ++ "{" ++ intercalate "\n" (showStmt 0 . content <$> ss) ++ "}"
  show (ProcRef ps es) = show ps ++ "<" ++ intercalate ", " (show <$> es) ++ ">"
  show (AnonParamVar num dir) = flowPrefix dir ++ "@" ++ maybe "" show num
  show (Where stmts exp) = show exp ++ " where" ++ showBody 8 stmts
  show (CondExp cond thn els) =
    "if {" ++ show cond ++ ":: " ++ show thn ++ " | " ++ show els ++ "}"
  show (Fncall maybeMod fn args) =
    maybeModPrefix maybeMod ++ fn ++ showArguments args
  show (ForeignFn lang fn flags args) =
    "foreign " ++ lang ++ " " ++ fn
    ++ (if List.null flags then "" else " " ++ unwords flags)
    ++ showArguments args
  show (Typed exp typ cast) =
      show exp ++ showTypeSuffix typ cast
  show (CaseExp exp cases deflt) =
      "case " ++ show exp ++ " in {"
      ++ intercalate " | "
         (List.map (\(e,v) -> show e ++ ":: " ++ show v) cases)
      ++ maybe "" (("| " ++) . show) deflt

-- |Show a string variant prefix
instance Show StringVariant where
    show WybeString = ""
    show CString = "c"



showMap :: String -> String -> String -> (k->String) -> (v->String)
        -> Map k v -> String
showMap pre sep post kfn vfn m =
    pre
    ++ intercalate sep (List.map (\(k,v) -> kfn k ++ vfn v) $ Map.toList m)
    ++ post

-- |Show a readable version of a VarDict showVarMap :: VarDict -> String showVarMap = showVarMap

-- |Show a readable version of a Map from variable names to showable things
showVarMap :: Show a => Map VarName a -> String
showVarMap = showMap "{" ", " "}" (++"::") show

-- |Show a readable version of a Map of showable things
simpleShowMap :: (Show k, Show v) => Map k v -> String
simpleShowMap = showMap "{" ", " "}" ((++"::") . show) show


-- |Show a readable version of a Map of showable things
simpleShowSet :: Show a => Set a -> String
simpleShowSet s =
    "{"
    ++ intercalate ", " (List.map show $ Set.toList s)
    ++ "}"


-- |maybeShow pre maybe post
--  if maybe has something, show pre, the maybe payload, and post
--  if the maybe is Nothing, don't show anything
maybeShow :: Show t => String -> Maybe t -> String -> String
maybeShow pre Nothing post = ""
maybeShow pre (Just something) post =
  pre ++ show something ++ post


------------------------------ Error Reporting -----------------------

-- |Report an internal error and abort.
shouldnt :: String -> a
shouldnt what = error $ "Internal error: " ++ what


-- |Report that some feature is not yet implemented and abort.
nyi :: String -> a
nyi what = error $ "Not yet implemented: " ++ what


-- |Check that all is well, else abort.
checkError :: Monad m => String -> Bool -> m ()
checkError msg bad = when bad $ shouldnt msg


-- |Check that a value is OK; if so, return it, else abort.
checkValue :: (t -> Bool) -> String -> t -> t
checkValue tst msg val = if tst val then val else shouldnt msg


-- |Like fromJust, but with its own error message.
trustFromJust :: String -> (Maybe t) -> t
trustFromJust msg Nothing = shouldnt $ "trustFromJust in " ++ msg
trustFromJust _ (Just val) = val


-- |Monadic version of trustFromJust.
trustFromJustM :: Monad m => String -> (m (Maybe t)) -> m t
trustFromJustM msg computation = do
    maybe <- computation
    return $ trustFromJust msg maybe


data Message = Message {
    messageLevel :: MessageLevel,  -- ^The inportance of the message
    messagePlace :: OptPos,        -- ^The source location the message refers to
    messageText  :: String         -- ^The text of the message
} deriving (Eq, Ord)

-- Not for displaying error messages, just for debugging printouts.
instance Show Message where
    show (Message lvl pos txt) = show lvl ++ " " ++ show pos ++ ": " ++ txt

-- |Add the specified string as a message of the specified severity
--  referring to the optionally specified source location to the
--  collected compiler output messages.
message :: MessageLevel -> String -> OptPos -> Compiler ()
message lvl msg pos = queueMessage $ Message lvl pos msg


-- |Add the specified message to the collected compiler output messages.
queueMessage :: Message -> Compiler ()
queueMessage msg = do
    modify (\bldr -> bldr { msgs = msg : msgs bldr })
    when (messageLevel msg == Error)
         (modify (\bldr -> bldr { errorState = True }))


-- |Add the specified string as an error message referring to the optionally
--  specified source location to the collected compiler output messages.
errmsg :: OptPos -> String -> Compiler ()
errmsg = flip (message Error)


-- |Pretty helper operator for adding messages to the compiler state.
(<!>) :: MessageLevel -> String -> Compiler ()
lvl <!> msg = message lvl msg Nothing
infix 0 <!>


prettyPos :: OptPos -> IO String
prettyPos Nothing = return ""
prettyPos (Just pos) = do
    relFile <- makeRelativeToCurrentDirectory $ sourceName pos
    return $ relFile ++ ":" ++ show (sourceLine pos)
             ++ ":" ++ show (sourceColumn pos)

-- |Construct a message string from the specified text and location.
makeMessage :: OptPos -> String -> IO String
makeMessage Nothing msg    = return msg
makeMessage pos@(Just _) msg = do
    posStr <- prettyPos pos
    return $ posStr ++ ": " ++ msg


-- |Prettify and show compiler messages. Only Error messages are shown always,
-- the other message levels are shown only when the 'verbose' option is set.
showMessages :: Compiler ()
showMessages = do
    verbose <- optVerbose <$> gets options
    messages <- reverse <$> gets msgs -- messages are collected in reverse order
    let filtered =
            if verbose
            then messages
            else List.filter ((>=Warning) . messageLevel) messages
    liftIO $ mapM_ showMessage $ nubOrd $ sortOn messagePlace filtered


-- |Prettify and show one compiler message.
showMessage :: Message -> IO ()
showMessage (Message lvl pos msg) = do
    posMsg <- makeMessage pos msg
    case lvl of
      Informational ->
          putStrLn posMsg
      Warning -> do
          setSGR [SetColor Foreground Vivid Yellow]
          putStrLn posMsg
          setSGR [Reset]
      Error -> do
          setSGR [SetColor Foreground Vivid Red]
          putStrLn posMsg
          setSGR [Reset]


-- |Check if any errors have been detected, and if so, print the error messages
-- and exit.
stopOnError :: String -> Compiler ()
stopOnError incident = do
    err <- gets errorState
    when err $ do
        liftIO $ putStrLn $ "Error detected during " ++ incident
        showMessages
        liftIO exitFailure


-- |Log a message, if we are logging AST manipulation.
logAST :: String -> Compiler ()
logAST s = logMsg AST s


-- | Execute the specified Compiler action if the specified compiler phase is
-- being logged.
whenLogging :: LogSelection -> Compiler () -> Compiler ()
whenLogging selector action = do
    loggingSet <- gets (optLogAspects . options)
    when (Set.member selector loggingSet)
      action


-- | Execute the specified Compiler action if either of the specified compiler
-- phased is being logged.
whenLogging2 :: LogSelection -> LogSelection -> Compiler () -> Compiler ()
whenLogging2 selector1 selector2 action = do
    loggingSet <- gets (optLogAspects . options)
    when (Set.member selector1 loggingSet || Set.member selector2 loggingSet)
      action


-- |Write a log message indicating some aspect of the working of the compiler
logMsg :: LogSelection    -- ^ The aspect of the compiler being logged,
                          -- ^ used to decide whether to log the message
          -> String       -- ^ The log message
          -> Compiler ()  -- ^ Works in the Compiler monad
logMsg selector msg = do
    prefix <- makeBold $ show selector ++ ": "
    whenLogging selector $
      liftIO $ hPutStrLn stderr (prefix ++ List.intercalate ('\n':prefix) (lines msg))

-- | Appends a ISO/IEC 6429 code to the given string to print it bold
-- in a terminal output.
makeBold :: String -> Compiler String
makeBold s = do
    noBold <- gets $ optNoFont . options
    return $ if noBold then s else "\x1b[1m" ++ s ++ "\x1b[0m"


-- | Wrap brackets around a list of strings, with a separator.  If the list
-- is empty, just return the empty string.
bracketList :: String -> String -> String -> [String] -> String
bracketList _ _ _ [] = ""
bracketList prefix sep suffix elts = prefix ++ intercalate sep elts ++ suffix


------------------------------ Module Encoding Types -----------------------

data EncodedLPVM = EncodedLPVM [Module]
                   deriving (Generic)

makeEncodedLPVM :: [Module] -> EncodedLPVM
makeEncodedLPVM = EncodedLPVM<|MERGE_RESOLUTION|>--- conflicted
+++ resolved
@@ -67,14 +67,9 @@
   setPrimParamType, setTypeFlowType,
   flowsIn, flowsOut, primFlowToFlowDir,
   foldStmts, foldExps, foldBodyPrims, foldBodyDistrib,
-<<<<<<< HEAD
   expToStmt, seqToStmt, procCallToExp,
   expOutputs, pexpListOutputs, expInputs, pexpListInputs,
   setExpTypeFlow, setPExpTypeFlow, 
-=======
-  expToStmt, seqToStmt, procCallToExp, expOutputs,
-  pexpListOutputs, setExpTypeFlow, setPExpTypeFlow, isHalfUpdate,
->>>>>>> d71f1c87
   Prim(..), primArgs, replacePrimArgs, argIsVar, argIsConst, argIntegerValue,
   ProcSpec(..), PrimVarName(..), PrimArg(..), PrimFlow(..), ArgFlowType(..),
   CallSiteID, SuperprocSpec(..), initSuperprocSpec, -- addSuperprocSpec,
@@ -2570,7 +2565,7 @@
   } deriving (Eq, Ord, Generic)
 
 instance Show TypeFlow where
-    show (TypeFlow ty fl) = flowPrefix fl ++ ":" ++ show ty
+    show (TypeFlow ty fl) = flowPrefix fl ++ show ty
 
 
 
@@ -3172,6 +3167,11 @@
 expInputs (CondExp _ pexp1 pexp2) = pexpListInputs [pexp1,pexp2]
 expInputs (Fncall _ _ args) = pexpListInputs args
 expInputs (ForeignFn _ _ _ args) = pexpListInputs args
+expInputs (CaseExp exp cases deflt) =
+    expInputs (content exp) 
+    `Set.union` pexpListInputs (maybe id (:) deflt (snd <$> cases))
+    `Set.union` pexpListInputs (fst <$> cases)
+
 
 
 pexpListInputs :: [Placed Exp] -> Set VarName
