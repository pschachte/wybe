--  File     : AST.hs
--  Author   : Peter Schachte
--  Purpose  : Wybe Abstract Syntax Tree and LPVM representation
--  Copyright: (c) 2010-2019 Peter Schachte.  All rights reserved.
--  License  : Licensed under terms of the MIT license.  See the file
--           : LICENSE in the root directory of this project.

{-# LANGUAGE DeriveGeneric #-}
{-# LANGUAGE LambdaCase #-}

-- |The abstract syntax tree, and supporting types and functions.
--  This includes the parse tree, as well as the AST types, which
--  are normalised versions of the parse tree types.
--
--  This also includes the Compiler monad and the Module types.
module AST (
  -- *Types just for parsing
  Item(..), Visibility(..), isPublic,
  Determinism(..), determinismLEQ, determinismJoin, determinismMeet,
  determinismFail, determinismSucceed,
  determinismSeq, determinismProceding, determinismName,
  impurityName, impuritySeq, expectedImpurity,
  inliningName,
  TypeProto(..), TypeModifiers(..), TypeSpec(..), typeVarSet, TypeVarName(..),
  genericType, higherOrderType, isHigherOrder,
  isResourcefulHigherOrder, updateHigherOrderTypesM, typeModule,
  VarDict, TypeImpln(..),
  ProcProto(..), Param(..), TypeFlow(..),
  paramTypeFlow, primParamTypeFlow, setParamArgFlowType,
  paramToVar, primParamToArg, unzipTypeFlow, unzipTypeFlows,
  PrimProto(..), PrimParam(..), ParamInfo(..),
  Exp(..), StringVariant(..), GlobalInfo(..), Generator(..), Stmt(..), ProcFunctor(..),
  regularProc, regularModProc,
  flattenedExpFlow, expIsVar, expIsConstant, expVar, expVar', maybeExpType, innerExp,
  setExpFlowType,
  TypeRepresentation(..), TypeFamily(..), typeFamily,
  defaultTypeRepresentation, typeRepSize, integerTypeRep,
  defaultTypeModifiers,
  lookupTypeRepresentation, lookupModuleRepresentation,
  paramIsPhantom, argIsPhantom, typeIsPhantom, repIsPhantom,
  primProtoParamNames,
  protoRealParams, realParams, paramIsReal,
  protoInputParamNames, isProcProtoArg,
  -- *Source Position Types
  OptPos, Placed(..), place, betterPlace, content, maybePlace, rePlace, unPlace,
  placedApply, defaultPlacedApply, placedApplyM, contentApply, updatePlacedM,
  -- *AST types
  Module(..), isRootModule, ModuleInterface(..), ModuleImplementation(..), InterfaceHash, PubProcInfo(..),
  ImportSpec(..), importSpec, Pragma(..), addPragma,
  descendentModules, sameOriginModules, -- XXX not needed? differentOriginModules,
  refersTo,
  enterModule, reenterModule, exitModule, reexitModule, inModule,
  emptyInterface, emptyImplementation,
  getParams, getPrimParams, getDetism, getProcDef, getProcPrimProto,
  mkTempName, updateProcDef, updateProcDefM,
  ModSpec, maybeModPrefix, ProcImpln(..), ProcDef(..), procInline, procCallCount,
  getProcGlobalFlows, primGlobalFlows, 
  primImpurity, flagsImpurity, flagsDetism,
  AliasMap, aliasMapToAliasPairs, ParameterID, parameterIDToVarName,
  parameterVarNameToID, SpeczVersion, CallProperty(..), generalVersion,
  speczVersionToId, SpeczProcBodies,
  MultiSpeczDepInfo, CallSiteProperty(..), InterestingCallProperty(..),
  ProcAnalysis(..), emptyProcAnalysis,
  ProcBody(..), PrimFork(..), Ident, VarName,
  ProcName, ResourceDef(..), FlowDirection(..),
  argFlowDirection, argType, setArgType, setArgFlow, setArgFlowType, maybeArgFlowType,
  argDescription, setParamType, paramIsResourceful,
  setPrimParamType, setTypeFlowType,
  flowsIn, flowsOut, primFlowToFlowDir,
  foldStmts, foldExps, foldBodyPrims, foldBodyDistrib,
  expToStmt, seqToStmt, procCallToExp,
  expOutputs, pexpListOutputs, expInputs, pexpListInputs,
  setExpTypeFlow, setPExpTypeFlow,
  Prim(..), primArgs, replacePrimArgs, argIsVar, argIsConst, argIntegerValue,
  ProcSpec(..), PrimVarName(..), PrimArg(..), PrimFlow(..), ArgFlowType(..),
  CallSiteID, SuperprocSpec(..), initSuperprocSpec, -- addSuperprocSpec,
  maybeGetClosureOf, isClosureProc, isClosureVariant,
  GlobalFlows(..), emptyGlobalFlows, univGlobalFlows, makeGlobalFlows,
  addGlobalFlow, hasGlobalFlow, globalFlowsUnion, globalFlowsIntersection, 
  -- *Stateful monad for the compilation process
  MessageLevel(..), updateCompiler,
  CompilerState(..), Compiler, runCompiler,
  updateModules, updateImplementations, updateImplementation,
  updateTypeModifiers,
  addParameters, addTypeRep, setTypeRep, addConstructor,
  getModuleImplementationField, getModuleImplementation,
  getLoadedModule, ifCurrentModuleElse, getLoadingModule, updateLoadedModule, updateLoadedModuleM,
  getLoadedModuleImpln, updateLoadedModuleImpln, updateLoadedModuleImplnM,
  getModule, getModuleInterface, updateModule, getSpecModule,
  updateModImplementation, updateModImplementationM,
  addForeignImport, addForeignLib,
  updateModInterface, updateAllProcs, updateModSubmods, updateModProcs,
  getModuleSpec, moduleIsType, option,
  getOrigin, getSource, getDirectory,
  optionallyPutStr, message, errmsg, (<!>), prettyPos, Message(..), queueMessage,
  genProcName, addImport, doImport, importFromSupermodule, lookupType,
  typeIsUnique,
  ResourceName, ResourceSpec(..), ResourceFlowSpec(..), ResourceImpln(..),
  initialisedResources,
  addSimpleResource, lookupResource, 
  specialResources, specialResourcesSet, isSpecialResource, 
  publicResource, resourcefulName,
  ProcModifiers(..), defaultProcModifiers, checkProcMods,
  setDetism, setInline, setImpurity, setVariant,
  ProcVariant(..), Inlining(..), Impurity(..), 
  addProc, addProcDef, lookupProc, publicProc, callTargets,
  specialChar, specialName, specialName2,
  outputVariableName, outputStatusName,
  envParamName, envPrimParam, makeGlobalResourceName,
  showBody, showPlacedPrims, showStmt, showBlock, showProcDef, showProcName,
  showModSpec, showModSpecs, showResources, showOptPos, showProcDefs, showUse,
  shouldnt, nyi, checkError, checkValue, trustFromJust, trustFromJustM,
  flowPrefix, showProcModifiers, showProcModifiers', showFlags, showFlags',
  showMap, showVarMap, simpleShowMap, simpleShowSet, bracketList,
  maybeShow, showMessages, stopOnError,
  logMsg, whenLogging2, whenLogging,
  -- *Helper functions
  defaultBlock, moduleIsPackage,
  -- *LPVM Encoding types
  EncodedLPVM(..), makeEncodedLPVM
  ) where

import           Config (magicVersion, wordSize, objectExtension,
                         sourceExtension, currentModuleAlias)
import           Control.Monad
import           Control.Monad.Extra
import           Control.Monad.Trans (lift,liftIO)
import           Control.Monad.Trans.State
import           Crypto.Hash
import qualified Data.Binary
import qualified Data.ByteString.Lazy as BL
import           Data.List as List
import           Data.List.Extra (nubOrd,splitOn)
import           Data.Map as Map
import           Data.Maybe
import           Data.Set as Set
import           UnivSet as USet
import           Data.Tuple.HT ( mapSnd, mapFst )
import           Data.Word (Word8)
import           Text.Read (readMaybe)
import           Flow             ((|>))
import           Numeric          (showHex)
import           Options
import           System.Exit
import           System.FilePath
import           System.IO
import           System.Directory (makeAbsolute, makeRelativeToCurrentDirectory)
-- import           Text.ParserCombinators.Parsec.Pos
import           Text.Parsec.Pos
                 ( SourcePos, sourceName, sourceColumn, sourceLine )
import           Util
import           System.Console.ANSI

import           GHC.Generics (Generic)

import qualified LLVM.AST as LLVMAST

----------------------------------------------------------------
--                      Types Just For Parsing
----------------------------------------------------------------

-- |An item appearing at the top level of a source file.
data Item
     = TypeDecl Visibility TypeProto TypeModifiers TypeImpln [Item] OptPos
     | ModuleDecl Visibility Ident [Item] OptPos
     | RepresentationDecl [Ident] TypeModifiers TypeRepresentation OptPos
     | ConstructorDecl Visibility [Ident] TypeModifiers [Placed ProcProto]
                       OptPos
     | ImportMods Visibility [ModSpec] OptPos
     | ImportItems Visibility ModSpec [Ident] OptPos
     | ImportForeign [FilePath] OptPos
     | ImportForeignLib [Ident] OptPos
     | ResourceDecl Visibility ResourceName TypeSpec (Maybe (Placed Exp)) OptPos
       -- The Bool in the next two indicates whether inlining is forced
     | FuncDecl Visibility ProcModifiers ProcProto TypeSpec (Placed Exp) OptPos
     | ProcDecl Visibility ProcModifiers ProcProto [Placed Stmt] OptPos
     | StmtDecl Stmt OptPos
     | PragmaDecl Pragma
     deriving (Generic, Eq)

-- |The visibility of a file item.  We only support public and private.
data Visibility = Private | Public
                  deriving (Eq, Ord, Show, Generic)


-- |Determinism describes whether a statement can succeed or fail if execution
-- reaches a given program point.  Det means it will definitely succeed, Failure
-- means it will definitely fail, SemiDet means it could either succeed or fail,
-- and Terminal means it won't do either (so execution will not reach that
-- point).  This values form a lattice, with Terminal at the bottom, SemiDet at
-- the top, and Failure and Det incomparable values between them.
data Determinism = Terminal | Failure | Det | SemiDet
                  deriving (Eq, Ord, Show, Generic)


-- |Partial order less or equal for Determinism.
determinismLEQ :: Determinism -> Determinism -> Bool
determinismLEQ Failure Det = False
determinismLEQ det1 det2 = det1 <= det2


-- |Lattice meet for Determinism.  Probably not needed
determinismMeet :: Determinism -> Determinism -> Determinism
determinismMeet Failure Det = Terminal
determinismMeet Det Failure = Terminal
determinismMeet det1 det2 = min det1 det2


-- |Force the specified determinism to succeed, if it is reachable.
determinismSucceed :: Determinism -> Determinism
determinismSucceed Terminal = Terminal
determinismSucceed Failure  = Det
determinismSucceed Det      = Det
determinismSucceed SemiDet  = Det


-- |Force the specified determinism to fail, if it is reachable.
determinismFail  :: Determinism -> Determinism
determinismFail  Terminal = Terminal
determinismFail  Failure  = Failure
determinismFail  Det      = Failure
determinismFail  SemiDet  = Failure


-- |Lattice join for Determinism.
determinismJoin :: Determinism -> Determinism -> Determinism
determinismJoin Failure Det = SemiDet
determinismJoin Det Failure = SemiDet
determinismJoin det1 det2 = max det1 det2


-- |Determinism for ordered sequence of steps.  This is not the same as meet or
-- join, because nothing will be executed after a Failure, even a Terminal.
-- This operation is associative.
determinismSeq :: Determinism -> Determinism -> Determinism
determinismSeq Terminal _        = Terminal
determinismSeq Failure  _        = Failure
-- NonDet Failure = Failure
-- NonDet Terminal = Failure
determinismSeq _        Terminal = Terminal
determinismSeq _        Failure  = Failure
determinismSeq det1     det2     = max det1 det2


-- |Does this determinism reflect a state that could continue to the next
-- statement?
determinismProceding :: Determinism -> Bool
determinismProceding Terminal = False
determinismProceding Failure  = False
determinismProceding Det      = True
determinismProceding SemiDet  = True
-- NonDet = True


-- |A suitable printable name for each determinism.
determinismName :: Determinism -> String
determinismName Terminal = "terminal"
determinismName Failure  = "failing"
determinismName Det      = ""
determinismName SemiDet  = "test"
-- NonDet = "generator"


-- | Internal representation of data
data TypeRepresentation
    = Address           -- ^ A pointer; occupies wordSize bits
    | Bits Int          -- ^ An unsigned integer representation
    | Signed Int        -- ^ A signed integer representation
    | Floating Int      -- ^ A floating point representation
    | Func [TypeRepresentation] [TypeRepresentation]
                        -- ^ A function pointer with inputs and outputs
    deriving (Eq, Ord, Generic)


-- | Type representation for opaque things
defaultTypeRepresentation :: TypeRepresentation
defaultTypeRepresentation = Bits wordSize


-- | How many bits a type representation occupies
typeRepSize :: TypeRepresentation -> Int
typeRepSize (Bits bits)     = bits
typeRepSize (Signed bits)   = bits
typeRepSize (Floating bits) = bits
typeRepSize (Func _ _)      = wordSize
typeRepSize Address         = wordSize


-- | The type representation is for a (signed or unsigned) integer type
integerTypeRep :: TypeRepresentation -> Bool
integerTypeRep (Bits bits)     = True
integerTypeRep (Signed bits)   = True
integerTypeRep _               = False


-- | Crude division of types useful for categorising primitive operations
data TypeFamily = IntFamily | FloatFamily
  deriving (Eq, Ord)


-- | Categorise a type representation as either int or float
typeFamily :: TypeRepresentation -> TypeFamily
typeFamily (Floating _) = FloatFamily
typeFamily _            = IntFamily


-- | Declared implementation of a type, either in terms of representation or by
--   listing constructors and having the compiler determine the representation.
data TypeImpln = TypeRepresentation TypeRepresentation
               | TypeCtors Visibility [Placed ProcProto]
               deriving (Generic, Eq)


-- |Does the specified visibility make the item public?
isPublic :: Visibility -> Bool
isPublic = (==Public)


-- |A type prototype consists of a type name and zero or more type parameters.
data TypeProto = TypeProto Ident [Ident]
                 deriving (Generic, Eq)


-- | A type modifier consists of a boolean indicating its uniqueness.
data TypeModifiers = TypeModifiers {
    tmUniqueness :: Bool,     -- ^ Is the type required to be unique?
    tmUnknown :: [String]     -- ^ Unknown type modifiers specified
} deriving (Generic, Eq)


-- | A default boolean value for Uniqueness (false)
defaultTypeModifiers :: TypeModifiers
defaultTypeModifiers = TypeModifiers False []

----------------------------------------------------------------
--                    Handling Source Positions
----------------------------------------------------------------

-- |Optional source position.
type OptPos = Maybe SourcePos

-- |Some kind of value, with a source position optionally attached.
data Placed t
    = Placed t SourcePos
    | Unplaced t
    deriving (Eq, Ord, Generic)


-- |Return the optional position attached to a Placed value.
place :: Placed t -> OptPos
place (Placed _ pos) = Just pos
place (Unplaced _) = Nothing

-- |Return the optional position attached to a Placed value, if
-- present, or the provided optional pos otherwise.
betterPlace :: OptPos -> Placed t -> OptPos
betterPlace _ (Placed _ pos) = Just pos
betterPlace pos (Unplaced _) = pos

-- |Return the content of a Placed value.
content :: Placed t -> t
content (Placed content _) = content
content (Unplaced content) = content


-- |Attach a source position to a data value, if one is available.
maybePlace :: t -> OptPos -> Placed t
maybePlace t (Just pos) = Placed t pos
maybePlace t Nothing    = Unplaced t


-- |Replace the source position of the Placed value with the given position, if
-- one is given; otherwise leave the position it already has.
rePlace :: OptPos -> Placed t -> Placed t
rePlace Nothing    t            = t
rePlace (Just pos) (Placed t _) = Placed t pos
rePlace (Just pos) (Unplaced t) = Placed t pos


-- |Extract the place and payload of a Placed value
unPlace :: Placed t -> (t, OptPos)
unPlace (Placed x pos) = (x, Just pos)
unPlace (Unplaced x)   = (x, Nothing)


-- |Apply a function that takes a thing and an optional place to a
--  placed thing.
placedApply :: (a -> OptPos -> b) -> Placed a -> b
placedApply f placed = f (content placed) (place placed)


-- |Apply a function that takes a thing and an optional place to a placed thing.
--  Use the place attached to the placed thing, if there is one, otherwise use
--  the supplied default place.
defaultPlacedApply :: (a -> OptPos -> b) -> OptPos -> Placed a -> b
defaultPlacedApply f pos placed = f (content placed) (betterPlace pos placed)


-- |Apply a function that takes a thing and an optional place to a
--  placed thing.
placedApplyM :: Monad m => (a -> OptPos -> m b) -> Placed a -> m b
placedApplyM f placed = f (content placed) (place placed)


-- |Apply an operator to the content of a placed thing.
contentApply :: (a->a) -> Placed a -> Placed a
contentApply f (Placed a pos) = Placed (f a) pos
contentApply f (Unplaced a) = Unplaced $ f a


instance Functor Placed where
  fmap f (Placed x pos) = Placed (f x) pos
  fmap f (Unplaced x) = Unplaced $ f x


-- |Apply a monadic function to the payload of a Placed thing
updatePlacedM :: (t -> Compiler t) -> Placed t -> Compiler (Placed t)
updatePlacedM fn (Placed content pos) = do
    content' <- fn content
    return $ Placed content' pos
updatePlacedM fn (Unplaced content) = do
    content' <- fn content
    return $ Unplaced content'

----------------------------------------------------------------
--                    Compiler monad
----------------------------------------------------------------

-- |The different kinds of compiler messages.
data MessageLevel = Informational | Warning | Error
                  deriving (Eq, Ord, Show)


-- |The state of a compilation, used by the Compiler monad.  Because
--  this language allows mutually recursive module dependencies,
--  compilation is bit tricky.  To compile a module and its
--  dependencies, we first load the module.  Then for each
--  dependency we have not yet compiled and are not already in the
--  process of compiling, we compile the dependency, and retain only
--  the module's interface (this avoids having the source or compiled
--  version of too many modules in memory at once).  Dependencies we
--  are in the process of compiling, we collect in a list.  Once we
--  finish compiling a module's dependencies, we compile the list of
--  that module's strongly-connected component collected while
--  compiling the module's dependencies.
data CompilerState = Compiler {
  options :: Options,            -- ^compiler options specified on command line
  tmpDir  :: FilePath,           -- ^tmp directory for this build
  msgs :: [Message],             -- ^warnings, error messages, and info messages
  errorState :: Bool,            -- ^whether or not we've seen any errors
  modules :: Map ModSpec Module, -- ^all known modules except what we're loading
  underCompilation :: [Module],  -- ^the modules in the process of being compiled
  unchangedMods :: Set ModSpec   -- ^record mods that are loaded from object
                                 --  and unchanged.
}

-- |The compiler monad is a state transformer monad carrying the
--  compiler state over the IO monad.
type Compiler = StateT CompilerState IO

-- |Run a compiler function from outside the Compiler monad.
runCompiler :: Options -> Compiler t -> IO t
runCompiler opts comp = evalStateT comp
                        (Compiler opts "" [] False Map.empty [] Set.empty)


-- |Apply some transformation function to the compiler state.
-- XXX updateCompiler :: (CompilerState -> (CompilerState, a)) -> Compiler a
updateCompiler :: (CompilerState -> CompilerState) -> Compiler ()
updateCompiler updater = do
    state <- get
    put $ updater state

-- |Apply a monadic transformation function to the compiler state.
-- XXX updateCompilerM :: (CompilerState -> Compiler (CompilerState, a)) -> Compiler a
updateCompilerM :: (CompilerState -> Compiler CompilerState) -> Compiler ()
updateCompilerM updater = do
    state <- get
    state' <- updater state
    put state'

updateAllProcs :: (ProcDef -> ProcDef) -> Compiler ()
updateAllProcs fn =
    updateImplementations
    (\imp -> imp { modProcs = Map.map (List.map fn) $ modProcs imp })


-- |Return Just the specified module, if already loaded or currently
-- being loaded, otherwise Nothing.  Takes care to handle it if the
-- specified module is under compilation.
getLoadingModule :: ModSpec -> Compiler (Maybe Module)
getLoadingModule modspec = do
    underComp <- gets underCompilation
    case find ((==modspec) . modSpec) underComp of
      Just mod -> return $ Just mod
      Nothing  -> getLoadedModule modspec


-- |Return Just the specified module, if already fully loaded; else return
-- Nothing.
getLoadedModule :: ModSpec -> Compiler (Maybe Module)
getLoadedModule modspec = do
    logAST $ "Get loaded module " ++ showModSpec modspec
    maybeMod <- gets (Map.lookup modspec . modules)
    logAST $ if isNothing maybeMod then " got nothing!" else " worked"
    return maybeMod

-- | Perform an action if in the current module or a submodule, 
-- else perform another
ifCurrentModuleElse :: ModSpec -> StateT s Compiler a -> StateT s Compiler a
                    -> StateT s Compiler a
ifCurrentModuleElse mod current other = do
    thisMod <- lift $ getModuleSpec
    fileMod <- lift $ getModule modRootModSpec
    if thisMod == mod || maybe False (`List.isPrefixOf` mod) fileMod
    then current
    else other


-- |Apply the given function to the specified module, if it has been loaded;
-- does nothing if not.  Takes care to handle it if the specified
-- module is under compilation.
-- XXX updateLoadedModule :: (Module -> (Module, a)) -> ModSpec -> Compiler a
updateLoadedModule :: (Module -> Module) -> ModSpec -> Compiler ()
updateLoadedModule updater modspec = do
    underComp <- gets underCompilation
    let (found,underComp') =
            mapAccumL (\found m -> if not found && modSpec m == modspec
                                   then (True, updater m)
                                   else (found, m))
            False underComp
    if found
    then updateCompiler (\st -> st { underCompilation = underComp' })
    else updateCompiler (\st -> st { modules = Map.adjust updater modspec $
                                               modules st })


-- |Apply the given function to the specified module, if it has been loaded;
-- does nothing if not.  Takes care to handle it if the specified
-- module is under compilation.
-- XXX updateLoadedModuleM :: (Module -> Compiler (Module, a)) -> ModSpec -> Compiler a
updateLoadedModuleM :: (Module -> Compiler Module) -> ModSpec -> Compiler ()
updateLoadedModuleM updater modspec = do
    underComp <- gets underCompilation
    let (before,rest) = span ((/=modspec) . modSpec) underComp
    case rest of
      (mod:tail) -> do
                mod' <- updater mod
                let underComp' = before ++ (mod':tail)
                updateCompiler (\st -> st { underCompilation = underComp' })
      [] ->
          updateCompilerM
          (\st -> do
                let mods = modules st
                let maybeMod = Map.lookup modspec mods
                case maybeMod of
                    Nothing -> return st
                    Just mod -> do
                        mod' <- updater mod
                        return st { modules = Map.insert modspec mod' mods})


-- |Return the ModuleImplementation of the specified module.  An error
-- if the module is not loaded or does not have an implementation.
getLoadedModuleImpln :: ModSpec -> Compiler ModuleImplementation
getLoadedModuleImpln modspec = do
    mod <- trustFromJustM ("unknown module " ++ showModSpec modspec) $
           getLoadingModule modspec
    return $ trustFromJust ("unimplemented module " ++ showModSpec modspec) $
           modImplementation mod



-- |Return the ModuleImplementation of the specified module.  An error
-- if the module is not loaded or does not have an implementation.
updateLoadedModuleImpln :: (ModuleImplementation -> ModuleImplementation) ->
                           ModSpec -> Compiler ()
updateLoadedModuleImpln updater =
    updateLoadedModule (\m -> m { modImplementation =
                                      updater <$> modImplementation m })


-- |Return the ModuleImplementation of the specified module.  An error
-- if the module is not loaded or does not have an implementation.
-- XXX updateLoadedModuleImplnM ::
--     (ModuleImplementation -> Compiler (ModuleImplementation, a)) ->
--     ModSpec -> Compiler a
updateLoadedModuleImplnM ::
    (ModuleImplementation -> Compiler ModuleImplementation) ->
    ModSpec -> Compiler ()
updateLoadedModuleImplnM updater =
    updateLoadedModuleM
    (\m -> do
        let maybeImpln = modImplementation m
        case maybeImpln of
            Nothing -> return m
            Just imp -> do
                updated <- updater imp
                return m { modImplementation = Just updated }
    )



-- |Apply some transformation to the map of compiled modules.
updateModules :: (Map ModSpec Module -> Map ModSpec Module) -> Compiler ()
updateModules updater =
    modify (\bs -> bs { modules = updater $ modules bs })

-- |Apply some transformation to the map of compiled modules.
updateImplementations :: (ModuleImplementation -> ModuleImplementation) ->
                         Compiler ()
updateImplementations updater =
    updateModules (Map.map (\m -> m { modImplementation =
                                       updater <$> modImplementation m }))

-- |Return the module currently being compiled.  The argument says where
-- this function is called from for error-reporting purposes.
-- |Return some function of the module currently being compiled.
getModule :: (Module -> t) -> Compiler t
getModule getter = do
    mods <- gets underCompilation
    case mods of
      [] -> shouldnt "getModule called when not currently compiling a module."
      (mod:_) -> return $ getter mod


-- |Transform the module currently being compiled.
updateModule :: (Module -> Module) -> Compiler ()
updateModule updater =
    modify (\comp ->
              case underCompilation comp of
                [] -> shouldnt "updateModule with no current module"
                (mod1:mods) -> comp { underCompilation = updater mod1:mods })


-- |Transform the module currently being compiled.
updateModuleM :: (Module -> Compiler Module) -> Compiler ()
updateModuleM updater =
    updateCompilerM
    (\comp -> case underCompilation comp of
        [] -> shouldnt "updateModuleM with no current module"
        (mod1:mods) -> do
          mod' <- updater mod1
          return comp { underCompilation = mod':mods })


-- |Return some function of the specified module.  Error if it's not a module.
getSpecModule :: String -> (Module -> t) -> ModSpec -> Compiler t
getSpecModule context getter spec = do
    let msg = context ++ " looking up module " ++ showModSpec spec
    underComp <- gets underCompilation
    let curr = List.filter ((==spec) . modSpec) underComp
    logAST $ "Under compilation: " ++ showModSpecs (modSpec <$> underComp)
    logAST $ "found " ++ show (length curr) ++
      " matching modules under compilation"
    case curr of
        []    -> gets (maybe (error msg) getter . Map.lookup spec . modules)
        [mod] -> return $ getter mod
        _     -> shouldnt "getSpecModule: multiple modules with same spec"


-- | Is the specified module a type?  Determined by checking if it has a
-- known representation.
moduleIsType :: ModSpec -> Compiler Bool
moduleIsType mspec = do
    foundMod <- getSpecModule "moduleIsType" modSpec mspec
    isType <- getSpecModule "moduleIsType" modIsType mspec
    logAST $ "Module " ++ showModSpec mspec ++ " (found "
             ++ showModSpec foundMod ++ ") "
             ++ (if isType then "IS" else "is NOT")
             ++ " a type"
    return isType


-- |Prepare to compile a module by setting up a new Module on the
--  front of the list of modules underCompilation.  Match this with
--  a later call to exitModule.
enterModule :: FilePath -> ModSpec -> Maybe ModSpec -> Compiler ()
enterModule source modspec rootMod = do
    -- First make sure there's not already such a module
    oldMod <- getLoadingModule modspec
    when (isJust oldMod)
      $ shouldnt $ "enterModule " ++ showModSpec modspec ++ " already exists"
    logAST $ "Entering module " ++ showModSpec modspec
    logAST $ "From file " ++ source
    logAST $ "Root module " ++ maybe "<none>" showModSpec rootMod
    absSource <- liftIO $ makeAbsolute source
    modify (\comp -> let newMod = emptyModule
                                  { modOrigin        = absSource
                                  , modRootModSpec   = rootMod
                                  , modSpec          = modspec
                                  }
                         mods = newMod : underCompilation comp
                     in  comp { underCompilation = mods })


moduleIsPackage :: ModSpec -> Compiler Bool
moduleIsPackage spec =  do
    maybeMod <- getLoadedModule spec
    case maybeMod of
        Nothing -> return False
        Just m -> return $ isPackage m


-- |Go back to compiling a module we have previously finished with.
-- Trusts that the modspec really does specify a module.  Match this
-- with a later call to reexitModule.
reenterModule :: ModSpec -> Compiler ()
reenterModule modspec = do
    logAST $ "reentering module " ++ showModSpec modspec
    mod <- getSpecModule "reenterModule" id modspec
    modify (\comp -> comp { underCompilation = mod : underCompilation comp })


-- |Finish compilation of the current module.  This matches an earlier
-- call to enterModule.
exitModule :: Compiler ()
exitModule = do
    currMod <- getModuleSpec
    imports <- getModuleImplementationField (Map.assocs . modImports)
    logAST $ "Exiting module " ++ showModSpec currMod
              ++ " with imports:\n        "
              ++ intercalate "\n        "
                 [showUse 20 mod dep | (mod, (dep, _)) <- imports]
    reexitModule


-- |Finish a module reentry, returning to the previous module.  This
-- matches an earlier call to reenterModule.
reexitModule :: Compiler ()
reexitModule = do
    mod <- getModule id
    modify
      (\comp -> comp { underCompilation = List.tail (underCompilation comp) })
    updateModules $ Map.insert (modSpec mod) mod
    logAST $ "Reexiting module " ++ showModSpec (modSpec mod)


-- | evaluate expr in the context of module mod.  Ie, reenter mod,
-- evaluate expr, and finish the module.
inModule :: Compiler a -> ModSpec -> Compiler a
inModule expr mod = do
    reenterModule mod
    val <- expr
    reexitModule
    return val


-- |Return the directory of the current module.
getDirectory :: Compiler FilePath
getDirectory = takeDirectory <$> getOrigin

-- |Return the absolute path of the file the module was loaded from.  This may
-- be a source file or an object file or a directory.
getOrigin :: Compiler FilePath
getOrigin = getModule modOrigin

-- |Return the absolute path of the file the source code for the current module
-- *should* be in.  It might not actually be there. For package, it returns the
-- path to the directory
getSource :: Compiler FilePath
getSource = do
    isPkg <- getModule isPackage
    if isPkg
    then getOrigin
    else (-<.> sourceExtension) <$> getOrigin

-- |Return the module spec of the current module.
getModuleSpec :: Compiler ModSpec
getModuleSpec = getModule modSpec

-- |Return the interface of the current module.
getModuleInterface :: Compiler ModuleInterface
getModuleInterface = getModule modInterface

-- |Return the implementation of the current module.
getModuleImplementation :: Compiler (Maybe ModuleImplementation)
getModuleImplementation = getModule modImplementation

-- |Return some function applied to the implementation of the current module.
getModuleImplementationField :: (ModuleImplementation -> t) -> Compiler t
getModuleImplementationField getter = do
  imp <- getModuleImplementation
  case imp of
      Nothing -> shouldnt "current module missing implementation"
      Just imp' -> return $ getter imp'

-- |Return some function applied to the implementation of the current module
getModuleImplementationMaybe :: (ModuleImplementation -> Maybe t) ->
                               Compiler (Maybe t)
getModuleImplementationMaybe fn = do
  imp <- getModuleImplementation
  case imp of
      Nothing -> return Nothing
      Just imp' -> return $ fn imp'


-- |Return a new, unused proc name.
genProcName :: Compiler ProcName
genProcName = do
  ctr <- getModule procCount
  updateModule (\mod -> mod {procCount = ctr + 1 })
  return $ specialName2 "gen" $ show (ctr + 1)

-- |Apply the given function to the current module interface if the
--  specified visibility is Public.
updateInterface :: Visibility -> (ModuleInterface -> ModuleInterface) ->
                  Compiler ()
updateInterface Private interfaceOp = return ()  -- do nothing
updateInterface Public interfaceOp =            -- update the interface
    updateModule (\mod -> mod { modInterface = interfaceOp $ modInterface mod })

-- |Apply the given function to the current module implementation, if
--  there is one.
updateImplementation :: (ModuleImplementation -> ModuleImplementation) ->
                       Compiler ()
updateImplementation implOp = do
    oldmod <- getModule id
    case modImplementation oldmod of
        Nothing -> return ()
        Just impl ->
            updateModule (\mod -> mod { modImplementation = Just $ implOp impl })

-- | Apply the given type modifiers to the current module interface
updateTypeModifiers :: TypeModifiers -> Compiler ()
updateTypeModifiers typeMods =
    updateModInterface $ \int -> int {typeModifiers = typeMods}

-- |Add the specified type/module parameters to the current module.
addParameters :: [TypeVarName] -> OptPos -> Compiler ()
addParameters params pos = do
    currMod <- getModuleSpec
    currParams <- getModule modParams
    when (nub params /= params)
      $ errmsg pos
           $ "duplicated type/module parameter in: "
           ++ intercalate ", " (show <$> params)
    unless (List.null currParams)
      $ errmsg pos
           $ "repeated parameter declaration: "
           ++ intercalate ", " (show <$> params)
    updateModule (\m -> m { modParams = params })


-- |Add the specified type representation to the current module.  This makes the
-- module a type.  Checks that the type doesn't already have a representation or
-- constructors defined.
addTypeRep :: TypeRepresentation -> OptPos -> Compiler ()
addTypeRep repn pos = do
    currMod <- getModuleSpec
    hasRepn <- isJust <$> getModule modTypeRep
    hasCtors <- isJust <$> getModuleImplementationField modConstructors
    if hasRepn
      then errmsg pos
           $ "Multiple representations specified for type " ++ show currMod
      else if hasCtors
      then errmsg pos
           $ "Can't declare representation of type " ++ show currMod
             ++ " with constructors"
      else do setTypeRep repn
              addKnownType currMod

-- |Set the type representation of the current module.
setTypeRep :: TypeRepresentation -> Compiler ()
setTypeRep repn = updateModule (\m -> m { modTypeRep = Just repn
                                        , modIsType  = True })


-- |Add the specified data constructor to the current module.  This makes the
-- module a type.  Also verify that all mentioned type variables are parameters
-- of this type.
addConstructor :: Visibility -> Placed ProcProto -> Compiler ()
addConstructor vis pctor = do
    let pos = place pctor
    let ctor = content pctor
    currMod <- getModuleSpec
    hasRepn <- isJust <$> getModule modTypeRep
    when hasRepn
      $ errmsg pos
           $ "Declaring constructor for type " ++ showModSpec currMod
           ++ " with declared representation"
    pctors <- fromMaybe [] <$> getModuleImplementationField modConstructors
    let redundant =
          any (\c -> procProtoName c == procProtoName ctor
                && length (procProtoParams c) == length (procProtoParams ctor))
          $ content . snd <$> pctors
    when redundant
      $  errmsg pos
           $ "Declaring constructor for type " ++ showModSpec currMod
           ++ " with repeated name/arity"
    -- isUnique <- getModule (typeModifiers . modInterface)
    let params = procProtoParams ctor
    -- unless (tmUniqueness isUnique) -- if not unique, params can't be, either
    --   $ mapM_ (ensureNotUnique pos) params
    let typeVars = Set.unions (typeVarSet . paramType <$> params)
    missingParams <- Set.difference typeVars . Set.fromList
                     <$> getModule modParams
    unless (Set.null missingParams)
      $ errmsg pos
            $ "Constructors for type " ++ showModSpec currMod
              ++ " use unbound type variable(s) "
              ++ intercalate ", " (("?"++) . show <$> Set.toList missingParams)
    updateImplementation (\m -> m { modConstructors =
                                    Just ((vis,pctor):pctors) })
    updateModule (\m -> m { modIsType  = True })
    addKnownType currMod


-- |Record that the specified type is known in the current module.
addKnownType :: ModSpec -> Compiler ()
addKnownType mspec = do
    currMod <- getModuleSpec
    let name = last mspec
    logAST $ "In module " ++ showModSpec currMod
             ++ ", adding type " ++ showModSpec mspec
    newSet <- Set.insert mspec . Map.findWithDefault Set.empty name
              <$> getModuleImplementationField modKnownTypes
    updateImplementation
      (\imp -> imp {modKnownTypes = Map.insert name newSet (modKnownTypes imp)})



-- |Find the definition of the specified type visible from the current module.
lookupType :: String -> OptPos -> TypeSpec -> Compiler TypeSpec
lookupType _ _ AnyType = return AnyType
lookupType _ _ InvalidType = return InvalidType
lookupType _ _ ty@TypeVariable{} = return ty
lookupType _ _ ty@Representation{} = return ty
lookupType context pos ty@HigherOrderType{} =
    updateHigherOrderTypesM (lookupType context pos) ty
lookupType context pos ty@(TypeSpec [] typename args)
  | typename == currentModuleAlias = do
    currMod <- getModuleSpec
    return $ TypeSpec (init currMod) (last currMod) args
lookupType context pos ty@(TypeSpec mod name args) = do
    currMod <- getModuleSpec
    logAST $ "In module " ++ showModSpec currMod
             ++ ", looking up type " ++ show ty
    mspecs <- refersTo mod name modKnownTypes init
    logAST $ "Candidates: " ++ showModSpecs (Set.toList mspecs)
    case Set.size mspecs of
        0 -> do
            errmsg pos $ "In " ++ context ++ ", unknown type " ++ show ty
            return InvalidType
        1 -> do
            let mspec = Set.findMin mspecs
            maybeMod <- getLoadingModule mspec
            let params = maybe [] modParams maybeMod
            if not $ maybe False modIsType maybeMod
            then shouldnt $ "Found type isn't a type: " ++ show mspec
            else if length params == length args
            then do
                args' <- mapM (lookupType context pos) args
                let matchingType = TypeSpec (init mspec) (last mspec) args'
                logAST $ "Matching type = " ++ show matchingType
                return matchingType
            else do
                errmsg pos $ "In " ++ context
                    ++ ", type '" ++ name ++ "' expects "
                    ++ show (length params)
                    ++ " arguments, but " ++ show (length args)
                    ++ " was given"
                return InvalidType
        _ -> do
            errmsg pos $ "In " ++ context ++ ", type " ++ show ty ++
                        " could refer to: " ++ showModSpecs (Set.toList mspecs)
            return InvalidType


<<<<<<< HEAD
=======
-- | Check if a type is unique
typeIsUnique :: TypeSpec -> Compiler Bool
typeIsUnique TypeSpec { typeMod = mod, typeName = name } = do
    let mod' = mod ++ [name]
    getSpecModule "typeIsUnique" (tmUniqueness . typeModifiers . modInterface)
                  mod'
typeIsUnique _ = return False


>>>>>>> 1655a61d
-- |Add the specified resource to the current module.
addSimpleResource :: ResourceName -> ResourceImpln -> Visibility -> Compiler ()
addSimpleResource name impln@(SimpleResource ty _ pos) vis = do
    currMod <- getModuleSpec
    let rspec = ResourceSpec currMod name
    let rdef = Map.singleton rspec impln
    modRess <- getModuleImplementationField modResources
    if name `Map.member` modRess
    then errmsg pos $ "Duplicate declaration of resource '" ++ name ++ "'"
    else if genericType ty
    then errmsg pos $ "Resource type cannot contain type variables: " ++ show ty
    else do
        updateImplementation
            (\imp -> imp { modResources = Map.insert name rdef $ modResources imp,
                           modKnownResources = setMapInsert name rspec
                                             $ modKnownResources imp })
        updateInterface vis $ updatePubResources $ Map.insert name rspec


-- |Find the definition of the specified resource visible in the current module.
lookupResource :: ResourceSpec -> Compiler (Maybe ResourceDef)
lookupResource res@(ResourceSpec mod name) = do
    logAST $ "Looking up resource " ++ show res
    rspecs <- refersTo mod name modKnownResources resourceMod
    logAST $ "Candidates: " ++ show rspecs
    case (Set.size rspecs, Map.lookup name specialResources) of
        (0, Just (_,ty)) | List.null mod ->
            return $ Just $ Map.singleton res
                   $ SimpleResource ty Nothing Nothing
        (0, _) -> return Nothing
        (1,_) -> do
            let rspec = Set.findMin rspecs
            maybeMod <- getLoadingModule $ resourceMod rspec
            let maybeDef = maybeMod >>= modImplementation >>=
                        Map.lookup (resourceName rspec) . modResources
            logAST $ "Found resource:  " ++ show maybeDef
            let rdef = trustFromJust "lookupResource" maybeDef
            logAST $ "  with definition:  " ++ show rdef
            return $ Just rdef
        _   -> return Nothing


-- |All the "special" resources, which Wybe automatically generates where they
-- are used, if necessary.
specialResources :: Map VarName (Placed Stmt -> Exp,TypeSpec)
specialResources =
    let cStrType = TypeSpec ["wybe"] "c_string" []
        intType = TypeSpec ["wybe"] "int" []
    in Map.fromList [
        ("call_source_file_name",(callFileName,cStrType)),
        ("call_source_file_full_name",(callFileFullName,cStrType)),
        ("call_source_line_number",(callLineNumber,intType)),
        ("call_source_column_number",(callColumnNumber,intType)),
        ("call_source_location",(callSourceLocation False,cStrType)),
        ("call_source_full_location",(callSourceLocation True,cStrType))
        ]

        
-- | The set of ResourceSpec that correspond to sepcial resources
specialResourcesSet :: Set ResourceSpec
specialResourcesSet = Set.map (ResourceSpec []) $ keysSet specialResources


-- | Test if ResourceSpec refers to a special resource
isSpecialResource :: ResourceSpec -> Bool
isSpecialResource res = res `Set.member` specialResourcesSet


callFileName :: Placed Stmt -> Exp
callFileName pstmt =
    (`StringValue` CString)
    $ maybe "Unknown file" (takeBaseName . sourceName) (place pstmt)

callFileFullName :: Placed Stmt -> Exp
callFileFullName pstmt =
    (`StringValue` CString)
    $ maybe "Unknown file" sourceName (place pstmt)

callLineNumber :: Placed Stmt -> Exp
callLineNumber pstmt =
    IntValue $ fromIntegral $ maybe 0 sourceLine (place pstmt)

callColumnNumber :: Placed Stmt -> Exp
callColumnNumber pstmt =
    IntValue $ fromIntegral $ maybe 0 sourceColumn (place pstmt)

callSourceLocation :: Bool -> Placed Stmt -> Exp
callSourceLocation full pstmt =
    (`StringValue` CString)
    $ maybe "unknown location" (showSourcePos full) (place pstmt)


-- |Is the specified resource exported by the current module.
publicResource :: Ident -> Compiler Bool
publicResource name = getModule (Map.member name . pubResources . modInterface)


-- |Add the specified module spec as an import of the current module.
addImport :: ModSpec -> ImportSpec -> Compiler ()
addImport modspec imports = do
    modspec' <- resolveModuleM modspec
    updateImplementation
        (updateModImports
            (Map.alter (\case
                Nothing ->
                    Just (imports, Nothing)
                Just (imports', hash) ->
                    Just (combineImportSpecs imports' imports, hash)
            ) modspec'))
    when (isUniv $ importPublic imports) $
      updateInterface Public (updateDependencies (Set.insert modspec))


-- | Represent any user-declared or inferred properties of a proc.
-- XXX the list of unknown and conflicting modifiers shouldn't be needed,
-- but to get rid of them, the parser needs to be able to report errors.
data ProcModifiers = ProcModifiers {
    modifierDetism::Determinism,   -- ^ The proc determinism
    modifierInline::Inlining,      -- ^ Aggresively inline this proc?
    modifierImpurity::Impurity,    -- ^ Don't assume purity when optimising
    modifierVariant::ProcVariant,  -- ^ Is proc actually a constructor?
    modifierResourceful::Bool,     -- ^ Can this procedure use resources?
    modifierUnknown::[String],     -- ^ Unknown modifiers specified
    modifierConflict::[String]     -- ^ Modifiers that conflict with others
} deriving (Eq, Ord, Generic)


data Inlining = Inline | MayInline | NoInline
    deriving (Eq, Ord, Generic)


-- | The printable modifier name for a Impurity, as specified by the user.
inliningName :: Inlining -> String
inliningName Inline     = "inline"
inliningName MayInline  = ""
inliningName NoInline   = "noinline"


-- | The Wybe impurity system.
data Impurity = PromisedPure  -- ^The proc is pure despite having impure parts
              | Pure          -- ^The proc is pure, and so are its parts
              | Semipure      -- ^The proc is not pure, but callers can be pure 
              | Impure        -- ^The proc is impure and makes its callers so
    deriving (Eq, Ord, Show, Generic)


-- | The printable modifier name for a purity, as specified by the user.
impurityName :: Impurity -> String
impurityName PromisedPure = "pure"
impurityName Pure         = ""
impurityName Semipure     = "semipure"
impurityName Impure       = "impure"


-- | The Impurity of a sequence of two statements with the specified purities.
impuritySeq :: Impurity -> Impurity -> Impurity
impuritySeq = max


-- | Given a proc with the specified declared Impurity, the greatest p
expectedImpurity :: Impurity -> Impurity
expectedImpurity PromisedPure = Impure  -- If proc is promised pure,
                                        -- definition is allowed to be impure
expectedImpurity Pure = Semipure        -- Semipure is OK for pure procs
expectedImpurity _ = Impure             -- Otherwise, OK for defn to be impure


resourcefulName :: Bool -> String
resourcefulName False = ""
resourcefulName True  = "resource"


showResourceSets :: (Set ResourceSpec, Set ResourceSpec) -> String
showResourceSets (ins, outs) = "{" ++ showSet ins ++ ";" ++ showSet outs ++ "}"
  where showSet = intercalate "," . List.map show . Set.toList


-- | The default Det, non-inlined, pure ProcModifiers.
defaultProcModifiers :: ProcModifiers
defaultProcModifiers = ProcModifiers Det MayInline Pure RegularProc False [] []


-- | Set the modifierDetism attribute of a ProcModifiers.
setDetism :: Determinism -> ProcModifiers -> ProcModifiers
setDetism detism mods = mods {modifierDetism=detism}


-- | Set the modifierInline attribute of a ProcModifiers.
setInline :: Inlining -> ProcModifiers -> ProcModifiers
setInline inlining mods = mods {modifierInline=inlining}


-- | Set the modifierImpurity attribute of a ProcModifiers.
setImpurity :: Impurity -> ProcModifiers -> ProcModifiers
setImpurity impurity mods = mods {modifierImpurity=impurity}


-- | Mark the ProcModifiers to indicate a constructor.
setVariant :: ProcVariant -> ProcModifiers -> ProcModifiers
setVariant variant mods = mods {modifierVariant=variant}


-- | How to display ProcModifiers
showProcModifiers :: ProcModifiers -> String
showProcModifiers (ProcModifiers detism inlining impurity _ res _ _) =
    showFlags $ List.filter (not . List.null) [d,i,p,r]
    where d = determinismName detism
          i = inliningName inlining
          p = impurityName impurity
          r = resourcefulName res


-- | How to display ProcModifiers, with a space
showProcModifiers' :: ProcModifiers -> String
showProcModifiers' mods = mods' ++ if List.null mods' then "" else " "
  where mods' = showProcModifiers mods


-- | Display a list of strings separated by commas and surrounded with braces,
-- or nothing if the list is empty.
showFlags :: [String] -> String
showFlags [] = ""
showFlags flags = "{" ++ intercalate "," flags ++ "}"


-- | Display a list of strings separated by commas and surrounded with braces
-- and followed by a space, or nothing if the list is empty.
showFlags' :: [String] -> String
showFlags' flags = showFlags flags ++ if List.null flags then "" else " "


-- |Add the specified proc definition to the current module.
addProc :: Int -> Item -> Compiler ()
addProc tmpCtr (ProcDecl vis mods proto stmts pos) = do
    let name = procProtoName proto
    let ProcModifiers detism inlining impurity variant _ _ _ = mods
    checkProcMods ("declaratation of " ++ name) pos mods
    let procDef = ProcDef name proto (ProcDefSrc stmts) pos tmpCtr 0 Map.empty
                  vis detism inlining impurity variant (initSuperprocSpec vis)
    void $ addProcDef procDef
addProc _ item =
    shouldnt $ "addProc given non-Proc item " ++ show item


addProcDef :: ProcDef -> Compiler ProcSpec
addProcDef procDef = do
    let name = procName procDef
    let vis = procVis procDef
    currMod <- getModuleSpec
    procs <- getModuleImplementationField (findWithDefault [] name . modProcs)
    let procs' = procs ++ [procDef]
    let spec = ProcSpec currMod name (length procs) generalVersion
    updateImplementation
      (\imp ->
        let known = findWithDefault Set.empty name $ modKnownProcs imp
            known' = Set.insert spec known
        in imp { modProcs = Map.insert name procs' $ modProcs imp,
                 modKnownProcs = Map.insert name known' $ modKnownProcs imp })
    updateInterface vis (updatePubProcs (Map.alter (\case
                Nothing -> Just $ Map.singleton spec Unknown
                Just m  -> Just $ Map.insert spec Unknown m
        ) name))
    logAST $ "Adding definition of " ++ show spec ++ ":" ++
      showProcDef 4 procDef
    return spec


-- | Check a set of ProcModifiers, providing error messages for unknown and 
-- conflicting mods
checkProcMods :: String -> OptPos -> ProcModifiers -> Compiler ()
checkProcMods context pos ProcModifiers{modifierUnknown=unknown,
                                        modifierConflict=conflicting} = do
    mapM_ (errmsg pos . ("Unknown modifier '" ++) 
                      . (++ "' in " ++ context))
        unknown
    mapM_ (errmsg pos . ("Modifier '" ++) 
                      . (++ "' conflicts with earlier modifier in " ++ context))
        conflicting


getParams :: ProcSpec -> Compiler [Param]
getParams pspec =
    -- XXX shouldn't have to grovel in implementation to find prototype
    procProtoParams . procProto <$> getProcDef pspec


getPrimParams :: ProcSpec -> Compiler [PrimParam]
getPrimParams pspec =
    primProtoParams . procImplnProto . procImpln <$> getProcDef pspec


getDetism :: ProcSpec -> Compiler Determinism
getDetism pspec =
    -- XXX shouldn't have to grovel in implementation to find prototype
    procDetism <$> getProcDef pspec


getProcDef :: ProcSpec -> Compiler ProcDef
getProcDef (ProcSpec modSpec procName procID _) = do
    mod <- trustFromJustM ("no such module " ++ showModSpec modSpec) $
           getLoadingModule modSpec
    let impl = trustFromJust ("unimplemented module " ++ showModSpec modSpec) $
               modImplementation mod
    logAST $ "Looking up proc '" ++ procName ++ "' ID " ++ show procID
    let proc = modProcs impl ! procName !! procID
    logAST $ "  proc = " ++ showProcDef 9 proc
    return proc


getProcPrimProto :: ProcSpec -> Compiler PrimProto
getProcPrimProto pspec = do
    def <- getProcDef pspec
    case procImpln def of
        impln@ProcDefPrim{ procImplnProcSpec = pspec2, procImplnProto = proto}
            | pspec == pspec2 -> return proto
            | procSpecMod pspec == procSpecMod pspec2
                && procSpecName pspec == procSpecName pspec2
                && procSpecID pspec == procSpecID pspec2 -> do
                let impln' = impln{procImplnProcSpec = pspec}
                updateProcDef (const def {procImpln = impln'}) pspec
                return proto
            | otherwise ->
                shouldnt $ "get compiled proc but procSpec not matching: " ++
                           show pspec ++ ", " ++ show pspec2
        _ -> shouldnt $ "get prim proto of uncompiled proc " ++ show pspec


updateProcDef :: (ProcDef -> ProcDef) -> ProcSpec -> Compiler ()
updateProcDef updater pspec@(ProcSpec modspec procName procID _) =
    updateLoadedModuleImpln
    (\imp -> imp { modProcs =
                       Map.adjust
                       (\l -> case List.splitAt procID l of
                           (front,this:back) -> front ++ updater this:back
                           _ -> shouldnt $ "invalid proc spec " ++ show pspec)
                       procName (modProcs imp) })
    modspec


-- XXX updateProcDefM :: (ProcDef -> Compiler (ProcDef, a)) -> ProcSpec -> Compiler a
updateProcDefM :: (ProcDef -> Compiler ProcDef) -> ProcSpec -> Compiler ()
updateProcDefM updater pspec@(ProcSpec modspec procName procID _) =
    updateLoadedModuleImplnM
    (\imp -> do
       let procs = modProcs imp
       case Map.lookup procName procs of
         Nothing -> return imp
         Just defs -> do
           let (front,back) = List.splitAt procID defs
           case back of
             [] -> shouldnt $ "invalid proc spec " ++ show pspec
             (this:rest) -> do
               updated <- updater this
               let defs' = front ++ updated:rest
               let procs' = Map.insert procName defs' procs
               return $ imp { modProcs = procs' })
    modspec



-- |Prepend the provided elt to mapping for the specified key in the map.
mapSetInsert :: (Ord a, Ord b) => a -> b -> Map a (Set b) -> Map a (Set b)
mapSetInsert key elt =
    Map.alter (Just . Set.insert elt . fromMaybe Set.empty) key


-- |Return the definition of the specified proc in the current module.
lookupProc :: Ident -> Compiler (Maybe [ProcDef])
lookupProc name =
    getModuleImplementationMaybe (Map.lookup name . modProcs)


-- |Is the specified proc exported from the current module?
publicProc :: Ident -> Compiler Bool
publicProc name = Map.member name . pubProcs <$> getModuleInterface


-- |Return some function applied to the user's specified compiler options.
option :: (Options -> t) -> Compiler t
option opt = do
    opts <- gets options
    return $ opt opts

-- |If the specified Boolean option is selected, print out the result
--  of applying the compiler state state output function.
optionallyPutStr :: (Options -> Bool) -> Compiler String -> Compiler ()
optionallyPutStr opt strcomp = do
    check <- option opt
    str <- strcomp
    when check ((liftIO . putStrLn) str)


----------------------------------------------------------------
--                            AST Types
----------------------------------------------------------------

-- |Holds everything needed to compile a module
data Module = Module {
  modOrigin :: FilePath,           -- ^Absolute path module is loaded from
  modRootModSpec :: Maybe ModSpec, -- ^Root module of the file, if it's a file
  isPackage :: Bool,               -- ^Is module actually a package
  modSpec :: ModSpec,              -- ^The module path name
  modParams :: [TypeVarName],      -- ^The type parameters, if a type
  modIsType :: Bool,               -- ^Is this module a type, defined early
  modTypeRep :: Maybe TypeRepresentation, -- ^Type representation, when known
  modInterface :: ModuleInterface, -- ^The public face of this module
  modInterfaceHash :: InterfaceHash,
                                   -- ^Hash of the "modInterface" above 
  modImplementation :: Maybe ModuleImplementation,
                                   -- ^the module's implementation
  procCount :: Int,                -- ^a counter for gensym-ed proc names
  stmtDecls :: [Placed Stmt],      -- ^top-level statements in this module
  itemsHash :: Maybe String        -- ^map of proc name to its hash
  } deriving (Generic)


-- | Empty deafult for Module.
emptyModule :: Module
emptyModule = Module
    { modOrigin         = error "No Default module origin"
    , modRootModSpec    = error "No Default root modspec"
    , isPackage         = False
    , modSpec           = error "No Default Modspec"
    , modParams         = []
    , modIsType         = False
    , modTypeRep        = Nothing
    , modInterface      = emptyInterface
    , modInterfaceHash  = Nothing
    , modImplementation = Just emptyImplementation
    , procCount         = 0
    , stmtDecls         = []
    , itemsHash         = Nothing
    }


isRootModule :: ModSpec -> Compiler Bool
isRootModule modspec =
    maybe False ((Just modspec ==) . modRootModSpec) <$> getLoadedModule modspec


parentModule :: ModSpec -> Maybe ModSpec
parentModule []  = Nothing
parentModule [m] = Nothing
parentModule modspec = Just $ init modspec


-- | Collect all the descendent modules of the given modspec.
descendentModules :: ModSpec -> Compiler [ModSpec]
descendentModules mspec = do
    subMods <- Map.elems . modSubmods <$> getLoadedModuleImpln mspec
    desc <- concat <$> mapM descendentModules subMods
    return $ subMods ++ desc


-- | Collect all the descendent modules of the given modspec that come from
-- the same origin and hence should go in the same target file.
sameOriginModules :: ModSpec -> Compiler [ModSpec]
sameOriginModules mspec = do
    let origin m = modOrigin . trustFromJust "sameOriginModules"
                   <$> getLoadedModule m
    file <- origin mspec
    subMods <- Map.elems . modSubmods <$> getLoadedModuleImpln mspec
    sameOriginSubMods <- filterM (((== file) <$>) . origin) subMods
    (sameOriginSubMods ++) . concat <$> mapM sameOriginModules sameOriginSubMods


-- XXX Looks like this isn't actually needed
-- -- | Collect the nearest descendent modules of the given modspec that come from
-- -- a different origin and hence should be written to different target files.
-- differentOriginModules :: ModSpec -> Compiler [ModSpec]
-- differentOriginModules mspec = do
--     let origin m = modOrigin . trustFromJust "sameOriginModules"
--                    <$> getLoadedModule m
--     file <- origin mspec
--     subMods <- Map.elems . modSubmods <$> getLoadedModuleImpln mspec
--     (same,diff) <- List.partition snd . zip subMods 
--                    <$> mapM (((== file) <$>) . origin) subMods
--     ((fst <$> diff) ++) . concat <$> mapM differentOriginModules (fst <$> same)


-- |The set of defining modules that the given (possibly
--  module-qualified) name could possibly refer to from the current
--  module.  This may include the current module, or any module it may
--  be imported from.  The implMapFn is a Module selector function that
--  produces a map that tells whether that module exports that name,
--  and specModFn specifies which module implementation defines that
--  thing.  The reference to this name occurs in the current module.
refersTo :: Ord b => ModSpec -> Ident ->
            (ModuleImplementation -> Map Ident (Set b)) ->
            (b -> ModSpec) -> Compiler (Set b)
refersTo modspec name implMapFn specModFn = do
    currMod <- getModuleSpec
    let modspec' = if not (List.null modspec)
                        && head modspec == currentModuleAlias
                   then currMod ++ tail modspec
                   else modspec
    logAST $ "Finding visible symbol " ++ maybeModPrefix modspec' ++
      name ++ " from module " ++ showModSpec currMod
    defined <- getModuleImplementationField
               (Map.findWithDefault Set.empty name . implMapFn)
    -- imports <- getModuleImplementationField (Map.assocs . modImports)
    -- imported <- mapM getLoadingModule imports
    -- let visible = defined `Set.union` imported
    logAST $ "*** ALL matching visible modules: "
        ++ showModSpecs (Set.toList (Set.map specModFn defined))
    return $ Set.filter ((modspec' `isSuffixOf`) . specModFn) defined


-- |Returns a list of the potential targets of a proc call.
callTargets :: ModSpec -> ProcName -> Compiler [ProcSpec]
callTargets modspec name = do
    pspecs <- Set.toList <$> refersTo modspec name modKnownProcs procSpecMod
    logAST $ "   name '" ++ name ++ "' for module spec '" ++
      showModSpec modspec ++ "' matches: " ++
      intercalate ", " (List.map show pspecs)
    return pspecs


-- |Apply the given function to the current module implementation.
updateModImplementation :: (ModuleImplementation -> ModuleImplementation) ->
                          Compiler ()
updateModImplementation fn =
    updateModule
      (\mod -> case modImplementation mod of
            Nothing -> mod
            Just impl ->
                mod { modImplementation = Just $ fn impl })

-- |Apply the given monadic function to the current module implementation.
updateModImplementationM ::
    (ModuleImplementation -> Compiler ModuleImplementation) -> Compiler ()
updateModImplementationM fn =
    updateModuleM
      (\mod -> case modImplementation mod of
            Nothing -> return mod
            Just impl -> do
                impl' <- fn impl
                return $ mod { modImplementation = Just impl' })

-- |Apply the given function to the current module interface.
updateModInterface :: (ModuleInterface -> ModuleInterface) ->
                     Compiler ()
updateModInterface fn =
    updateModule (\mod -> mod { modInterface = fn $ modInterface mod })


-- Hash of the "ModuleInterface"
type InterfaceHash = Maybe String


-- |Holds everything needed to compile code that uses a module
-- XXX Currently, the data in it is never used (except for computing the 
--     interface hash). We should revise the design of this, and make the
--     "compileModSCC" in Builder.hs only gets other modules' data from this
--     instead of extracting directly form "ModuleImplementation".
data ModuleInterface = ModuleInterface {
    pubResources :: Map ResourceName ResourceSpec,
                                     -- ^The resources this module exports
    pubProcs :: ProcDictionary,
                                     -- ^The procs this module exports
    pubSubmods   :: Map Ident ModSpec, -- ^The submodules this module exports
    dependencies :: Set ModSpec,      -- ^The other modules that must be linked
                                      --  in by modules that depend on this one
    typeModifiers :: TypeModifiers    -- ^The extra information of the type
    }
    deriving (Eq, Generic)

emptyInterface :: ModuleInterface
emptyInterface =
    ModuleInterface Map.empty Map.empty Map.empty Set.empty defaultTypeModifiers


-- |Holds information describing public procedures of a module.
type ProcDictionary = Map ProcName (Map ProcSpec PubProcInfo)


-- |Describing a public procedure. Should contains all the information needed
-- for other modules to use the procedure.
data PubProcInfo
    = Unknown          -- ^A placeholder for uncompiled proc
    | ReexportedProc   -- ^The proc is reexported, should refer to the
                       -- corresponding module for the info.
    | InlineProc PrimProto ProcBody
                       -- ^A proc that should be inlined at the call site.
                       -- Its whole implementation is stored.
    | NormalProc PrimProto ProcAnalysis
                       -- ^A normal proc, its analysis results are stored.
    deriving (Eq, Generic)


-- These functions hack around Haskell's terrible setter syntax

-- |Update the public resources of a module interface.
updatePubResources :: (Map Ident ResourceSpec -> Map Ident ResourceSpec) ->
                      ModuleInterface -> ModuleInterface
updatePubResources fn modint = modint {pubResources = fn $ pubResources modint}

-- |Update the public procs of a module interface.
updatePubProcs :: (ProcDictionary
                -> ProcDictionary)
                -> ModuleInterface -> ModuleInterface
updatePubProcs fn modint = modint {pubProcs = fn $ pubProcs modint}

-- |Update the set of all dependencies of a module interface.
updateDependencies :: (Set ModSpec -> Set ModSpec) ->
                      ModuleInterface -> ModuleInterface
updateDependencies fn modint = modint {dependencies = fn $ dependencies modint}

-- |Holds everything needed to compile the module itself
data ModuleImplementation = ModuleImplementation {
    modPragmas   :: Set Pragma,               -- ^pragmas for this module
    modImports   :: Map ModSpec (ImportSpec, InterfaceHash),
                                              -- ^This module's imports
    modNestedIn  :: Maybe ModSpec,            -- ^Module's parent, if nested
    modSubmods   :: Map Ident ModSpec,        -- ^This module's submodules
    modResources :: Map Ident ResourceDef,    -- ^Resources defined by this mod
    modProcs     :: Map Ident [ProcDef],      -- ^Procs defined by this module
    modConstructors :: Maybe [(Visibility,Placed ProcProto)],
                                              -- ^reversed list of data
                                              -- constructors for this
                                              -- type, if it is a type
    modKnownTypes:: Map Ident (Set ModSpec),  -- ^Types visible to this module
    modKnownResources :: Map Ident (Set ResourceSpec),
                                              -- ^Resources visible to this mod
    modKnownProcs:: Map Ident (Set ProcSpec), -- ^Procs visible to this module
    modForeignObjects:: Set FilePath,         -- ^Foreign object files used
    modForeignLibs:: Set String,              -- ^Foreign libraries used
    modLLVM :: Maybe LLVMAST.Module           -- ^Module's LLVM representation
    } deriving (Generic)

emptyImplementation :: ModuleImplementation
emptyImplementation =
    ModuleImplementation Set.empty Map.empty Nothing Map.empty Map.empty
                         Map.empty Nothing Map.empty Map.empty Map.empty
                         Set.empty Set.empty Nothing


-- These functions hack around Haskell's terrible setter syntax

-- |Update the dependencies of a module implementation.
updateModImports :: (Map ModSpec (ImportSpec, InterfaceHash)
                    -> Map ModSpec (ImportSpec, InterfaceHash))
                    -> ModuleImplementation -> ModuleImplementation
updateModImports fn modimp = modimp {modImports = fn $ modImports modimp}

-- |Update the map of submodules of a module implementation.
updateModSubmods :: (Map Ident ModSpec -> Map Ident ModSpec) ->
                   ModuleImplementation -> ModuleImplementation
updateModSubmods fn modimp = modimp {modSubmods = fn $ modSubmods modimp}

-- |Update the map of resources of a module implementation.
updateModResources :: (Map Ident ResourceDef -> Map Ident ResourceDef) ->
                     ModuleImplementation -> ModuleImplementation
updateModResources fn modimp = modimp {modResources = fn $ modResources modimp}

-- |Update the map of proc definitions of a module implementation.
updateModProcs :: (Map Ident [ProcDef] -> Map Ident [ProcDef]) ->
                 ModuleImplementation -> ModuleImplementation
updateModProcs fn modimp = modimp {modProcs = fn $ modProcs modimp}

-- |Update the map of proc definitions of a module implementation.
updateModProcsM :: (Map Ident [ProcDef] -> Compiler (Map Ident [ProcDef])) ->
                 ModuleImplementation -> Compiler ModuleImplementation
updateModProcsM fn modimp = do
    procs' <- fn $ modProcs modimp
    return $ modimp {modProcs = procs'}

-- |Add a file to the set of foreign files used by the current module
addForeignImport :: Ident -> Compiler ()
addForeignImport objName = do
    let fl = objName -<.> objectExtension
    updateModImplementation
        (\imp ->
           imp { modForeignObjects = Set.insert fl $ modForeignObjects imp })

-- |Add a file to the set of foreign files used by the current module
addForeignLib :: Ident -> Compiler ()
addForeignLib lib = do
    let arg = "-l" ++ lib
    updateModImplementation
        (\imp ->
           imp { modForeignLibs = Set.insert arg $ modForeignLibs imp })


-- | Given a type spec, find its internal representation (a string),
--   if possible.
lookupTypeRepresentation :: TypeSpec -> Compiler (Maybe TypeRepresentation)
lookupTypeRepresentation AnyType = return $ Just defaultTypeRepresentation
lookupTypeRepresentation InvalidType = return Nothing
lookupTypeRepresentation TypeVariable{} =
    return $ Just defaultTypeRepresentation
lookupTypeRepresentation Representation{typeSpecRepresentation=rep} =
    return $ Just rep
lookupTypeRepresentation (TypeSpec modSpec name _) =
    lookupModuleRepresentation $ modSpec ++ [name]
lookupTypeRepresentation (HigherOrderType ProcModifiers{modifierDetism=detism} tfs) = do
    mbInReps <- sequenceRepFlowTypes ins
    mbOutReps <- sequenceRepFlowTypes outs
    return $ Func <$> mbInReps 
                  <*> ((++ [Signed 1 | detism == SemiDet]) 
                  <$> mbOutReps)
  where
    ins = List.filter (flowsIn . typeFlowMode) tfs
    outs = List.filter (flowsOut . typeFlowMode) tfs
    sequenceRepFlowTypes = (sequence <$>) . mapM lookupTypeRepresentation
                                          . (typeFlowType <$>)


-- |Given a module spec, find its representation, if it is a type.
lookupModuleRepresentation :: ModSpec -> Compiler (Maybe TypeRepresentation)
lookupModuleRepresentation =
    getSpecModule "lookupModuleRepresentation" modTypeRep


-- |An identifier.
type Ident = String

-- |A variable name.
type VarName = Ident

-- |A proc name.
type ProcName = Ident

-- |A resource name.
type ResourceName = Ident

-- |A type variable name.
-- Real type variables represent type variables specified by the programmer;
-- faux type variables are generated by the compiler.
data TypeVarName
    = RealTypeVar Ident
    | FauxTypeVar Int
  deriving (Eq, Ord, Generic)

instance Show TypeVarName where
    show (RealTypeVar v) = v
    show (FauxTypeVar i) = show i

-- |A module specification, as a list of module names; module a.b.c would
--  be represented as ["a","b","c"].
type ModSpec = [Ident]


-- |The uses one module makes of another; first the public imports,
--  then the privates.  Each is either Nothing, meaning all exported
--  names are imported, or Just a set of the specific names to import.
data ImportSpec = ImportSpec {
    importPublic::UnivSet Ident,
    importPrivate::UnivSet Ident
    } deriving (Show, Generic)


-- |Create an import spec to import the identifiers specified by the
--  first argument (or everything public if it is Nothing), either
--  publicly or privately, as specified by the second argument.
importSpec :: Maybe [Ident] -> Visibility -> ImportSpec
importSpec Nothing Public =
    ImportSpec UniversalSet  (FiniteSet Set.empty)
importSpec Nothing Private =
    ImportSpec (FiniteSet Set.empty) UniversalSet
importSpec (Just items) Public =
    ImportSpec (FiniteSet $ Set.fromList items) (FiniteSet Set.empty)
importSpec (Just items) Private =
    ImportSpec (FiniteSet Set.empty) (FiniteSet $ Set.fromList items)


-- |Merge two import specs to create a single one that imports
--  exactly what the two together specify.
combineImportSpecs :: ImportSpec -> ImportSpec -> ImportSpec
combineImportSpecs (ImportSpec pub1 priv1) (ImportSpec pub2 priv2) =
    ImportSpec (USet.union pub1 pub2) (USet.union priv1 priv2)


-- |Actually import into the current module.  The ImportSpec says what
-- to import.
doImport :: ModSpec -> (ImportSpec, InterfaceHash) -> Compiler ()
doImport mod (imports, _) = do
    currMod <- getModuleSpec
    impl <- getModuleImplementationField id
    logAST $ "Handle importation from " ++ showModSpec mod ++
      " into " ++
      let modStr = showModSpec currMod
      in modStr ++ ":  " ++ showUse (27 + length modStr) mod imports
    fromIFace <- modInterface . trustFromJust "doImport"
                 <$> getLoadingModule mod
    let pubImports = importPublic imports
    let allImports = USet.union pubImports $ importPrivate imports
    let importedModsAssoc =
            (last mod,mod):
            Map.toAscList (importsSelected allImports $ pubSubmods fromIFace)
    importedTypesAssoc <- filterM (moduleIsType . snd) importedModsAssoc
    let importedResources = importsSelected allImports $ pubResources fromIFace
    let importedProcs = Map.map Map.keysSet
                            $ importsSelected allImports $ pubProcs fromIFace
    logAST $ "    importing types    : "
             ++ showModSpecs (snd <$> importedTypesAssoc)
    logAST $ "    importing resources: "
             ++ intercalate ", " (Map.keys importedResources)
    logAST $ "    importing procs    : "
             ++ intercalate ", " (Map.keys importedProcs)
    -- XXX Must report error for imports of non-exported items
    let knownTypes = Map.unionWith Set.union (modKnownTypes impl)
                     $ Map.fromAscList
                     $ List.map (mapSnd Set.singleton) importedTypesAssoc
    let knownResources =
            Map.unionWith Set.union (modKnownResources impl) $
            Map.map Set.singleton importedResources
    let knownProcs = Map.unionWith Set.union (modKnownProcs impl) importedProcs
    -- Update what's visible in the module
    updateModImplementation (\imp -> imp { modKnownTypes = knownTypes,
                                           modKnownResources = knownResources,
                                           modKnownProcs = knownProcs })
    logAST $ "New exports from module " ++ showModSpec mod ++ ":"
    let exportedMods = importsSelected pubImports
                       $ Map.insert (last mod) mod $ pubSubmods fromIFace
    logAST $ "    modules  : " ++ showModSpecs (Map.elems exportedMods)
    let exportedResources = importsSelected pubImports $ pubResources fromIFace
    logAST $ "    resources: " ++ intercalate ", " (Map.keys exportedResources)
    let exportedProcs = importsSelected pubImports $ pubProcs fromIFace
    logAST $ "    procs    : " ++ intercalate ", " (Map.keys exportedProcs)
    updateModInterface
      (\i -> i {pubSubmods = Map.union (pubSubmods i) exportedMods,
                pubResources = Map.union (pubResources i) exportedResources,
                pubProcs = Map.unionWith Map.union (pubProcs i) exportedProcs })
    -- Update what's exported from the module
    return ()


-- |Import known types, resources, and procs from the specified module into the
-- current one.  This is used to give a nested submodule access to its parent's
-- members.  It's also used to give the executable module access to the main
-- module of the application.
importFromSupermodule :: ModSpec -> Compiler ()
importFromSupermodule modspec = do
    impl       <- getLoadedModuleImpln modspec
    kTypes     <- getModuleImplementationField modKnownTypes
    kResources <- getModuleImplementationField modKnownResources
    kProcs     <- getModuleImplementationField modKnownProcs
    let knownTypes = Map.unionWith Set.union (modKnownTypes impl) kTypes
    let knownResources =
            Map.unionWith Set.union (modKnownResources impl) kResources
    let knownProcs = Map.unionWith Set.union (modKnownProcs impl) kProcs
    updateModImplementation (\imp -> imp { modKnownTypes = knownTypes,
                                           modKnownResources = knownResources,
                                           modKnownProcs = knownProcs })


-- | Resolve a (possibly) relative module spec into an absolute one.  The
-- first argument is a possibly relative module spec and the second is an
-- absolute one which the first argument should be interpreted relative to.
resolveModule :: ModSpec -> ModSpec -> Maybe ModSpec
resolveModule ("^":_) [] = Nothing
resolveModule ("^":relspec) absspec@(_:_) =
    resolveModule' relspec $ init absspec
resolveModule modspec _ = Just modspec

resolveModule' :: ModSpec -> ModSpec -> Maybe ModSpec
resolveModule' [] spec = Just spec
resolveModule' ("^":relspec) absspec@(_:_) =
    resolveModule' relspec $ init absspec
resolveModule' relspec absspec = Just $ absspec ++ relspec

resolveModuleM :: ModSpec -> Compiler ModSpec
resolveModuleM mod = do
    currMod <- getModuleSpec
    case resolveModule mod currMod of
      Nothing -> do
        message Error ("unresolvable relative module spec '" ++
                        showModSpec mod ++ "'") Nothing
        return mod
      Just m -> return m


importsSelected :: UnivSet Ident -> Map Ident a -> Map Ident a
importsSelected imports items =
    Map.filterWithKey (\k _ -> USet.member k imports) items


-- | Pragmas that can be specified for a module
data Pragma = NoStd        -- ^ Don't import that standard library for this mod
   deriving (Eq,Ord,Generic)

instance Show Pragma where
    show NoStd = "no_standard_library"


-- |Specify a pragma for the current module
addPragma :: Pragma -> Compiler ()
addPragma prag =
    updateModImplementation
    (\imp -> imp { modPragmas = Set.insert prag $ modPragmas imp })


-- |A type definition, including the number of type parameters and an
--  optional source position.
data TypeDef = TypeDef {
    typeDefVis    :: Visibility,                  -- type visibility
    typeDefParams :: [Ident],                     -- the type parameters
    typeDefRepresentation :: Maybe TypeRepresentation,
                                                  -- low level representation
    typeDefMembers :: [Placed ProcProto],         -- high level representation
    typeDefMemberVis :: Visibility,               -- are members public?
    typeDefModifiers :: TypeModifiers,            -- type modifiers
    typeDefOptPos :: OptPos,                      -- source position of decl
    typeDefItems  :: [Item]                       -- other items in decl
    } deriving (Eq, Generic)


-- |A resource interface: everything a module needs to know to use
--  this resource.  Since a resource may be compound (composed of
--  other resources), this is basically a set of resource specs, each
--  with an associated type.
type ResourceIFace = Map ResourceSpec TypeSpec


resourceDefToIFace :: ResourceDef -> ResourceIFace
resourceDefToIFace = Map.map resourceType


-- |A resource definition.  Since a resource may be defined as a
--  collection of other resources, this is a set of resources (for
--  simple resources, this will be a singleton), each with type and
--  possibly an initial value.  There's also an optional source
-- position.
type ResourceDef = Map ResourceSpec ResourceImpln

data ResourceImpln =
    SimpleResource {
        resourceType::TypeSpec,
        resourceInit::Maybe (Placed Exp),
        resourcePos::OptPos
        } deriving (Generic)


-- | A list of the initialised resources defined by the current module.
initialisedResources :: Compiler ResourceDef
initialisedResources = do
    modRes <- getModuleImplementationField modResources
    logAST $ "Getting initialised resources = " ++ show modRes
    logAST $ "                       unions = " ++ show (Map.unions modRes)
    return $ Map.filter (isJust . resourceInit) $ Map.unions modRes

-- |A proc definition, including the ID, prototype, the body,
--  normalised to a list of primitives, and an optional source
--  position.
data ProcDef = ProcDef {
    procName :: ProcName,       -- ^the proc's name
    procProto :: ProcProto,     -- ^the proc's prototype
    procImpln :: ProcImpln,     -- ^the actual implementation
    procPos :: OptPos,          -- ^where this proc is defined
    procTmpCount :: Int,        -- ^the next temp variable number to use
    procCallSiteCount :: CallSiteID,
                                -- ^the next call site id to use
    procCallers :: Map ProcSpec Int,
                                -- ^callers to this proc from this mod in the
                                -- source code (before inlining) and the count
                                -- of calls for each caller
                                -- XXX We never actually use this map, we just
                                -- add up the call counts, so we might as well
                                -- keep just a count
    procVis :: Visibility,      -- ^what modules should be able to see this?
    procDetism :: Determinism,  -- ^can this proc fail?
    procInlining :: Inlining,   -- ^should we inline calls to this proc?
    procImpurity :: Impurity,   -- ^ Is this proc pure?
    procVariant :: ProcVariant, -- ^ How is this proc manifested in the source code
    procSuperproc :: SuperprocSpec
                                -- ^the proc this should be part of, if any
}
             deriving (Eq, Generic)


-- |Whether this proc should definitely be inlined, either because the user said
-- to, or because we inferred it would be a good idea.
procInline :: ProcDef -> Bool
procInline = (==Inline) . procInlining


-- | What are the GlobalFLows of the given ProcSpec
getProcGlobalFlows :: ProcSpec -> Compiler GlobalFlows
getProcGlobalFlows pspec = do
    pDef <- getProcDef pspec
    case procImpln pDef of
      ProcDefSrc _ -> 
            let ProcProto _ params resFlows = procProto pDef
            in return $ makeGlobalFlows (paramType <$> params) resFlows
      ProcDefPrim _ (PrimProto _ _ gFlows) _ _ _ -> return gFlows


-- | How many static calls to this proc from the same module have we seen?  This
-- won't be correct for public procs.
procCallCount :: ProcDef -> Int
procCallCount proc = Map.foldr (+) 0 $ procCallers proc


-- | What is the Impurity of the given Prim?
primImpurity :: Prim -> Compiler Impurity
primImpurity (PrimCall _ pspec _ _) 
    = procImpurity <$> getProcDef pspec
primImpurity (PrimHigher _ (ArgProcRef pspec _ _) _) 
    = procImpurity <$> getProcDef pspec
primImpurity (PrimHigher _ ArgVar{argVarType=HigherOrderType 
                                ProcModifiers{modifierImpurity=purity} _} _)
    = return purity 
primImpurity (PrimHigher _ fn _) 
    = shouldnt $ "primImpurity of" ++ show fn
primImpurity (PrimForeign _ _ flags _) 
    = return $ flagsImpurity flags


-- | Return the impurity level specified by the given foriegn flags list
flagsImpurity :: [String] -> Impurity
flagsImpurity = List.foldl flagImpurity Pure


-- | Gather the impurity of a flag
flagImpurity :: Impurity -> String -> Impurity
flagImpurity _ "impure"   = Impure
flagImpurity _ "semipure" = Semipure
flagImpurity _ "pure"     = PromisedPure
flagImpurity impurity _   = impurity


-- | Return the impurity level specified by the given foriegn flags list
flagsDetism :: [String] -> Determinism
flagsDetism = List.foldl flagDetism Det


-- | Gather the Determinism of a flag
flagDetism :: Determinism  -> String -> Determinism
flagDetism _ "terminal" = Terminal
flagDetism _ "failing"  = Failure
flagDetism _ "det"      = Det
flagDetism _ "semidet"  = SemiDet
flagDetism detism _     = detism


-- | What are the GlobalFlows of the given Prim?
primGlobalFlows :: Prim -> GlobalFlows
primGlobalFlows (PrimCall _ _ _ gFlows) = gFlows
primGlobalFlows (PrimHigher _ arg _) 
    = if isResourcefulHigherOrder $ argType arg 
      then univGlobalFlows else emptyGlobalFlows
primGlobalFlows (PrimForeign "lpvm" "load" _ [ArgGlobal info _, _]) 
    = addGlobalFlow info FlowIn emptyGlobalFlows
primGlobalFlows (PrimForeign "lpvm" "store" _ [_, ArgGlobal info _]) 
    = addGlobalFlow info FlowOut emptyGlobalFlows
primGlobalFlows PrimForeign{} = emptyGlobalFlows


data ProcVariant 
    = RegularProc
    | ConstructorProc
    | DeconstructorProc
    | GetterProc
    | SetterProc
    | GeneratedProc
    | AnonymousProc
    | ClosureProc ProcSpec
    deriving (Eq, Ord, Show, Generic)


-- |LLVM block structure allows many blocks per procedure, where blocks can
--  jump to one another in complex ways.  When converting our LPVM format
--  to blocks, we want to merge any proc that is only called from one proc,
--  and only called as a tail call, into its caller.  We determine this by
--  scanning every proc definition; this type is used to hold intermediate
--  and final subproc info for each proc.  SuperprocIs p means we have
--  seen only tail calls to this proc, and only from p.  NoSuperproc means
--  this proc is public, or we have seen calls from multiple callers, or in
--  positions.
data SuperprocSpec
    = NoSuperproc             -- ^Cannot be a subproc
    | AnySuperproc            -- ^Could be a subproc of any proc
    | SuperprocIs ProcSpec    -- ^May only be a subproc of specified proc
    deriving (Eq, Show, Generic)


-- |The appropriate initial SuperprocSpec given the proc's visibility
initSuperprocSpec :: Visibility -> SuperprocSpec
initSuperprocSpec vis = if isPublic vis then NoSuperproc else AnySuperproc


-- |How to dump a SuperprocSpec
showSuperProc :: SuperprocSpec -> String
showSuperProc NoSuperproc = ""
showSuperProc AnySuperproc = ""
showSuperProc (SuperprocIs super) = " (subproc of " ++ show super ++ ")"


-- |Maybe get the ProcSpec of a ClosureOf Proc via a ProcSpec
maybeGetClosureOf :: ProcSpec -> Compiler (Maybe ProcSpec)
maybeGetClosureOf pspec = do
    variant <- procVariant <$> getProcDef pspec
    return $ case variant of
        ClosureProc cls -> Just cls
        _ -> Nothing


-- |Check if a ProcSpec refers to a closure proc
isClosureProc :: ProcSpec -> Compiler Bool
isClosureProc pspec = isClosureVariant . procVariant <$> getProcDef pspec


isClosureVariant :: ProcVariant -> Bool
isClosureVariant (ClosureProc _) = True
isClosureVariant _               = False


-- |A procedure defintion body.  Initially, this is in a form similar
-- to what is read in from the source file.  As compilation procedes,
-- this is gradually refined and constrained, until it is converted
-- into a ProcBody, which is a clausal, logic programming form.
-- Finally it is turned into SSA form (LLVM).
data ProcImpln
    = ProcDefSrc [Placed Stmt]           -- ^defn in source-like form
    | ProcDefPrim {
        procImplnProcSpec :: ProcSpec,
        procImplnProto :: PrimProto,
        procImplnBody :: ProcBody,       -- ^defn in LPVM (clausal) form
        procImplnAnalysis :: ProcAnalysis,
        procImplnSpeczBodies :: SpeczProcBodies
    }
    deriving (Eq,Generic)


-- | Represents a set of globals flowing in and out
data GlobalFlows 
    = GlobalFlows {
        globalFlowsIn :: UnivSet GlobalInfo,
        -- ^ The set of globals that flow in
        globalFlowsOut :: UnivSet GlobalInfo
        -- ^ The set of globals that flow out
    }
    deriving (Eq, Ord, Generic)


instance Show GlobalFlows where
    show (GlobalFlows ins outs) =
        "<" ++ showUnivSet show ins 
        ++ "; " ++ showUnivSet show outs
        ++ ">" 


-- | An empty set of GlobalFlows
emptyGlobalFlows :: GlobalFlows
emptyGlobalFlows = GlobalFlows emptyUnivSet emptyUnivSet


-- | The set of all GlobalFlows
univGlobalFlows :: GlobalFlows 
univGlobalFlows = GlobalFlows UniversalSet UniversalSet


-- | Given a list of Types and a set of ResourceFlowSpecs, make a GlobalFlows.
-- If any of the TypeSpecs are resourceful higher order, this is the 
-- univGlobalFlows, otherwise this is derived from the resources and flows
makeGlobalFlows :: [TypeSpec] -> Set ResourceFlowSpec -> GlobalFlows
makeGlobalFlows tys resFlows
    | any isResourcefulHigherOrder tys = univGlobalFlows 
    | otherwise = Set.fold addGlobalResourceFlows emptyGlobalFlows resFlows
                

-- |Add flows associated with a given resource to a set of GlobalFlows
addGlobalResourceFlows :: ResourceFlowSpec -> GlobalFlows -> GlobalFlows
addGlobalResourceFlows (ResourceFlowSpec res flow) gFlows 
    | isSpecialResource res = gFlows
    | otherwise = List.foldr (addGlobalFlow (GlobalResource res)) gFlows
                $ [FlowIn | flowsIn flow] ++ [FlowOut | flowsOut flow]


-- | Add a GlobalInfo to the set of global flows associated with the given flow
addGlobalFlow :: GlobalInfo -> PrimFlow -> GlobalFlows -> GlobalFlows
addGlobalFlow info FlowIn gFlows@GlobalFlows{globalFlowsIn=ins} 
    = gFlows{globalFlowsIn=whenFinite (Set.insert info) ins}
addGlobalFlow info FlowOut gFlows@GlobalFlows{globalFlowsOut=outs} 
    = gFlows{globalFlowsOut=whenFinite (Set.insert info) outs}


-- | Test if the given flow of a global exists in the global flow set
hasGlobalFlow :: GlobalFlows -> PrimFlow -> GlobalInfo -> Bool
hasGlobalFlow gFlows@GlobalFlows{globalFlowsIn=ins} FlowIn info  
    = USet.member info ins
hasGlobalFlow gFlows@GlobalFlows{globalFlowsOut=outs} FlowOut info  
    = USet.member info outs


-- | Take the union of the sets of two global flows
globalFlowsUnion :: GlobalFlows -> GlobalFlows -> GlobalFlows
globalFlowsUnion (GlobalFlows ins1 outs1) (GlobalFlows ins2 outs2)
    = GlobalFlows (USet.union ins1 ins2) (USet.union outs1 outs2)


-- | Take the intersection of the sets of two global flows
globalFlowsIntersection :: GlobalFlows -> GlobalFlows -> GlobalFlows
globalFlowsIntersection (GlobalFlows ins1 outs1) (GlobalFlows ins2 outs2)
    = GlobalFlows (USet.intersection ins1 ins2) (USet.intersection outs1 outs2)


-- |An ID for a parameter of a proc
type ParameterID = Int


-- |Convert "ParameterID" to "PrimVarName"
parameterIDToVarName :: PrimProto -> ParameterID -> PrimVarName
parameterIDToVarName proto paramID =
    let params = primProtoParams proto in
    primParamName (params !! paramID)


-- |Convert "PrimVarName" to "ParameterID"
parameterVarNameToID :: PrimProto -> PrimVarName -> ParameterID
parameterVarNameToID proto varName =
    let params = primProtoParams proto in
    let idx = List.findIndex ((== varName) . primParamName) params in
    trustFromJust "parameterVarNameToID" idx


-- |Used for describing a specific specialized version
-- Removing one "CallProperty" should only make the specialization a bit
-- more general and shouldn't break it. ie. the empty set signifies no
-- specialization and should be valid for all call site.
type SpeczVersion = Set CallProperty


-- "SpeczVersion" for the general(standard) version.
generalVersion :: SpeczVersion
generalVersion = Set.empty


-- |Each one represents some additional information about the specialization.
data CallProperty
-- "NonAliasedParam v1" is used for global CTGC, it means that the argument
-- passed to parameter v1 is nonaliased.
    = NonAliasedParam ParameterID
    -- Remove the placeholder below and add more items when adding new 
    -- specializations. The placeholder is used to avoid overlapping-patterns
    -- warning as well as the suggestion of using newtype instead of data from
    -- linter.
    | CallPropertyPlaceholder
    deriving (Eq, Ord, Show, Generic)

-- XXX Those should be put in "BinaryFactory.hs". However we need to compute the
-- hash of "SpeczVersion" in "AST.hs".
instance Data.Binary.Binary CallProperty


-- |Convert a "SpeczVersion" to a string as part of the proc identifier.
-- It's first 40 bits (out of 160 bits) of the sha1 hash. Collision will be
-- detected in "Blocks.hs".
speczVersionToId :: SpeczVersion -> String
speczVersionToId = List.take 10 . show . sha1 . Data.Binary.encode
    where
        sha1 :: BL.ByteString -> Digest SHA1
        sha1 = hashlazy


-- | A map contains different specialization versions.
-- The key is the id of each version and the value is the 
-- actual implementation. A procBody can be "Nothing" when it's required but
-- haven't been generated. All procBody will be generated before converting to
-- llvm code.
type SpeczProcBodies = Map SpeczVersion (Maybe ProcBody)


-- | Use to record the alias relation between arguments of a procedure.
type AliasMap = DisjointSet PrimVarName


-- | a synonym function to hide the impletation of how unionfind is printed
showAliasMap :: AliasMap -> String
showAliasMap aliasMap = show $ aliasMapToAliasPairs aliasMap


-- | a synonym function to hide the impletation of how unionfind is converted to
-- alias pairs
aliasMapToAliasPairs :: AliasMap -> [(PrimVarName, PrimVarName)]
aliasMapToAliasPairs aliasMap = Set.toList $ dsToTransitivePairs aliasMap


-- |Infomation about specialization versions the current proc directly uses. 
-- It's a mapping from call sites to the callee's "ProcSpec" and a set of 
-- "CallSiteProperty".
-- For a given specialization version of the current proc, this info should be
-- enough to compute all specz versions it required. A sample case is
-- "expandSpeczVersionsAlias" in "Transform.hs".
type MultiSpeczDepInfo =
        Map CallSiteID (ProcSpec, Set CallSiteProperty)


-- |Specific items for "MultiSpeczDepInfo", it describing the information about
-- the related call site.
data CallSiteProperty
    -- "NonAliasedParamCond calleeParam [callerParam]" is used for global CTGC.
    -- eg. NonAliasedParamCond v1 [v2, v3] means that if the paramenters v2, v3
    -- of the caller proc is nonaliased, then the parameter v1 of the callee is
    -- nonaliased and we could specialize it.
    = NonAliasedParamCond ParameterID [ParameterID]
    -- Refer to `CallProperty` for information regarding this placeholder
    | CallSitePropertyPlaceholder
    deriving (Eq, Generic, Ord, Show)


-- |Describing the interestingness of a proc. if something is interesting, that
-- means if we could provide some information about that thing, then we can 
-- generate more specialized code.
data InterestingCallProperty
    -- "InterestingUnaliased v" means that if parameter v is known as unaliased,
    -- then we can make use of it.
    = InterestingUnaliased ParameterID
    -- Refer to `CallProperty` for information regarding this placeholder
    | InterestingCallPropertyPlaceholder
    deriving (Eq, Generic, Ord, Show)


-- | Stores whatever analysis results we infer about a proc definition.
data ProcAnalysis = ProcAnalysis {
    procArgAliasMap               :: AliasMap,
    procInterestingCallProperties :: Set InterestingCallProperty,
    procMultiSpeczDepInfo         :: MultiSpeczDepInfo
} deriving (Eq,Generic)


-- | The empty ProcAnalysis
emptyProcAnalysis :: ProcAnalysis
emptyProcAnalysis = ProcAnalysis emptyDS Set.empty Map.empty


isCompiled :: ProcImpln -> Bool
isCompiled ProcDefPrim {} = True
isCompiled (ProcDefSrc _) = False

instance Show ProcImpln where
    show (ProcDefSrc stmts) = showBody 4 stmts
    show (ProcDefPrim pSpec proto body analysis speczVersions) =
        let speczBodies = Map.toList speczVersions
                |> List.map (\(ver, body) ->
                        "\n [" ++ speczVersionToId ver ++ "] "
                        ++ show (Set.toList ver) ++ " :"
                        ++ case body of
                            Nothing -> " Missing"
                            Just body -> showBlock 4 body)
                |> intercalate "\n"
        in  show pSpec ++ "\n" ++ show proto ++ ":" 
                    ++ show analysis
                    ++ showBlock 4 body ++ speczBodies


instance Show ProcAnalysis where
    show (ProcAnalysis aliasMap interestingCallProperties multiSpeczDepInfo) =
        let multiSpeczDepInfo' = Map.toList multiSpeczDepInfo
                |> List.filter (not . List.null . snd)
        in
        "\n  AliasPairs: " ++ showAliasMap aliasMap
        ++ "\n  InterestingCallProperties: "
        ++ show (Set.toAscList interestingCallProperties)
        ++ if List.null multiSpeczDepInfo'
            then ""
            else "\n  MultiSpeczDepInfo: " ++ show multiSpeczDepInfo'



-- |A Primitve procedure body.  In principle, a body is a set of clauses, each
-- possibly containg some guards.  Each guard is a test that succeeds
-- iff the specified variable holds the specified value.  For each
-- guard in a clause, it is required that there are other clauses that
-- are identical up to that guard, and specify each of the other
-- possible values for that variable.  This ensures that the clauses
-- are exhaustive.  It is also required that any two clauses contain
-- guards specifying distinct values, up to which the two clauses are
-- identical.  This ensures the set of clauses is mutually exclusive.
--
-- In practice, we adopt a structure that ensures these constraints,
-- and avoids duplicating the initial code that is common to a number
-- of claues.  Thus a procedure body contains a list of primitives
-- (the common code) followed by a fork, where the code splits into
-- multiple different clauses, one for each possible value of a
-- specified unsigned integer variable.  If the value of the variable
-- is equal or greater than the number of clauses, behaviour is
-- undefined.  To allow clauses to support multiple guards, each of
-- the clauses is itself a procedure body.

data ProcBody = ProcBody {
      bodyPrims::[Placed Prim],
      bodyFork::PrimFork}
              deriving (Eq, Show, Generic)

-- | A primitive switch.  This only appears at the end of a ProcBody.
-- This specifies that if forkVar is 0, the first body in forkBodies
-- should be executed; if it's 1, the second body should be executed, and
-- so on.  If it's greater or equal to the length of the list, the last
-- body should be executed.  The forkVar is always treated as an unsigned
-- integer type.  If forkVarLast is True, then this is the last occurrence
-- of that variable.
data PrimFork =
    NoFork |
    PrimFork {
      forkVar::PrimVarName,     -- ^The variable that selects branch to take
      forkVarType::TypeSpec,    -- ^The Wybe type of the forkVar
      forkVarLast::Bool,        -- ^Is this the last occurrence of forkVar
      forkBodies::[ProcBody]    -- ^one branch for each value of forkVar
    }
    deriving (Eq, Show, Generic)


data LLBlock = LLBlock {
    llInstrs::[LLInstr],
    llTerm::LLTerm
    } deriving (Eq, Show)


data LLInstr = LLNop
  -- LLInstr {
  --   llTarget::Maybe PrimVarName,
  --   llOpr::[String],
  --   llOperands::[(PrimVar,PrimType)]
             deriving (Eq, Show)


data LLTerm = TermNop
            deriving (Eq, Show)

-- |The variable name for the temporary variable whose number is given.
mkTempName :: Int -> String
mkTempName ctr = specialName2 "tmp" $ show ctr

-- |Make a default LLBlock
defaultBlock :: LLBlock
defaultBlock =  LLBlock { llInstrs = [], llTerm = TermNop }


-- |Fold over a list of statements in a pre-order left-to-right traversal.
-- Takes two folding functions, one for statements and one for expressions.
foldStmts :: (a -> Stmt -> OptPos -> a) -> (a -> Exp -> OptPos -> a) -> a
          -> [Placed Stmt] -> a
foldStmts sfn efn = List.foldl (placedApply . foldStmt sfn efn)


-- |Fold over the specified statement and all the statements nested within it,
-- in a pre-order left-to-right traversal. Takes two folding functions, one for
-- statements and one for expressions.
foldStmt :: (a -> Stmt -> OptPos -> a) -> (a -> Exp -> OptPos -> a) -> a
         -> Stmt -> OptPos -> a
foldStmt sfn efn val stmt pos = foldStmt' sfn efn (sfn val stmt pos) stmt pos


-- |Fold over all the statements nested within the given statement,
-- but not the statement itself, in a pre-order left-to-right traversal.
-- Takes two folding functions, one for statements and one for expressions.
foldStmt' :: (a -> Stmt -> OptPos -> a) -> (a -> Exp -> OptPos -> a) -> a
          -> Stmt -> OptPos -> a
foldStmt' sfn efn val (ProcCall (First _ _ _) _ _ args) pos =
    foldExps sfn efn pos val args
foldStmt' sfn efn val (ProcCall (Higher fn) _ _ args) pos =
    foldExps sfn efn pos val (fn:args)
foldStmt' sfn efn val (ForeignCall _ _ _ args) pos =
    foldExps sfn efn pos val args
foldStmt' sfn efn val (Cond tst thn els _ _ _) pos = val4
    where val2 = defaultPlacedApply (foldStmt sfn efn val) pos tst
          val3 = foldStmts sfn efn val2 thn
          val4 = foldStmts sfn efn val3 els
foldStmt' sfn efn val (Case exp cases deflt) pos = val4
    where val2 = defaultPlacedApply (foldExp sfn efn val) pos exp
          val3 = List.foldl (foldCase sfn efn) val2 cases
          val4 = maybe val3 (foldStmts sfn efn val3) deflt
foldStmt' sfn efn val (And stmts) pos = foldStmts sfn efn val stmts
foldStmt' sfn efn val (Or stmts _ _) pos = foldStmts sfn efn val stmts
foldStmt' sfn efn val (Not negated) pos =
    defaultPlacedApply (foldStmt sfn efn val) pos negated
foldStmt' sfn efn val (TestBool exp) pos = foldExp sfn efn val exp Nothing
foldStmt' _   _   val Nop pos = val
foldStmt' _   _   val Fail pos = val
foldStmt' sfn efn val (Loop body _ _) pos = foldStmts sfn efn val body
foldStmt' sfn efn val (UseResources _ _ body) pos = foldStmts sfn efn val body
foldStmt' sfn efn val (For generators body) pos = val3
    where val1 = foldExps sfn efn pos val  $ loopVar . content <$> generators
          val2 = foldExps sfn efn pos val1 $ genExp  . content <$> generators
          val3 = foldStmts sfn efn val2 body
foldStmt' _ _ val Break pos = val
foldStmt' _ _ val Next pos = val


-- |Fold over a list of expressions in a pre-order left-to-right traversal.
-- Takes two folding functions, one for statements and one for expressions, plus
-- the position of the outer expression, to be used if the inner expression
-- doesn't have a position.
foldExps :: (a -> Stmt -> OptPos -> a) -> (a -> Exp -> OptPos -> a) -> OptPos
         -> a -> [Placed Exp] -> a
foldExps sfn efn pos =
    List.foldl (\acc pexp -> defaultPlacedApply (foldExp sfn efn acc) pos pexp)


-- |Fold over an expression and all its subexpressions, in a pre-order
-- left-to-right traversal.  Takes two folding functions, one for statements and
-- one for expressions.
foldExp :: (a -> Stmt -> OptPos -> a) -> (a -> Exp -> OptPos -> a) -> a
        -> Exp -> OptPos -> a
foldExp sfn efn val exp pos = foldExp' sfn efn (efn val exp pos) exp pos


-- |Fold over all the subexpressions of the given expression, but not the
-- expression itself, in a pre-order left-to-right traversal.
-- Takes two folding functions, one for statements and one for expressions.
foldExp' :: (a -> Stmt -> OptPos -> a) -> (a -> Exp -> OptPos -> a) -> a
         -> Exp -> OptPos -> a
foldExp' _   _   val IntValue{} pos = val
foldExp' _   _   val FloatValue{} pos = val
foldExp' _   _   val StringValue{} pos = val
foldExp' _   _   val CharValue{} pos = val
foldExp' _   _   val Var{} pos = val
foldExp' _   _   val (Global _) pos = val
foldExp' sfn efn val (ProcRef _ es) pos = foldExps sfn efn pos val es
foldExp' sfn efn val (AnonProc _ _ pstmts _ _) pos = foldStmts sfn efn val pstmts
foldExp' sfn efn val (Typed exp _ _) pos = foldExp sfn efn val exp pos
foldExp' _   _   val AnonParamVar{} pos = val
foldExp' sfn efn val (Where stmts exp) pos =
    let val1 = foldStmts sfn efn val stmts
    in  defaultPlacedApply (foldExp sfn efn val1) pos exp
foldExp' sfn efn val (DisjExp e1 e2) pos =
    defaultPlacedApply (foldExp sfn efn (defaultPlacedApply (foldExp sfn efn val) pos e1)) pos e2
foldExp' sfn efn val (CondExp stmt e1 e2) pos =
    let val1 = defaultPlacedApply (foldStmt sfn efn val) pos stmt
        val2 = placedApply (foldExp sfn efn val1) e1
    in         defaultPlacedApply (foldExp sfn efn val2) pos e2
foldExp' sfn efn val (Fncall _ _ exps) pos = foldExps sfn efn pos val exps
foldExp' sfn efn val (ForeignFn _ _ _ exps) pos = foldExps sfn efn pos val exps
foldExp' sfn efn val (CaseExp exp cases deflt) pos =
    let val1 = defaultPlacedApply (foldExp sfn efn val) pos exp
        val2 = List.foldl (foldCaseExp sfn efn) val1 cases
    in maybe val2 (defaultPlacedApply (foldExp sfn efn val2) pos) deflt

-- | Fold over the cases in a case statement
foldCase :: (a -> Stmt -> OptPos -> a) -> (a -> Exp -> OptPos -> a) -> a
         -> (Placed Exp,[Placed Stmt]) -> a
foldCase sfn efn val (pexp, body) =
    foldStmts sfn efn (placedApply (foldExp sfn efn val) pexp) body


-- | Fold over the cases in a case expression
foldCaseExp :: (a -> Stmt -> OptPos -> a) -> (a -> Exp -> OptPos -> a)
            -> a -> (Placed Exp,Placed Exp) -> a
foldCaseExp sfn efn val (pexp, pval) =
    placedApply (foldExp sfn efn (placedApply (foldExp sfn efn val) pexp)) pval

-- |Fold over a ProcBody applying the primFn to each Prim, and
-- combining the results for a sequence of Prims with the abConj
-- function, and combining the results for the arms of a fork with the
-- abDisj function.  The first argument to the abstract primitive
-- operation is a boolean indicating whether the primitive is the last
-- one in the clause.
foldBodyPrims :: (Bool -> Prim -> a -> a) -> a ->
                 (a -> a -> a) -> ProcBody -> a
foldBodyPrims primFn emptyConj abDisj (ProcBody pprims fork) =
    let final  = fork == NoFork
        common = List.foldl
                 (\a tl -> case tl of
                     []       -> a
                     (pp:pps) -> primFn (final && List.null pps) (content pp) a)
                 emptyConj $ tails pprims
    in case fork of
      NoFork -> common
      PrimFork _ _ _ [] -> shouldnt "empty clause list in a PrimFork"
      PrimFork _ _ _ (body:bodies) ->
          List.foldl
          (\a b -> abDisj a $ foldBodyPrims primFn common abDisj b)
          (foldBodyPrims primFn common abDisj body)
          bodies


-- |Similar to foldBodyPrims, except that it assumes that abstract
-- conjunction distributes over abstract disjunction.  It also ensures
-- that each primitive in the body is abstracted only once by
-- respecting the tree structure of a ProcBody.  The common prims in
-- the body are processed first; then each alternative in the fork is
-- processed, the results are combined with abstract disjunction, and
-- this result is combined with abstraction of the body prims using
-- the abstract conjunction operation.
foldBodyDistrib :: (Bool -> Prim -> a -> a) -> a -> (a -> a -> a) ->
                 (a -> a -> a) -> ProcBody -> a
foldBodyDistrib primFn emptyConj abDisj abConj (ProcBody pprims fork) =
    let final  = fork == NoFork
        common = List.foldl
                 (\a tl -> case tl of
                     []       -> a
                     (pp:pps) -> primFn (final && List.null pps) (content pp) a)
                 emptyConj $ tails pprims
    in case fork of
      NoFork -> common
      PrimFork _ _ _ [] -> shouldnt "empty clause list in a PrimFork"
      PrimFork _ _ _ (body:bodies) ->
        abConj common $
        List.foldl
        (\a b -> abDisj a $ foldBodyDistrib primFn common abDisj abConj b)
        (foldBodyPrims primFn common abDisj body)
        bodies


-- |Info about a proc call, including the ID, prototype, and an
--  optional source position.
data ProcSpec = ProcSpec {
      procSpecMod :: ModSpec,
      procSpecName :: ProcName,
      procSpecID :: ProcID,
      procSpeczVersion :: SpeczVersion}
                deriving (Eq,Ord,Generic)

instance Show ProcSpec where
    show (ProcSpec mod name pid speczId) =
        showModSpec mod ++ "." ++ name ++ "<" ++ show pid ++ ">"
                ++ if speczId == generalVersion
                   then ""
                   else "[" ++ speczVersionToId speczId ++ "]"

-- |An ID for a proc.
type ProcID = Int

-- |A type specification:  the type name and type parameters.  Also could be
--  AnyType or InvalidType, the top and bottom of the type lattice,
--  respectively.  Finally, it could be a type variable, which can have
--  different representations, so the whole type is parametric in the type of
--  type variables.
data TypeSpec = TypeSpec {
    typeMod::ModSpec,
    typeName::Ident,
    typeParams::[TypeSpec]
    }
    | HigherOrderType {
        higherTypeDetism::ProcModifiers,
        higherTypeParams::[TypeFlow]
    }
    | TypeVariable { typeVariableName :: TypeVarName }
    | Representation { typeSpecRepresentation :: TypeRepresentation }
    | AnyType | InvalidType
              deriving (Eq,Ord,Generic)

-- |Return the set of type variables appearing (recursively) in a TypeSpec.
typeVarSet :: TypeSpec -> Set TypeVarName
typeVarSet TypeSpec{typeParams=params}
    = List.foldr (Set.union . typeVarSet) Set.empty params
typeVarSet HigherOrderType{higherTypeParams=params}
    = List.foldr ((Set.union . typeVarSet) . typeFlowType) Set.empty params
typeVarSet (TypeVariable v) = Set.singleton v
typeVarSet Representation{} = Set.empty
typeVarSet AnyType = Set.empty
typeVarSet InvalidType = Set.empty

genericType :: TypeSpec -> Bool
genericType TypeSpec{typeParams=params} = any genericType params
genericType HigherOrderType{higherTypeParams=params}
    = any (genericType . typeFlowType) params
genericType TypeVariable{}   = True
genericType Representation{} = False
genericType AnyType          = False
genericType InvalidType      = False


-- |Return true if the type is a higher order type or a parameter is a higher
-- order type
higherOrderType :: TypeSpec -> Bool
higherOrderType TypeSpec{typeParams=params} = any higherOrderType params
higherOrderType HigherOrderType{} = True
higherOrderType TypeVariable{}   = False
higherOrderType Representation{} = False
higherOrderType AnyType          = False
higherOrderType InvalidType      = False


-- |Return true if the given type spec is a HigherOrderType
isHigherOrder :: TypeSpec -> Bool
isHigherOrder HigherOrderType{} = True
isHigherOrder _                 = False


-- |Return true if the given type contains a HigherOrderType that is resourceful
isResourcefulHigherOrder :: TypeSpec -> Bool
isResourcefulHigherOrder (HigherOrderType ProcModifiers{modifierResourceful=resful} tfs) =
    resful || any isResourcefulHigherOrder (typeFlowType <$> tfs)
isResourcefulHigherOrder (TypeSpec _ _ tys) =
    any isResourcefulHigherOrder tys
isResourcefulHigherOrder _ = False

updateHigherOrderTypesM :: Monad m => (TypeSpec -> m TypeSpec) -> TypeSpec -> m TypeSpec
updateHigherOrderTypesM trans ty@HigherOrderType{higherTypeDetism=mods,
                                                 higherTypeParams=typeFlows} = do
    types <- mapM trans $ typeFlowType <$> typeFlows
    return $ ty{higherTypeParams=zipWith TypeFlow types (typeFlowMode <$> typeFlows)}
updateHigherOrderTypesM _ ty =
    shouldnt $ "updateHigherOrderTypesM on " ++ show ty


-- | Return the module of the specified type, if it has one.
typeModule :: TypeSpec -> Maybe ModSpec
typeModule (TypeSpec mod name _) = Just $ mod ++ [name]
typeModule HigherOrderType{}     = Nothing
typeModule TypeVariable{}        = Nothing
typeModule Representation{}      = Nothing
typeModule AnyType               = Nothing
typeModule InvalidType           = Nothing


-- |This type keeps track of the types of source variables.
type VarDict = Map VarName TypeSpec


data ResourceSpec = ResourceSpec {
    resourceMod::ModSpec,
    resourceName::ResourceName
    } deriving (Eq, Ord, Generic)

instance Show ResourceSpec where
    show (ResourceSpec mod name) =
        maybeModPrefix mod ++ name

data ResourceFlowSpec = ResourceFlowSpec {
    resourceFlowRes::ResourceSpec,
    resourceFlowFlow::FlowDirection
    } deriving (Eq, Ord, Generic)

instance Show ResourceFlowSpec where
    show (ResourceFlowSpec resource dir) =
        flowPrefix dir ++ show resource


-- |A manifest constant.
data Constant = Int Int
              | Float Double
              | Char Char
              | String String
                deriving (Show,Eq)

-- |A proc or func prototype, including name and formal parameters.
data ProcProto = ProcProto {
    procProtoName::ProcName,
    procProtoParams::[Param],
    procProtoResources::Set.Set ResourceFlowSpec
    } deriving (Eq, Generic)


-- |A proc prototype, including name and formal parameters.
data PrimProto = PrimProto {
    primProtoName::ProcName,
    primProtoParams::[PrimParam],
    primProtoGlobalFlows::GlobalFlows
    } deriving (Eq, Generic)


instance Show PrimProto where
    show (PrimProto name params gFlows) =
        name ++ "(" ++ intercalate ", " (List.map show params) ++ ")"
             ++ show gFlows


-- |A formal parameter, including name, type, and flow direction.
data Param = Param {
    paramName::VarName,
    paramType::TypeSpec,
    paramFlow::FlowDirection,
    paramFlowType::ArgFlowType
    } deriving (Eq, Ord, Generic)


-- |The type and mode (flow) of a single argument or parameter
data TypeFlow = TypeFlow {
  typeFlowType :: TypeSpec,
  typeFlowMode :: FlowDirection
  } deriving (Eq, Ord, Generic)

instance Show TypeFlow where
    show (TypeFlow ty fl) = flowPrefix fl ++ show ty


-- |A formal parameter, including name, type, and flow direction.
data PrimParam = PrimParam {
    primParamName::PrimVarName,
    primParamType::TypeSpec,
    primParamFlow::PrimFlow,
    primParamFlowType::ArgFlowType,
    primParamInfo::ParamInfo        -- ^What we've inferred about this param
    } deriving (Eq, Generic)


-- |Info inferred about a single proc parameter
data ParamInfo = ParamInfo {
        paramInfoUnneeded::Bool -- ^Can this parameter be eliminated?
    } deriving (Eq,Generic)

-- |A dataflow direction:  in, out, both, or neither.
data FlowDirection = ParamIn | ParamOut | ParamInOut
                   deriving (Show,Eq,Ord,Generic)

-- |A primitive dataflow direction:  in or out
data PrimFlow = FlowIn | FlowOut
                   deriving (Show,Eq,Ord,Generic)


-- |Set the type of the given Param
setParamType :: TypeSpec -> Param -> Param
setParamType t p = p{paramType=t}

paramIsResourceful :: Param -> Bool
paramIsResourceful (Param _ ty _ _) = isResourcefulHigherOrder ty


-- |Set the type of the given PrimParam
setPrimParamType :: TypeSpec -> PrimParam -> PrimParam
setPrimParamType t p = p{primParamType=t}


-- |Return the TypeSpec and FlowDirection of a Param
paramTypeFlow :: Param -> TypeFlow
paramTypeFlow Param{paramType=ty, paramFlow=fl} = TypeFlow ty fl


-- |Return the TypeSpec and FlowDirection of a PrimParam
primParamTypeFlow :: PrimParam -> TypeFlow
primParamTypeFlow PrimParam{primParamType=ty, primParamFlow=fl}
    = TypeFlow ty $ primFlowToFlowDir fl


-- |Set the ArgFlowType of the given Param
setParamArgFlowType :: ArgFlowType -> Param -> Param
setParamArgFlowType ft p = p{paramFlowType=ft}


-- |Convert a Param to a Var
paramToVar :: Param -> Placed Exp
paramToVar (Param n t f ft)
    = Unplaced $ Typed (Var n f ft) t Nothing


-- |Convert a PrimParam to a PrimArg
primParamToArg :: PrimParam -> PrimArg
primParamToArg (PrimParam nm ty fl ft _) = ArgVar nm ty fl ft False


-- |Set the TypeSpec of a given TypeFlow
setTypeFlowType :: TypeSpec -> TypeFlow -> TypeFlow
setTypeFlowType t tf = tf{typeFlowType=t}

-- |Return the TypeSpec and FlowDirection of a TypeFlow
unzipTypeFlow :: TypeFlow -> (TypeSpec, FlowDirection)
unzipTypeFlow (TypeFlow ty flow) = (ty, flow)


-- |Return the TypeSpecs and FlowDirections of a list of TypeFlows
unzipTypeFlows :: [TypeFlow] -> ([TypeSpec], [FlowDirection])
unzipTypeFlows = unzip . (unzipTypeFlow <$>)


-- |Does the specified flow direction flow in?
flowsIn :: FlowDirection -> Bool
flowsIn ParamIn    = True
flowsIn ParamOut   = False
flowsIn ParamInOut = True


-- |Does the specified flow direction flow out?
flowsOut :: FlowDirection -> Bool
flowsOut ParamIn = False
flowsOut ParamOut = True
flowsOut ParamInOut = True


-- |Translate a PrimFlow to a corresponding FlowDirection
primFlowToFlowDir :: PrimFlow -> FlowDirection
primFlowToFlowDir FlowIn  = ParamIn
primFlowToFlowDir FlowOut = ParamOut


-- |Source program statements.  These will be normalised into Prims.
data Stmt
     -- |A Wybe procedure call, with module, proc name, proc ID, determinism,
     --   and args.  We assume every call is Det until type checking.
     --   The Bool flag indicates that the proc is allowed to use resources.
     = ProcCall ProcFunctor Determinism Bool [Placed Exp]
     -- |A foreign call, with language, foreign name, tags, and args
     | ForeignCall Ident ProcName [Ident] [Placed Exp]
     -- |Do nothing (and succeed)
     | Nop
     -- |Do nothing (and fail)
     | Fail

     -- After unbranching, this can only appear as the last Stmt in a body.

     -- |A conditional; execute the first (SemiDet) Stmt; if it succeeds,
     --  execute the second Stmts, else execute the third.  The VarDicts hold
     --  the variables generated by the condition, and the variables generated
     --  both branches of the conditional, with their types.
     | Cond (Placed Stmt) [Placed Stmt] [Placed Stmt]
            (Maybe VarDict) (Maybe VarDict) (Maybe (Set ResourceSpec))


     -- All the following are eliminated during unbranching.

     -- | A scoped construct for resources.  This creates a context in which the
     --   listed resources can be used, and in which those resources do not
     --   change value. This statement is eliminated during resource processing.
     | UseResources [ResourceSpec] (Maybe VarDict) [Placed Stmt]
     -- |A case statement, which selects the statement sequence corresponding to
     -- the first expression that matches the value of the first argument.  This
     -- is transformed to nested Cond statements.
     | Case (Placed Exp) [(Placed Exp,[Placed Stmt])] (Maybe [Placed Stmt])
     -- |A test that succeeds iff the expression is true
     | TestBool Exp
     -- |A test that succeeds iff all of the enclosed tests succeed
     | And [Placed Stmt]
     -- |A test that succeeds iff any of the enclosed tests succeed; the VarDict
     -- indicates the variables defined after all disjuncts
     | Or [Placed Stmt] (Maybe VarDict) (Maybe (Set ResourceSpec))
     -- |A test that succeeds iff the enclosed test fails
     | Not (Placed Stmt)

     -- |A loop body; the loop is controlled by Breaks and Nexts.  The VarDict
     -- holds the variables that are generated by the loop and their types.
     | Loop [Placed Stmt] (Maybe VarDict) (Maybe (Set ResourceSpec))
     -- |A for loop has multiple generators, which is a variable-iterator pair
     -- and a list of statements in the body
     | For [Placed Generator] [Placed Stmt]
     -- |Immediately exit the enclosing loop; only valid in a loop
     | Break  -- holds the variable versions before the break
     -- |Immediately jump to the top of the enclosing loop; only valid in a loop
     | Next  -- holds the variable versions before the next
     deriving (Eq,Ord,Generic)


instance Show Stmt where
  show s = "{" ++ showStmt 4 s ++ "}"

-- |Produce a single statement comprising the conjunctions of the statements
--  in the supplied list.
seqToStmt :: [Placed Stmt] -> Placed Stmt
seqToStmt [] = Unplaced $ TestBool
               $ Typed (IntValue 1) AnyType $ Just $ TypeSpec ["wybe"] "bool" []
seqToStmt [stmt] = stmt
seqToStmt stmts = Unplaced $ And stmts


data ProcFunctor
    = First ModSpec ProcName (Maybe Int)
       -- ^ A first-order procedure 
    | Higher (Placed Exp)
       -- ^ A higher-order procedure
    deriving (Eq, Ord, Generic)


regularProc :: ProcName -> ProcFunctor
regularProc name = First [] name Nothing

regularModProc :: ModSpec -> ProcName -> ProcFunctor
regularModProc mod name = First mod name Nothing

-- |An expression.  These are all normalised into statements.
data Exp
      = IntValue Integer
      | FloatValue Double
      | CharValue Char
      | StringValue String StringVariant
      | Var VarName FlowDirection ArgFlowType
      | ProcRef ProcSpec [Placed Exp]
      | Typed Exp TypeSpec (Maybe TypeSpec)
               -- ^explicitly typed expr giving the type of the expression, and,
               -- if it is a cast, the type of the Exp argument.  If not a cast,
               -- these two must be the same.
      | Global GlobalInfo
      -- The following are eliminated during flattening
      | AnonProc ProcModifiers [Param] [Placed Stmt] (Maybe VarDict) (Maybe (Set ResourceFlowSpec))
      | AnonParamVar (Maybe Integer) FlowDirection
      | Where [Placed Stmt] (Placed Exp)
      | DisjExp (Placed Exp) (Placed Exp)
      | CondExp (Placed Stmt) (Placed Exp) (Placed Exp)
      | Fncall ModSpec ProcName [Placed Exp]
      | ForeignFn Ident ProcName [Ident] [Placed Exp]
      --- | An expression that matches the first expression against each of the
      --  fst expressions in the list, returning the value of the snd expression
      --  corresponding to the first match; if no match, return the value of
      --  last expr, if there is one, otherwise fail (if no default provided,
      --  the expression is partial)
      | CaseExp (Placed Exp) [(Placed Exp,Placed Exp)] (Maybe (Placed Exp))
     deriving (Eq,Ord,Generic)

-- | Represents which variant a string literal is
data StringVariant = WybeString | CString
   deriving (Eq,Ord,Generic)

data GlobalInfo = GlobalResource { globalResourceSpec :: ResourceSpec }
    deriving (Eq, Ord, Generic)


-- | Return if the Exp is a Var
expIsVar :: Exp -> Bool
expIsVar Var{}           = True
expIsVar AnonParamVar{}  = True
expIsVar (Typed exp _ _) = expIsVar exp 
expIsVar _               = False


-- | Return the FlowDirection of an Exp, assuming it has been flattened.
flattenedExpFlow :: Exp -> FlowDirection
flattenedExpFlow (IntValue _)          = ParamIn
flattenedExpFlow (FloatValue _)        = ParamIn
flattenedExpFlow (CharValue _)         = ParamIn
flattenedExpFlow (StringValue _ _)     = ParamIn
flattenedExpFlow AnonProc{}            = ParamIn
flattenedExpFlow (ProcRef _ _)         = ParamIn
flattenedExpFlow (Var _ flow _)        = flow
flattenedExpFlow (AnonParamVar _ flow) = flow
flattenedExpFlow (Typed exp _ _)       = flattenedExpFlow exp
flattenedExpFlow otherExp =
    shouldnt $ "Getting flow direction of unflattened exp " ++ show otherExp


-- | If the input is a constant value, return it (with any Typed wrapper
-- removed).  Return Nothing if it's not a constant.
expIsConstant :: Exp -> Maybe Exp
expIsConstant exp@IntValue{}         = Just exp
expIsConstant exp@FloatValue{}       = Just exp
expIsConstant exp@CharValue{}        = Just exp
expIsConstant exp@StringValue{}      = Just exp
expIsConstant exp@(ProcRef _ closed) 
    | all (isJust . expIsConstant . content) closed = Just exp
    | otherwise                                     = Nothing
expIsConstant (Typed exp _ _)        = expIsConstant exp
expIsConstant _                      = Nothing


-- |Return the variable name of the supplied expr.  In this context,
--  the expr will always be a variable.
expVar :: Exp -> VarName
expVar expr = fromMaybe
              (shouldnt $ "expVar of non-variable expr " ++ show expr)
              $ expVar' expr


-- |Return the variable name of the supplied expr, if there is one.
expVar' :: Exp -> Maybe VarName
expVar' (Typed expr _ _) = expVar' expr
expVar' (Var name _ _) = Just name
expVar' _expr = Nothing

maybeExpType :: Exp -> Maybe TypeSpec
maybeExpType (Typed _ ty _) = Just ty
maybeExpType _              = Nothing

-- | Extract the inner expression (removing any Typed wrapper)
innerExp :: Exp -> Exp
innerExp (Typed exp _ _) = innerExp exp
innerExp exp = exp


setExpFlowType :: Exp -> ArgFlowType -> Exp
setExpFlowType (Typed exp ty cast) ft = Typed (setExpFlowType exp ft) ty cast
setExpFlowType (Var name dir _)    ft = Var name dir ft
setExpFlowType exp                 _  = exp


-- |Is it unnecessary to actually pass an argument (in or out) for this param?
paramIsPhantom :: PrimParam -> Compiler Bool
paramIsPhantom param = typeIsPhantom (primParamType param)


-- |Is the supplied argument a phantom?
argIsPhantom :: PrimArg -> Compiler Bool
argIsPhantom arg = typeIsPhantom $ argType arg


-- |Does the supplied type indicate a phantom?
typeIsPhantom :: TypeSpec -> Compiler Bool
typeIsPhantom ty = do
    rep <- lookupTypeRepresentation ty
    let result = isJust rep && repIsPhantom (fromJust rep)
    logAST $ "Type " ++ show ty ++ " is "
             ++ (if result then "" else "NOT ") ++ "phantom"
    return result


-- |Is the specified type representation a phantom type?
repIsPhantom :: TypeRepresentation -> Bool
repIsPhantom (Bits 0) = True
repIsPhantom _        = False  -- Only 0 bit unsigned ints are phantoms


-- |Get proto param names in a list
primProtoParamNames :: PrimProto -> [PrimVarName]
primProtoParamNames proto = primParamName <$> primProtoParams proto
    -- let formalParams = primProtoParams proto
    -- in [primParamName primParam | primParam <- formalParams]


-- |Get names of proto params that will turn into actual arguments,
--  ie, params that are not phantoms and are not unneeded
protoRealParams :: PrimProto -> Compiler [PrimParam]
protoRealParams = realParams . primProtoParams


-- |Filter a list of params down to the ones that are actually useful,
--  ie, params that are not phantoms and are not unneeded.
realParams :: [PrimParam] -> Compiler [PrimParam]
realParams = filterM paramIsReal


-- |The param actually needs to be passed; ie, it is needed and not phantom.
paramIsReal :: PrimParam -> Compiler Bool
paramIsReal param =
    (((not . paramInfoUnneeded)
        $ primParamInfo param) &&) . not <$> paramIsPhantom param


-- |Get names of proto input params
protoInputParamNames :: PrimProto -> Compiler [PrimVarName]
protoInputParamNames proto = (primParamName <$>) <$> protoRealParams proto


-- |Is the supplied argument a parameter of the proc proto
isProcProtoArg :: [PrimVarName] -> PrimArg -> Bool
isProcProtoArg paramNames arg@ArgVar {} = argVarName arg `elem` paramNames
isProcProtoArg _ _ = False


-- |A loop generator (ie, an iterator).  These need to be
--  generalised, allowing them to be user-defined.
data Generator
      = In { loopVar :: Placed Exp,  -- ^ The variable holding each value
             genExp :: Placed Exp -- ^ The generator being looped over
        } deriving (Eq,Ord,Generic)

-- |A variable name in SSA form, ie, a name and an natural number suffix,
--  where the suffix is used to specify which assignment defines the value.

-- A variable name with an integer suffix to distinguish different
-- values for the same name.  As a special case, a suffix of -1
-- specifies the ultimate, final value for that name.
data PrimVarName =
  PrimVarName {
    primVarName :: VarName,
    primVarNum :: Int
    } deriving (Eq, Ord, Generic)

-- |A primitive statment, including those that can only appear in a
--  loop.
data Prim
     = PrimCall CallSiteID ProcSpec [PrimArg] GlobalFlows
     | PrimHigher CallSiteID PrimArg [PrimArg]
     | PrimForeign Ident ProcName [Ident] [PrimArg]
     deriving (Eq,Ord,Generic)

instance Show Prim where
    show = showPrim 0


-- |An id for each call site, should be unique within a proc.
type CallSiteID = Int


-- |The allowed arguments in primitive proc or foreign proc calls,
--  just variables and constants.
data PrimArg
     = ArgVar {argVarName     :: PrimVarName,  -- ^Name of argument variable
               argVarType     :: TypeSpec,     -- ^Its type
               argVarFlow     :: PrimFlow,     -- ^Its flow direction
               argVarFlowType :: ArgFlowType,  -- ^Its flow type
               argVarFinal    :: Bool          -- ^Is this a definite last use
                                               -- (one use in the last statement
                                               -- to use the variable)
              }
     | ArgInt Integer TypeSpec                 -- ^Constant integer arg
     | ArgFloat Double TypeSpec                -- ^Constant floating point arg
     | ArgString String StringVariant TypeSpec -- ^Constant string arg
     | ArgChar Char TypeSpec                   -- ^Constant character arg
     | ArgProcRef ProcSpec [PrimArg] TypeSpec  -- ^Constant procedure reference
     | ArgGlobal GlobalInfo TypeSpec           -- ^Constant global reference
     | ArgUnneeded PrimFlow TypeSpec           -- ^Unneeded input or output
     | ArgUndef TypeSpec                       -- ^Undefined variable, used
                                               --  in failing cases
     deriving (Eq,Ord,Generic)


-- |Returns a list of all arguments to a prim
primArgs :: Prim -> [PrimArg]
primArgs (PrimCall _ _ args _) = args
primArgs (PrimHigher _ fn args) = fn:args
primArgs prim@(PrimForeign _ _ _ args) = args


-- |Replace a Prim's args with a list of args
replacePrimArgs :: Prim -> [PrimArg] -> Prim
replacePrimArgs (PrimCall id pspec _ gFlows) args
    = PrimCall id pspec args gFlows
replacePrimArgs (PrimHigher id _ _) []
    = shouldnt "replacePrimArgs of higher call with not enough args"
replacePrimArgs (PrimHigher id _ _) (fn:args) 
    = PrimHigher id fn args
replacePrimArgs (PrimForeign lang nm flags _) args 
    = PrimForeign lang nm flags args

-- |Replace a Prim's GlobalFlows with new GlobalFlows
replaceGlobalFlows :: Prim -> GlobalFlows -> Prim
replaceGlobalFlows (PrimCall id pspec args _) gFlows = PrimCall id pspec args gFlows
replaceGlobalFlows prim                       _      = prim

argIsVar :: PrimArg -> Bool
argIsVar ArgVar{} = True
argIsVar _ = False


-- | Test if a PrimArg is a compile-time constant.
argIsConst :: PrimArg -> Bool
argIsConst ArgVar{} = False
argIsConst ArgInt{} = True
argIsConst ArgFloat{} = True
argIsConst ArgString{} = True
argIsConst ArgChar{} = True
argIsConst (ArgProcRef _ as _) = all argIsConst as
argIsConst ArgGlobal{} = True
argIsConst ArgUnneeded{} = False
argIsConst ArgUndef{} = False


-- | Return Just the integer constant value if a PrimArg iff it is an integer
-- constant.
argIntegerValue :: PrimArg -> Maybe Integer
argIntegerValue (ArgInt val _) = Just val
argIntegerValue _              = Nothing


-- |Relates a primitive argument to the corresponding source argument
data ArgFlowType = Ordinary        -- ^An argument/parameter as written by user
                 | Resource ResourceSpec
                                   -- ^An argument to pass a resource
                 | Free            -- ^An argument to be passed in the closure 
                                   -- environment
     deriving (Eq,Ord,Generic)

instance Show ArgFlowType where
    show Ordinary = ""
    show (Resource _) = "%"
    show Free = "^"


-- |The dataflow direction of an actual argument.
argFlowDirection :: PrimArg -> PrimFlow
argFlowDirection ArgVar{argVarFlow=flow} = flow
argFlowDirection ArgInt{} = FlowIn
argFlowDirection ArgFloat{} = FlowIn
argFlowDirection ArgString{} = FlowIn
argFlowDirection ArgChar{} = FlowIn
argFlowDirection ArgProcRef{} = FlowIn
argFlowDirection ArgGlobal{} = FlowIn
argFlowDirection (ArgUnneeded flow _) = flow
argFlowDirection ArgUndef{} = FlowIn


-- |Extract the Wybe type of a PrimArg.
argType :: PrimArg -> TypeSpec
argType ArgVar{argVarType=typ} = typ
argType (ArgInt _ typ) = typ
argType (ArgFloat _ typ) = typ
argType (ArgString _ _ typ) = typ
argType (ArgChar _ typ) = typ
argType (ArgProcRef _ _ typ) = typ
argType (ArgGlobal _ typ) = typ
argType (ArgUnneeded _ typ) = typ
argType (ArgUndef typ) = typ


-- |Set the Wybe type of a PrimArg.
setArgType :: TypeSpec -> PrimArg -> PrimArg
setArgType typ arg@ArgVar{} = arg{argVarType=typ}
setArgType typ (ArgInt i _) = ArgInt i typ
setArgType typ (ArgFloat f _) = ArgFloat f typ
setArgType typ (ArgString s v ty) = ArgString s v typ
setArgType typ (ArgChar c _) = ArgChar c typ
setArgType typ (ArgProcRef ms as _) = ArgProcRef ms as typ
setArgType typ (ArgGlobal rs _) = ArgGlobal rs typ
setArgType typ (ArgUnneeded u _) = ArgUnneeded u typ
setArgType typ (ArgUndef _) = ArgUndef typ


-- | Set the flow of a prim arg. This is a nop for a non-ArgVar value
setArgFlow :: PrimFlow -> PrimArg -> PrimArg
setArgFlow f arg@ArgVar{} = arg{argVarFlow=f}
setArgFlow _ arg          = arg


-- | Set the flow type of a prim arg. This is a nop for a non-ArgVar value
setArgFlowType :: ArgFlowType -> PrimArg -> PrimArg
setArgFlowType ft arg@ArgVar{} = arg{argVarFlowType=ft}
setArgFlowType _  arg          = arg


-- | Get the flow of a prim arg. Returns Nothing for a non-ArgVar value
maybeArgFlowType :: PrimArg -> Maybe ArgFlowType
maybeArgFlowType ArgVar{argVarFlowType=ft} = Just ft
maybeArgFlowType arg                       = Nothing


argDescription :: PrimArg -> String
argDescription (ArgVar var _ flow ftype _) =
    argFlowDescription flow
    ++ (case ftype of
          Ordinary       -> " variable " ++ primVarName var
          Resource rspec -> " resource " ++ show rspec
          Free           -> " closure argument ")
argDescription (ArgInt val _) = "constant argument '" ++ show val ++ "'"
argDescription (ArgFloat val _) = "constant argument '" ++ show val ++ "'"
argDescription arg@ArgString{} = "constant argument " ++ show arg
argDescription (ArgChar val _) = "constant argument '" ++ show val ++ "'"
argDescription (ArgProcRef ms as _)
    = "constant procedure ref '" ++ show ms ++ "' with <"
    ++ intercalate ", " (argDescription <$> as) ++ ">"
argDescription (ArgGlobal info _) = "global reference to " ++ show info
argDescription (ArgUnneeded flow _) = "unneeded " ++ argFlowDescription flow
argDescription (ArgUndef _) = "undefined argument"



-- |A printable description of a primitive flow direction
argFlowDescription :: PrimFlow -> String
argFlowDescription FlowIn  = "input"
argFlowDescription FlowOut = "output"


-- |Convert a statement read as an expression to a Stmt.
expToStmt :: Exp -> Stmt
expToStmt (Fncall [] "&" args) = And $ List.map (fmap expToStmt) args
expToStmt (Fncall [] "|"  args) = Or (List.map (fmap expToStmt) args) Nothing Nothing
expToStmt (Fncall [] "~" [arg]) = Not $ fmap expToStmt arg
expToStmt (Fncall [] "~" args) = shouldnt $ "non-unary 'not' " ++ show args
expToStmt (Fncall maybeMod name args) =
    ProcCall (First maybeMod name Nothing) Det False args
expToStmt (ForeignFn lang name flags args) =
    ForeignCall lang name flags args
expToStmt (Var name ParamIn _) = ProcCall (First [] name Nothing) Det False []
expToStmt (Var name ParamInOut _) = ProcCall (First [] name Nothing) Det True []
expToStmt expr = shouldnt $ "non-Fncall expr " ++ show expr


procCallToExp :: Stmt -> Exp
procCallToExp (ProcCall (First maybeMod name Nothing) _ _ args) =
    Fncall maybeMod name args
procCallToExp stmt =
    shouldnt $ "converting non-proccall to expr " ++ showStmt 4 stmt


-- |Return the set of variables that might be freshly assigned by the
-- specified expr.
expOutputs :: Exp -> Set VarName
expOutputs (IntValue _) = Set.empty
expOutputs (FloatValue _) = Set.empty
expOutputs (StringValue _ _) = Set.empty
expOutputs (CharValue _) = Set.empty
expOutputs (Var "_" ParamIn _) = Set.singleton "_" -- special _ variable is out
expOutputs (Var name flow _) =
    if flowsOut flow then Set.singleton name else Set.empty
expOutputs (AnonParamVar mbNum flow) =
    if flowsOut flow then Set.singleton (show mbNum) else Set.empty
expOutputs (Global _) = Set.empty
expOutputs AnonProc{} = Set.empty
expOutputs (ProcRef _ _) = Set.empty
expOutputs (Typed expr _ _) = expOutputs expr
expOutputs (DisjExp pexp1 pexp2) = pexpListOutputs [pexp1,pexp2]
expOutputs (Where _ pexp) = expOutputs $ content pexp
expOutputs (CondExp _ pexp1 pexp2) = pexpListOutputs [pexp1,pexp2]
expOutputs (Fncall _ _ args) = pexpListOutputs args
expOutputs (ForeignFn _ _ _ args) = pexpListOutputs args
expOutputs (CaseExp _ cases deflt) =
    pexpListOutputs $ maybe id (:) deflt (snd <$> cases)


-- |Return the set of variables that will definitely be freshly assigned by
-- the specified list of placed expressions.
pexpListOutputs :: [Placed Exp] -> Set VarName
pexpListOutputs = List.foldr (Set.union . expOutputs . content) Set.empty


-- |Return the set of variables that are inputs to the given expr.
expInputs :: Exp -> Set VarName
expInputs (IntValue _) = Set.empty
expInputs (FloatValue _) = Set.empty
expInputs (StringValue _ _) = Set.empty
expInputs (CharValue _) = Set.empty
expInputs (Var "_" ParamIn _) = Set.empty
expInputs (Var name flow _) =
    if flowsIn flow then Set.singleton name else Set.empty
expInputs (AnonParamVar mbNum flow) =
    if flowsIn flow then Set.singleton (show mbNum) else Set.empty
expInputs (Global _) = Set.empty
expInputs (AnonProc{}) = Set.empty
expInputs (ProcRef _ _) = Set.empty
expInputs (Typed expr _ _) = expInputs expr
expInputs (Where _ pexp) = expInputs $ content pexp
expInputs (DisjExp pexp1 pexp2) = pexpListInputs [pexp1,pexp2]
expInputs (CondExp _ pexp1 pexp2) = pexpListInputs [pexp1,pexp2]
expInputs (Fncall _ _ args) = pexpListInputs args
expInputs (ForeignFn _ _ _ args) = pexpListInputs args
expInputs (CaseExp exp cases deflt) =
    expInputs (content exp)
    `Set.union` pexpListInputs (maybe id (:) deflt (snd <$> cases))
    `Set.union` pexpListInputs (fst <$> cases)



-- |Return the set of variables that are inputs to the the specified list of 
-- placed expressions.
pexpListInputs :: [Placed Exp] -> Set VarName
pexpListInputs = List.foldr (Set.union . expInputs . content) Set.empty


-- | Apply the specified TypeFlow to the given expression, ensuring they're
-- explicitly attached to the expression.
setExpTypeFlow :: TypeFlow -> Exp -> Exp
setExpTypeFlow typeflow (Typed expr _ castInner)
    = Typed expr' ty' castInner
    where Typed expr' ty' _ = setExpTypeFlow typeflow expr
setExpTypeFlow (TypeFlow ty fl) (Var name _ ftype)
    = Typed (Var name fl ftype) ty Nothing
setExpTypeFlow (TypeFlow ty ParamIn) expr
    = Typed expr ty Nothing
setExpTypeFlow (TypeFlow ty fl) expr
    = shouldnt $ "Cannot set type/flow of " ++ show expr


-- | Apply the specified TypeFlow to the given expression, ensuring they're
-- explicitly attached to the expression.
setPExpTypeFlow :: TypeFlow -> Placed Exp -> Placed Exp
setPExpTypeFlow typeflow pexpr = setExpTypeFlow typeflow <$> pexpr


----------------------------------------------------------------
--                      Variables (Uses and Defs)
--
-- Finding uses and defines of primitive bodies is made a lot easier
-- by single assignment form:  we just need to find all variable uses
-- or definitions.
----------------------------------------------------------------

-- varsInPrims :: PrimFlow -> [Prim] -> Set PrimVarName
-- varsInPrims dir prims =
--     List.foldr Set.union Set.empty $ List.map (varsInPrim dir) prims

-- varsInPrim :: PrimFlow -> Prim     -> Set PrimVarName
-- varsInPrim dir (PrimCall _ args)      = varsInPrimArgs dir args
-- varsInPrim dir (PrimForeign _ _ _ args) = varsInPrimArgs dir args
-- varsInPrim dir (PrimTest arg)         = varsInPrimArgs dir [arg]

-- varsInPrimArgs :: PrimFlow -> [PrimArg] -> Set PrimVarName
-- varsInPrimArgs dir args =
--     List.foldr Set.union Set.empty $ List.map (varsInPrimArg dir) args

varsInPrimArg :: PrimFlow -> PrimArg -> Set PrimVarName
varsInPrimArg dir ArgVar{argVarName=var,argVarFlow=dir'}
    = if dir == dir' then Set.singleton var else Set.empty
varsInPrimArg dir (ArgProcRef _ as _) 
    = Set.unions $ Set.fromList (varsInPrimArg dir <$> as)
varsInPrimArg _ ArgInt{}      = Set.empty
varsInPrimArg _ ArgFloat{}    = Set.empty
varsInPrimArg _ ArgString{}   = Set.empty
varsInPrimArg _ ArgChar{}     = Set.empty
varsInPrimArg _ (ArgGlobal{}) = Set.empty
varsInPrimArg _ ArgUnneeded{} = Set.empty
varsInPrimArg _ ArgUndef{}    = Set.empty

----------------------------------------------------------------
--                       Generating Symbols

-- | The character we include in every generated identifier to prevent capturing
-- a user identifier.  It should not be possible for the user to include this
-- character in an identifier.
specialChar :: Char
specialChar = '#' -- note # is not allowed in backquoted strings


-- | Construct a name can't be a valid Wybe symbol from one user string.
specialName :: String -> String
specialName = (specialChar:)


-- | Construct a name that can't be a valid Wybe symbol from two user strings.
specialName2 :: String -> String -> String
specialName2 front back = front ++ specialChar:back


-- | The full name to give to a PrimVarName, including the variable number
-- suffix.  Use two specialChars to distinguish from special separator.
numberedVarName :: String -> Int -> String
numberedVarName name number = name ++ specialChar:specialChar:show number


-- | The name to give to the output variable when converting a function to a
-- proc.
outputVariableName :: Ident
outputVariableName = specialName "result"


-- | The name to give to the output status variable when converting a test proc to a Det proc.
outputStatusName :: Ident
outputStatusName = specialName "success"


envParamName :: PrimVarName
envParamName = PrimVarName (specialName "env") 0


envPrimParam :: PrimParam
envPrimParam = PrimParam envParamName AnyType FlowIn Ordinary (ParamInfo False)


makeGlobalResourceName :: ResourceSpec -> String
makeGlobalResourceName spec = specialName2 "resource" $ show spec

----------------------------------------------------------------
--                      Showing Compiler State
--
-- Each module is shown listing submodules, types, resources and procs
-- it exports, then listing the module imports, and the types,
-- resources and procs it defines, including definitions.  Functions
-- are converted to procs.
--
-- Each proc is shown including whether it is public, how many calls to
-- it appear statically in that module, and whether calls to it
-- shoulds be inlined.  Proc signatures are preceded by a number
-- indicating which overloaded version of the proc is defined.  Formal
-- parameters are preceded by ? to indicate an output; in-out
-- parameters have been converted to a single in and a single out.
-- A parameter not used in the proc body is surrounded with [] brackets.
-- Each variable name is suffixed by a # and a number, indicating
-- which static version of the variable is meant.  The body of a proc
-- is a sequence of proc calls.  Arguments are constant literals or
-- variable references.  Variable references preceded with ? indicate
-- an output argument.  References preceded with ~ indicate that this
-- is the last proc call to refer to this variable (ie, it's dead
-- after this call).


----------------------------------------------------------------

-- | How to show an Item.
instance Show Item where
  show (TypeDecl vis name typeModifiers (TypeRepresentation repn) items pos) =
    visibilityPrefix vis ++ "type " ++ show name
    ++ show typeModifiers
    ++ " is" ++ show repn
    ++ showOptPos pos ++ " {\n  "
    ++ intercalate "\n  " (List.map show items)
    ++ "\n}\n"
  show (TypeDecl vis name typeModifiers (TypeCtors ctorvis ctors) items pos) =
    visibilityPrefix vis ++ "type " ++ show name
    ++ show typeModifiers
    ++ " " ++ visibilityPrefix ctorvis
    ++ showOptPos pos ++ "\n    "
    ++ intercalate "\n  | " (List.map show ctors)
    ++ concatMap (("\n  "++) . show) items
    ++ "\n}\n"
  show (RepresentationDecl params typeModifiers repn pos) =
    "representation"
    ++ bracketList "(" ", " ")" (("?"++) <$> params)
    ++ " is " ++ show typeModifiers ++ show repn ++ showOptPos pos ++ "\n"
  show (ConstructorDecl vis params typeModifiers ctors pos) =
    visibilityPrefix vis ++ "constructors"
    ++ bracketList "(" ", " ")" (("?"++) <$> params) ++ " "
    ++ show typeModifiers
    ++ intercalate " | " (show <$> ctors)
    ++ showOptPos pos ++ "\n"
  show (ImportMods vis mods pos) =
      visibilityPrefix vis ++ "use " ++
      showModSpecs mods ++ showOptPos pos ++ "\n  "
  show (ImportItems vis mod specs pos) =
      visibilityPrefix vis ++ "from " ++ showModSpec mod ++
      " use " ++ intercalate ", " specs
      ++ showOptPos pos ++ "\n  "
  show (ImportForeign files pos) =
      "use foreign object " ++ intercalate ", " files
      ++ showOptPos pos ++ "\n  "
  show (ImportForeignLib names pos) =
      "use foreign library " ++ intercalate ", " names
      ++ showOptPos pos ++ "\n  "
  show (ModuleDecl vis name items pos) =
    visibilityPrefix vis ++ "module " ++ show name ++ " is"
    ++ showOptPos pos ++ "\n  "
    ++ intercalate "\n  " (List.map show items)
    ++ "\n}\n"
  show (ResourceDecl vis name typ init pos) =
    visibilityPrefix vis ++ "resource " ++ name ++ ":" ++ show typ
    ++ maybeShow " = " init " "
    ++ showOptPos pos
  show (FuncDecl vis modifiers proto typ exp pos) =
    visibilityPrefix vis
    ++ "def "
    ++ showProcModifiers' modifiers
    ++ show proto ++ ":" ++ show typ
    ++ showOptPos pos
    ++ " = " ++ show exp
  show (ProcDecl vis modifiers proto stmts pos) =
    visibilityPrefix vis
    ++ "def "
    ++ showProcModifiers' modifiers
    ++ show proto
    ++ showOptPos pos
    ++ " {"
    ++ showBody 4 stmts
    ++ "\n  }"
  show (StmtDecl stmt pos) =
    showStmt 4 stmt ++ showOptPos pos
  show (PragmaDecl prag) =
    "pragma " ++ show prag


-- |How to show a type representation
instance Show TypeRepresentation where
  show Address = "address"
  show (Bits bits) = show bits ++ " bit unsigned"
  show (Signed bits) = show bits ++ " bit signed"
  show (Floating bits) = show bits ++ " bit float"
  show (Func ins outs) =
      "function {" ++ intercalate ", " (List.map show outs) ++ "}"
      ++ "(" ++ intercalate ", " (List.map show ins) ++ ")"


-- |How to show a type family
instance Show TypeFamily where
  show IntFamily   = "integer/address type"
  show FloatFamily = "floating point type"


-- |How to show a ModSpec.
showModSpec :: ModSpec -> String
showModSpec spec = intercalate "." $ (\case "" -> "``" ; m -> m) <$> spec


-- |How to show a list of ModSpecs.
showModSpecs :: [ModSpec] -> String
showModSpecs specs = intercalate ", " $ List.map showModSpec specs


-- |Show a module prefix if specified
maybeModPrefix :: ModSpec -> String
maybeModPrefix modSpec =
    if List.null modSpec then [] else showModSpec modSpec ++ "."


-- |How to show a visibility.
visibilityPrefix :: Visibility -> String
visibilityPrefix Public = "public "
visibilityPrefix Private = ""


-- |How to show an import or use declaration.
showUse :: Int -> ModSpec -> ImportSpec -> String
showUse tab mod (ImportSpec pubs privs) =
    let pubstr = showImports "public " mod pubs
        privstr = showImports "" mod privs
    in  if List.null pubstr || List.null privstr
        then pubstr ++ privstr
        else pubstr ++ "\n" ++ replicate tab ' ' ++ privstr
  where showImports prefix mod UniversalSet = prefix ++ "use " ++ showModSpec mod
        showImports prefix mod (FiniteSet set) =
            if Set.null set
            then ""
            else prefix ++ "from " ++ showModSpec mod ++ " use " ++
                 intercalate ", " (Set.toList set)


-- |How to show a type prototype.
instance Show TypeProto where
  show (TypeProto name []) = name
  show (TypeProto name args) = name ++ "(" ++ intercalate "," args ++ ")"

-- |How to show something that may have a source position
instance Show t => Show (Placed t) where
    show (Placed t pos) = show t ++ showOptPos (Just pos)
    show (Unplaced t) =   show t

-- | How to show a type modifier
instance Show TypeModifiers where
    show (TypeModifiers True _)  = "{unique} "
    show (TypeModifiers False _) = "{}"

-- |How to show an optional source position
showOptPos :: OptPos -> String
-- uncomment to turn off annoying source positions
-- showOptPos _ = ""
-- comment to turn off annoying source positions
showOptPos = maybe "" ((" @" ++) . showSourcePos False)


-- |Show a source position, optionally including directory
showSourcePos :: Bool -> SourcePos -> String
showSourcePos full pos =
  (if full then id else takeBaseName) (sourceName pos) ++ ":"
  ++ show (sourceLine pos) ++ ":" ++ show (sourceColumn pos)


-- |How to show a set of identifiers as a comma-separated list
showIdSet :: Set Ident -> String
showIdSet set = intercalate ", " $ Set.elems set

-- |How to show a type definition.
instance Show TypeDef where
  show (TypeDef vis params rep members _ typeMods pos items) =
    visibilityPrefix vis
    ++ (if List.null params then "" else "(" ++ intercalate "," params ++ ")")
    ++ show typeMods
    ++ maybe "" (" is " ++) (show <$> rep)
    ++ " { "
    ++ intercalate " | " (show <$> members)
    ++ " "
    ++ intercalate "\n  " (show <$> items)
    ++ " } "
    ++ showOptPos pos


-- |How to show a resource definition.
instance Show ResourceImpln where
  show (SimpleResource typ init pos) =
    show typ ++ maybeShow " = " init "" ++ showOptPos pos


-- |How to show a list of proc definitions.
showProcDefs :: Int -> [ProcDef] -> String
showProcDefs _ [] = ""
showProcDefs firstID (def:defs) =
    showProcDef firstID def ++ showProcDefs (1+firstID) defs


-- |How to show a proc definition.
showProcDef :: Int -> ProcDef -> String
showProcDef thisID
  procdef@(ProcDef n proto def pos _ _ _ vis detism inline impurity ctor sub) =
    "\n"
    ++ showProcName n ++ " > "
    ++ visibilityPrefix vis
    ++ showProcModifiers' (ProcModifiers detism inline impurity ctor False [] [])
    ++ "(" ++ show (procCallCount procdef) ++ " calls)"
    ++ showSuperProc sub
    ++ "\n"
    ++ show thisID ++ ": "
    ++ (if isCompiled def then "" else show proto ++ ":")
    ++ show def


-- | A printable version of a proc name; handles special empty proc name.
showProcName :: ProcName -> String
showProcName "" = "module top-level code"
showProcName name = name


-- |How to show a type specification.
instance Show TypeSpec where
  show AnyType              = "any"
  show InvalidType          = "XXX"
  show (TypeVariable name)  = show name
  show (Representation rep) = show rep
  show (TypeSpec optmod ident args) =
      maybeModPrefix optmod ++ ident ++ showArguments args
  show (HigherOrderType mods params) =
      showProcModifiers mods
      ++ "(" ++ intercalate ", " (show <$> params) ++ ")"


-- |Show the use declaration for a set of resources, if it's non-empty.
showResources :: Set.Set ResourceFlowSpec -> String
showResources resources
  | Set.null resources = ""
  | otherwise          = " use " ++ intercalate ", "
                                    (List.map show $ Set.elems resources)


-- |How to show a proc prototype.
instance Show ProcProto where
  show (ProcProto name params resources) =
    name ++ "(" ++ intercalate ", " (List.map show params) ++ ")" ++
    showResources resources

-- |How to show a formal parameter.
instance Show Param where
  show (Param name typ dir flowType) =
    show flowType ++ flowPrefix dir ++ name ++ showTypeSuffix typ Nothing

-- |How to show a formal parameter.
instance Show PrimParam where
  show (PrimParam name typ dir ft (ParamInfo unneeded)) =
      let (pre,post) = if unneeded then ("[","]") else ("","")
      in  pre ++ show ft ++ primFlowPrefix dir ++ show name
          ++ showTypeSuffix typ Nothing ++ post


-- |Show the type of an expression, if it's known.
showTypeSuffix :: TypeSpec -> Maybe TypeSpec -> String
showTypeSuffix AnyType Nothing     = ""
showTypeSuffix typ Nothing         = ":" ++ show typ
showTypeSuffix typ (Just AnyType)  = ":!" ++ show typ
showTypeSuffix typ (Just cast)     = ":" ++ show typ ++ ":!" ++ show cast


-- |How to show a dataflow direction.
flowPrefix :: FlowDirection -> String
flowPrefix ParamIn    = ""
flowPrefix ParamOut   = "?"
flowPrefix ParamInOut = "!"

-- |How to show a *primitive* dataflow direction.
primFlowPrefix :: PrimFlow -> String
primFlowPrefix FlowIn    = ""
primFlowPrefix FlowOut   = "?"

-- |Start a new line with the specified indent.
startLine :: Int -> String
startLine ind = "\n" ++ replicate ind ' '

-- |Show a code block (list of primitive statements) with the
--  specified indent.
showBlock :: Int -> ProcBody -> String
showBlock ind (ProcBody stmts fork) =
    showPlacedPrims ind stmts ++ showFork ind fork


-- |Show a primitive fork.
showFork :: Int -> PrimFork -> String
showFork ind NoFork = ""
showFork ind (PrimFork var ty last bodies) =
    startLine ind ++ "case " ++ (if last then "~" else "") ++ show var ++
                  ":" ++ show ty ++ " of" ++
    List.concatMap (\(val,body) ->
                        startLine ind ++ show val ++ ":" ++
                        showBlock (ind+4) body ++ "\n")
    (zip [0..] bodies)


-- |Show a list of placed prims.
-- XXX the first argument is unused; can we get rid of it?
showPlacedPrims :: Int -> [Placed Prim] -> String
showPlacedPrims ind = List.concatMap (showPlacedPrim ind)


-- |Show a single primitive statement with the specified indent.
-- XXX the first argument is unused; can we get rid of it?
showPlacedPrim :: Int -> Placed Prim -> String
showPlacedPrim ind stmt = showPlacedPrim' ind (content stmt) (place stmt)


-- |Show a single primitive statement with the specified indent and
--  optional source position.
-- XXX the first argument is unused; can we get rid of it?
showPlacedPrim' :: Int -> Prim -> OptPos -> String
showPlacedPrim' ind prim pos =
  startLine ind ++ showPrim ind prim ++ showOptPos pos


-- |Show a single primitive statement.
-- XXX the first argument is unused; can we get rid of it?
showPrim :: Int -> Prim -> String
showPrim _ (PrimCall id pspec args globalFlows) =
    show pspec ++ showArguments args
        ++ (if globalFlows == emptyGlobalFlows then "" else show globalFlows)
        ++ " #" ++ show id
showPrim _ (PrimHigher id var args) =
    show var ++ showArguments args ++ " #" ++ show id
showPrim _ (PrimForeign lang name flags args) =
    "foreign " ++ lang ++ " " ++ showFlags' flags
    ++ name ++ showArguments args


-- |Show a variable, with its suffix.
instance Show PrimVarName where
    show (PrimVarName var suffix) = numberedVarName var suffix


-- |Show a single statement.
showStmt :: Int -> Stmt -> String
showStmt _ (ProcCall func detism resourceful args) =
    (if resourceful then "!" else "")
    ++ show func ++ showArguments args
showStmt _ (ForeignCall lang name flags args) =
    "foreign " ++ lang ++ " " ++ showFlags' flags
    ++ name ++ showArguments args
showStmt _ (TestBool test) =
    "testbool " ++ show test
showStmt indent (And stmts) =
    "(   " ++ intercalate ("\n" ++ replicate indent ' ' ++ "& ")
    (List.map (showStmt indent' . content) stmts) ++
    ")"
    where indent' = indent + 4
showStmt indent (Or stmts genVars res) =
    "(   " ++
    intercalate ("\n" ++ replicate indent ' ' ++ "| ")
        (List.map (showStmt indent' . content) stmts) ++
    ")" ++ maybe "" ((" vars -> "++) . showVarMap) genVars
        ++ maybe "" ((" resources -> "++) . simpleShowSet) res
    where indent' = indent + 4
showStmt indent (Not stmt) =
    "~(" ++ showStmt indent' (content stmt) ++ ")"
    where indent' = indent + 2
showStmt indent (Cond condstmt thn els condVars genVars res) =
    "if {" ++ showStmt (indent+4) (content condstmt) ++ "::\n"
    ++ showBody (indent+4) thn
    ++ startLine indent ++ "else::"
    ++ showBody (indent+4) els ++ "\n"
    ++ startLine indent ++ "}"
    ++ maybe "" (("\n   condition -> "++) . showVarMap) condVars
    ++ maybe "" (("\n   then&else -> "++) . showVarMap) genVars
    ++ maybe "" (("\n   resources -> "++) . simpleShowSet) res
showStmt indent (Case val cases deflt) =
    "case " ++ show val ++ " in {" ++ startLine indent
    ++ concatMap
       (\(exp,body) -> "| " ++ show exp ++ "::" ++ showBody (indent+4) body)
       cases
    ++ maybe "" (("  else::" ++) . showBody (indent+4)) deflt
    ++ startLine indent ++ "}"
showStmt indent (Loop lstmts genVars res) =
    "do {" ++  showBody (indent + 4) lstmts
    ++ startLine indent ++ "}"
    ++ maybe "" ((" vars -> "++) . showVarMap) genVars
    ++ maybe "" ((" resources -> "++) . simpleShowSet) res
showStmt indent (UseResources resources vars stmts) =
    "use " ++ intercalate ", " (List.map show resources)
    ++ " in" ++ showBody (indent + 4) stmts
    ++ startLine indent ++ "}"
    ++ maybe "" (("\n   preserving -> "++) . showVarMap) vars
showStmt _ Fail = "fail"
showStmt _ Nop = "pass"
showStmt indent (For generators body) =
  "for "
    ++ intercalate ", " [show var ++ " in " ++ show gen
                        | (In var gen) <- content <$> generators]
    ++ "{\n"
    ++ showBody (indent + 4) body
    ++ "\n}"
showStmt _ Break = "break"
showStmt _ Next = "next"

instance Show ProcFunctor where
    show (First maybeMod name procID) =
        maybeModPrefix maybeMod
        ++ maybe "" (\n -> "<" ++ show n ++ ">") procID
        ++ name
    show (Higher fn) = show fn


-- |Show a proc body, with the specified indent.
showBody :: Int -> [Placed Stmt] -> String
showBody indent = List.concatMap (\s -> startLine indent ++ showStmt indent (content s))


-- |Show a primitive argument.
instance Show PrimArg where
  show (ArgVar name typ dir ftype final) =
      (if final then "~" else "") ++
      primFlowPrefix dir ++
      show ftype ++
      show name ++ showTypeSuffix typ Nothing
  show (ArgInt i typ)    = show i ++ showTypeSuffix typ Nothing
  show (ArgFloat f typ)  = show f ++ showTypeSuffix typ Nothing
  show (ArgString s v typ) = show v ++ show s ++ showTypeSuffix typ Nothing
  show (ArgChar c typ)   = show c ++ showTypeSuffix typ Nothing
  show (ArgProcRef ms as typ) = show ms ++ "<" ++ intercalate ", " (show <$> as)
                             ++ ">" ++ showTypeSuffix typ Nothing
  show (ArgGlobal info typ) = show info ++ showTypeSuffix typ Nothing
  show (ArgUnneeded dir typ) =
      primFlowPrefix dir ++ "_" ++ showTypeSuffix typ Nothing
  show (ArgUndef typ)    = "undef" ++ showTypeSuffix typ Nothing


-- |Show a single typed expression.
instance Show Exp where
  show (IntValue i) = show i
  show (FloatValue f) = show f
  show (StringValue s v) = show v ++ show s
  show (CharValue c) = show c
  show (Var name dir flowtype) = show flowtype ++ flowPrefix dir ++ name
  show (Global info) = show info
  show (AnonProc mods params ss _ _) =
      showProcModifiers mods
      ++ "{" ++ intercalate "; " (showStmt 0 . content <$> ss) ++ "}"
  show (ProcRef ps es) = show ps ++ "<" ++ intercalate ", " (show <$> es) ++ ">"
  show (AnonParamVar num dir) = flowPrefix dir ++ "@" ++ maybe "" show num
  show (Where stmts exp) = show exp ++ " where" ++ showBody 8 stmts
  show (DisjExp e1 e2) =
    "(" ++ show e1 ++ " | " ++ show e2 ++ ")"
  show (CondExp cond thn els) =
    "if {" ++ show cond ++ ":: " ++ show thn ++ " | " ++ show els ++ "}"
  show (Fncall maybeMod fn args) =
    maybeModPrefix maybeMod ++ fn ++ showArguments args
  show (ForeignFn lang fn flags args) =
    "foreign " ++ lang ++ " " ++ fn
    ++ (if List.null flags then "" else " " ++ unwords flags)
    ++ showArguments args
  show (Typed exp typ cast) =
      show exp ++ showTypeSuffix typ cast
  show (CaseExp exp cases deflt) =
      "case " ++ show exp ++ " in {"
      ++ intercalate " | "
         (List.map (\(e,v) -> show e ++ ":: " ++ show v) cases)
      ++ maybe "" (("| " ++) . show) deflt

-- |Show a string variant prefix
instance Show StringVariant where
    show WybeString = ""
    show CString = "c"

instance Show GlobalInfo where
    show (GlobalResource res) = "<<" ++ show res ++ ">>"



showMap :: String -> String -> String -> (k->String) -> (v->String)
        -> Map k v -> String
showMap pre sep post kfn vfn m =
    pre
    ++ intercalate sep (List.map (\(k,v) -> kfn k ++ vfn v) $ Map.toList m)
    ++ post

-- |Show a readable version of a VarDict showVarMap :: VarDict -> String showVarMap = showVarMap

-- |Show a readable version of a Map from variable names to showable things
showVarMap :: Show a => Map VarName a -> String
showVarMap = showMap "{" ", " "}" (++"::") show

-- |Show a readable version of a Map of showable things
simpleShowMap :: (Show k, Show v) => Map k v -> String
simpleShowMap = showMap "{" ", " "}" ((++"::") . show) show


-- |Show a readable version of a Map of showable things
simpleShowSet :: Show a => Set a -> String
simpleShowSet s =
    "{"
    ++ intercalate ", " (List.map show $ Set.toList s)
    ++ "}"


-- |maybeShow pre maybe post
--  if maybe has something, show pre, the maybe payload, and post
--  if the maybe is Nothing, don't show anything
maybeShow :: Show t => String -> Maybe t -> String -> String
maybeShow pre Nothing post = ""
maybeShow pre (Just something) post =
  pre ++ show something ++ post


------------------------------ Error Reporting -----------------------

-- |Report an internal error and abort.
shouldnt :: String -> a
shouldnt what = error $ "Internal error: " ++ what


-- |Report that some feature is not yet implemented and abort.
nyi :: String -> a
nyi what = error $ "Not yet implemented: " ++ what


-- |Check that all is well, else abort.
checkError :: Monad m => String -> Bool -> m ()
checkError msg bad = when bad $ shouldnt msg


-- |Check that a value is OK; if so, return it, else abort.
checkValue :: (t -> Bool) -> String -> t -> t
checkValue tst msg val = if tst val then val else shouldnt msg


-- |Like fromJust, but with its own error message.
trustFromJust :: String -> Maybe t -> t
trustFromJust msg Nothing = shouldnt $ "trustFromJust in " ++ msg
trustFromJust _ (Just val) = val


-- |Monadic version of trustFromJust.
trustFromJustM :: Monad m => String -> m (Maybe t) -> m t
trustFromJustM msg computation = do
    trustFromJust msg <$> computation


data Message = Message {
    messageLevel :: MessageLevel,  -- ^The inportance of the message
    messagePlace :: OptPos,        -- ^The source location the message refers to
    messageText  :: String         -- ^The text of the message
} deriving (Eq, Ord)

-- Not for displaying error messages, just for debugging printouts.
instance Show Message where
    show (Message lvl pos txt) = show lvl ++ " " ++ show pos ++ ": " ++ txt

-- |Add the specified string as a message of the specified severity
--  referring to the optionally specified source location to the
--  collected compiler output messages.
message :: MessageLevel -> String -> OptPos -> Compiler ()
message lvl msg pos = queueMessage $ Message lvl pos msg


-- |Add the specified message to the collected compiler output messages.
queueMessage :: Message -> Compiler ()
queueMessage msg = do
    modify (\bldr -> bldr { msgs = msg : msgs bldr })
    when (messageLevel msg == Error)
         (modify (\bldr -> bldr { errorState = True }))


-- |Add the specified string as an error message referring to the optionally
--  specified source location to the collected compiler output messages.
errmsg :: OptPos -> String -> Compiler ()
errmsg = flip (message Error)


-- |Pretty helper operator for adding messages to the compiler state.
(<!>) :: MessageLevel -> String -> Compiler ()
lvl <!> msg = message lvl msg Nothing
infix 0 <!>


prettyPos :: OptPos -> IO String
prettyPos Nothing = return ""
prettyPos (Just pos) = do
    relFile <- makeRelativeToCurrentDirectory $ sourceName pos
    return $ relFile ++ ":" ++ show (sourceLine pos)
             ++ ":" ++ show (sourceColumn pos)

-- |Construct a message string from the specified text and location.
makeMessage :: OptPos -> String -> IO String
makeMessage Nothing msg    = return msg
makeMessage pos@(Just _) msg = do
    posStr <- prettyPos pos
    return $ posStr ++ ": " ++ msg


-- |Prettify and show compiler messages. Only Error messages are shown always,
-- the other message levels are shown only when the 'verbose' option is set.
showMessages :: Compiler ()
showMessages = do
    verbose <- optVerbose <$> gets options
    messages <- reverse <$> gets msgs -- messages are collected in reverse order
    let filtered =
            if verbose
            then messages
            else List.filter ((>=Warning) . messageLevel) messages
    liftIO $ mapM_ showMessage $ nubOrd $ sortOn messagePlace filtered


-- |Prettify and show one compiler message.
showMessage :: Message -> IO ()
showMessage (Message lvl pos msg) = do
    posMsg <- makeMessage pos msg
    case lvl of
      Informational ->
          putStrLn posMsg
      Warning -> do
          setSGR [SetColor Foreground Vivid Yellow]
          putStrLn posMsg
          setSGR [Reset]
      Error -> do
          setSGR [SetColor Foreground Vivid Red]
          putStrLn posMsg
          setSGR [Reset]


-- |Check if any errors have been detected, and if so, print the error messages
-- and exit.
stopOnError :: String -> Compiler ()
stopOnError incident = do
    err <- gets errorState
    when err $ do
        liftIO $ putStrLn $ "Error detected during " ++ incident
        showMessages
        liftIO exitFailure


-- |Log a message, if we are logging AST manipulation.
logAST :: String -> Compiler ()
logAST = logMsg AST


-- | Execute the specified Compiler action if the specified compiler phase is
-- being logged.
whenLogging :: LogSelection -> Compiler () -> Compiler ()
whenLogging selector action = do
    loggingSet <- gets (optLogAspects . options)
    when (Set.member selector loggingSet)
      action


-- | Execute the specified Compiler action if either of the specified compiler
-- phased is being logged.
whenLogging2 :: LogSelection -> LogSelection -> Compiler () -> Compiler ()
whenLogging2 selector1 selector2 action = do
    loggingSet <- gets (optLogAspects . options)
    when (Set.member selector1 loggingSet || Set.member selector2 loggingSet)
      action


-- |Write a log message indicating some aspect of the working of the compiler
logMsg :: LogSelection    -- ^ The aspect of the compiler being logged,
                          -- ^ used to decide whether to log the message
          -> String       -- ^ The log message
          -> Compiler ()  -- ^ Works in the Compiler monad
logMsg selector msg = do
    prefix <- makeBold $ show selector ++ ": "
    whenLogging selector $
      liftIO $ hPutStrLn stderr (prefix ++ List.intercalate ('\n':prefix) (lines msg))

-- | Appends a ISO/IEC 6429 code to the given string to print it bold
-- in a terminal output.
makeBold :: String -> Compiler String
makeBold s = do
    noBold <- gets $ optNoFont . options
    return $ if noBold then s else "\x1b[1m" ++ s ++ "\x1b[0m"


-- | Wrap brackets around a list of strings, with a separator.  If the list
-- is empty, just return the empty string.
bracketList :: String -> String -> String -> [String] -> String
bracketList _ _ _ [] = ""
bracketList prefix sep suffix elts = prefix ++ intercalate sep elts ++ suffix


------------------------------ Module Encoding Types -----------------------

data EncodedLPVM = EncodedLPVM [Module]
                   deriving (Generic)

makeEncodedLPVM :: [Module] -> EncodedLPVM
makeEncodedLPVM = EncodedLPVM<|MERGE_RESOLUTION|>--- conflicted
+++ resolved
@@ -967,8 +967,6 @@
             return InvalidType
 
 
-<<<<<<< HEAD
-=======
 -- | Check if a type is unique
 typeIsUnique :: TypeSpec -> Compiler Bool
 typeIsUnique TypeSpec { typeMod = mod, typeName = name } = do
@@ -978,7 +976,6 @@
 typeIsUnique _ = return False
 
 
->>>>>>> 1655a61d
 -- |Add the specified resource to the current module.
 addSimpleResource :: ResourceName -> ResourceImpln -> Visibility -> Compiler ()
 addSimpleResource name impln@(SimpleResource ty _ pos) vis = do
