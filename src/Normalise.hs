--  File     : Normalise.hs
--  Author   : Peter Schachte
--  Purpose  : Convert parse tree into an AST
--  Copyright: (c) 2012 Peter Schachte.  All rights reserved.
--  License  : Licensed under terms of the MIT license.  See the file
--           : LICENSE in the root directory of this project.

-- |Support for normalising wybe code as parsed to a simpler form
--  to make compiling easier.


module Normalise (normalise, normaliseItem, completeNormalisation) where

import AST
import Config (wordSize, wordSizeBytes, availableTagBits,
               tagMask, smallestAllocatedAddress)
import Control.Monad
import Control.Monad.State (gets)
import Control.Monad.Trans (lift,liftIO)
import Control.Monad.Extra (concatMapM)
import Data.List as List
import Data.Map as Map
import Data.Maybe
import Data.Set as Set
import Data.Bits
import Data.Graph
import Data.Tuple.HT
import Data.Tuple.Select
import Flatten
import Options (LogSelection(Normalise))
import Snippets
import Util
import Distribution.Parsec.FieldLineStream (fieldLineStreamEnd)

-- |Normalise a list of file items, storing the results in the current module.
normalise :: [Item] -> Compiler ()
normalise items = do
    mapM_ normaliseItem items
    -- import stdlib unless no_standard_library pragma is specified
    useStdLib <- getModuleImplementationField (Set.notMember NoStd . modPragmas)
    when useStdLib $ addImport ["wybe"] (ImportSpec (Just Set.empty) Nothing)
    return ()


----------------------------------------------------------------
-- Normalising a module item
--
-- This only handles what can be handled without having loaded dependencies.
----------------------------------------------------------------

-- |Normalise a single file item, storing the result in the current module.
normaliseItem :: Item -> Compiler ()
normaliseItem (TypeDecl vis (TypeProto name params) (TypeRepresentation rep)
              items pos) = do
    let items' = RepresentationDecl params rep pos : items
    normaliseSubmodule name vis pos items'
normaliseItem (TypeDecl vis (TypeProto name params) (TypeCtors ctorVis ctors)
              items pos) = do
    let items' = ConstructorDecl ctorVis params ctors pos : items
    normaliseSubmodule name vis pos items'
normaliseItem (ModuleDecl vis name items pos) =
    normaliseSubmodule name vis pos items
normaliseItem (RepresentationDecl params rep pos) = do
    addParameters params pos
    addTypeRep rep pos
normaliseItem (ConstructorDecl ctorVis params ctors pos) = do
    addParameters params pos
    mapM_ (addConstructor ctorVis) ctors
normaliseItem (ImportMods vis modspecs pos) =
    mapM_ (\spec -> addImport spec (importSpec Nothing vis)) modspecs
normaliseItem (ImportItems vis modspec imports pos) =
    addImport modspec (importSpec (Just imports) vis)
normaliseItem (ImportForeign files _) =
    mapM_ addForeignImport files
normaliseItem (ImportForeignLib files _) =
    mapM_ addForeignLib files
normaliseItem (ResourceDecl vis name typ init pos) = do
  addSimpleResource name (SimpleResource typ init pos) vis
  case init of
    Nothing  -> return ()
    Just val -> normaliseItem (StmtDecl (ProcCall [] "=" Nothing Det False
                                         [Unplaced $ varSet name, val]) pos)
normaliseItem (FuncDecl vis mods (ProcProto name params resources) resulttype
    (Placed (Where body (Placed (Var var ParamOut rflow) _)) _) pos) =
    -- Handle special reverse mode case of def foo(...) = var where ....
    normaliseItem
        (ProcDecl vis mods
            (ProcProto name (params ++ [Param var resulttype ParamIn rflow])
                       resources)
             body
        pos)
normaliseItem (FuncDecl vis mods (ProcProto name params resources)
                        resulttype result pos) =
  let flowType = Implicit pos
  in  normaliseItem
        (ProcDecl vis mods
            (ProcProto name (params ++ [Param outputVariableName resulttype ParamOut flowType])
                       resources)
             [maybePlace (ForeignCall "llvm" "move" []
                 [maybePlace (Typed (content result) resulttype Nothing)
                  $ place result,
                  Unplaced
                  $ Typed (Var outputVariableName ParamOut flowType) resulttype Nothing])
              pos]
        pos)
normaliseItem item@(ProcDecl _ _ _ _ _) = do
    (item',tmpCtr) <- flattenProcDecl item
    logNormalise $ "Normalised proc:" ++ show item'
    addProc tmpCtr item'
normaliseItem (StmtDecl stmt pos) = do
    logNormalise $ "Normalising statement decl " ++ show stmt
    updateModule (\s -> s { stmtDecls = maybePlace stmt pos : stmtDecls s})
normaliseItem (PragmaDecl prag) =
    addPragma prag


-- |Normalise a nested submodule containing the specified items.
normaliseSubmodule :: Ident -> Visibility -> OptPos -> [Item] -> Compiler ()
normaliseSubmodule name vis pos items = do
    parentOrigin <- getOrigin
    parentModSpec <- getModuleSpec
    let subModSpec = parentModSpec ++ [name]
    logNormalise $ "Normalising submodule " ++ showModSpec subModSpec ++ " {"
    mapM_ (logNormalise . ("  "++) . show) items
    logNormalise "}"
    addImport subModSpec (importSpec Nothing vis)
    -- Add the submodule to the submodule list of the implementation
    updateImplementation $ updateModSubmods (Map.insert name subModSpec)
    alreadyExists <- isJust <$> getLoadingModule subModSpec
    if alreadyExists
      then reenterModule subModSpec
      else enterModule parentOrigin subModSpec (Just parentModSpec)
    -- submodule always imports parent module
    updateImplementation $ \i -> i { modNestedIn = Just parentModSpec }
    addImport parentModSpec (importSpec Nothing Private)
    normalise items
    if alreadyExists
    then reexitModule
    else exitModule
    logNormalise $ "Finished normalising submodule " ++ showModSpec subModSpec
    return ()



----------------------------------------------------------------
--                         Completing Normalisation
--
-- This only handles what cannot be handled until dependencies are loaded.
----------------------------------------------------------------

-- |Do whatever part of normalisation cannot be done until dependencies
--  have been loaded.  Currently that means laying out types, generating
--  constructors, deconstructors, accessors, mutators, and auxilliary
--  procs, and generation of main proc for
--  the module, which needs to know what resources are available.

completeNormalisation :: [ModSpec] -> Compiler ()
completeNormalisation mods = do
    logNormalise $ "Completing normalisation of modules " ++ showModSpecs mods
    completeTypeNormalisation mods
    mapM_ (normaliseModMain `inModule`) mods


-- | Layout the types on the specified module list, which comprise a strongly
--   connected component in the *module* dependency graph.  Some of the
--   specified modules will not be types, and are ignored here.  Some that are
--   types will be specified by representation rather than by constructors; for
--   these, we just accept the specified representation, so there is nothing
--   more to do here.  The types specified as a list of constructors can only be
--   defined in terms of types in the specified module list or in modules that
--   have already been layed out.  Any mutually recursively defined types must
--   all be listed in the same module dependency SCC.  Also, all (mutually)
--   recursively defined types may be unbounded in size, and therefore must be
--   represented as pointers.
--
--   Thus we handle struct layout by first finding the SCCs in the *type*
--   dependency graph limited to the current *module* depenency SCC, and
--   handling the SCCs in topological order.  For recursive SCCs, we first
--   automatically assign a pointer representation for each type.  Then we lay
--   out each type in the type dependency SCC, and finally generate
--   constructors, deconstructors, accessors, mutators, and auxiliary
--   procedures.  This ensures we can do the layout in a single pass, and can
--   safely look up the representation of each type referred in each constructor
--   as we process it.
completeTypeNormalisation :: [ModSpec] -> Compiler ()
completeTypeNormalisation mods = do
    mods' <- filterM (getSpecModule "completeTypeNormalisation"
                      (modIsType &&& isNothing . modTypeRep)) mods
    typeSCCs <- modSCCTypeDeps mods'
    logNormalise $ "Ordered type dependency SCCs: " ++ show typeSCCs
    mapM_ completeTypeSCC typeSCCs


-- |An algebraic type definition, listing all the constructors.
data TypeDef = TypeDef {
    typeDefParams :: [TypeVarName],           -- the type parameters
    typeDefMembers :: [Placed ProcProto],     -- high level representation
    typeDefMemberVis :: Visibility            -- are members public?
    } deriving (Eq, Show)


-- -- |How to show a type definition.
-- instance Show TypeDef where
--   show (TypeDef params members _ pos items) =
--     bracketList "(" "," ")" params
--     ++ " { "
--     ++ intercalate " | " (show <$> members)
--     ++ " "
--     ++ intercalate "\n  " (show <$> items)
--     ++ " } "
--     ++ showOptPos pos


-- | Return a topologically sorted list of type dependency SCCs in the
--   specified modules.
modSCCTypeDeps :: [ModSpec] -> Compiler [SCC (ModSpec,TypeDef)]
modSCCTypeDeps sccMods =
    let modSet = Set.fromList sccMods
    in stronglyConnComp <$> mapM (modTypeDeps modSet `inModule`) sccMods


-- | Return a list of type dependencies on types defined in the specified
-- modules that are defined in the current module
modTypeDeps :: Set ModSpec -> Compiler ((ModSpec,TypeDef), ModSpec, [ModSpec])
modTypeDeps modSet = do
    tyMod <- getModule modSpec
    tyParams <- getModule modParams
    ctorsVis <- (reverse . trustFromJust "modTypeDeps")
               <$> getModuleImplementationField modConstructors
    -- XXX should pull visibility out of list
    let vis = fst $ head ctorsVis
    ctors <- mapM (placedApply resolveCtorTypes . snd) ctorsVis
    let deps = List.filter (`Set.member` modSet)
               $ concatMap
                 (catMaybes . (typeModule . paramType <$>)
                  . procProtoParams . content)
                 ctors
    return ((tyMod, TypeDef tyParams ctors vis), tyMod, deps)


-- | Resolve constructor argument types.
resolveCtorTypes :: ProcProto -> OptPos -> Compiler (Placed ProcProto)
resolveCtorTypes proto pos = do
    params <- mapM (resolveParamType pos) $ procProtoParams proto
    return $ maybePlace (proto { procProtoParams = params }) pos


-- | Resolve the type of a parameter
resolveParamType :: OptPos -> Param -> Compiler Param
resolveParamType pos param@Param{paramType=ty} = do
    ty' <- lookupType "constructor parameter" pos ty
    return $ param { paramType = ty' }



-- | Layout the types defined in the specified type dependency SCC, and then
--   generate constructors, deconstructors, accessors, mutators, and
--   auxiliary procedures.
completeTypeSCC :: SCC (ModSpec,TypeDef) -> Compiler ()
completeTypeSCC (AcyclicSCC (mod,typedef)) = do
    logNormalise $ "Completing non-recursive type "
                   ++ showModSpec mod ++ " = " ++ show typedef
    completeType mod typedef
completeTypeSCC (CyclicSCC modTypeDefs) = do
    logNormalise $ "Completing recursive type(s):" ++ show modTypeDefs
    mapM_ (\(mod,typedef) ->
             logNormalise $ "   " ++ showModSpec mod ++ " = " ++ show typedef)
          modTypeDefs
    -- First set representations to addresses, then layout types
    mapM_ ((setTypeRep Address `inModule`) . fst) modTypeDefs
    mapM_ (uncurry completeType) modTypeDefs


-- | Information about a non-constant constructor
data CtorInfo = CtorInfo {
           ctorInfoName  :: ProcName,  -- ^ this constructor's name
           ctorInfoParams:: [(Param,Bool,TypeRepresentation,Int)],
                                       -- ^ params of this ctor, with their
                                       -- anonymity (namedness), 
                                       -- representation and bit size
           ctorInfoPos   :: OptPos,    -- ^ file position of ctor
           ctorInfoTag   :: Int,       -- ^ this constructor's tag
           ctorInfoBits  :: Int        -- ^ min number of bits needed
     } deriving (Show)


-- | Layout the specified type, and then generate constructors,
--   deconstructors, accessors, mutators, and auxiliary procedures.
--   When called, all referred types have established representations.
--
--   Our type layout strategy:
--     * Let numConsts = the number of constant constructors
--     * Let numNonConsts = the number of non-constant constructors
--     * Let tagLimit = wordSizeBytes - 1
--     * Let tagBits = log 2 numNonConsts
--     * If numNonConsts > wordSizeBytes:
--           decrement tagLimit
--           tagBits = log 2 wordSizeBytes
--     * For each non-constant constructor:
--         * let ctorSize = total of sizes in bits of the members
--         * If the ctor number > tagLimit: add log 2 numNonConsts
--     * If numNonConsts == 0 && numConsts == 0: error!
--     * elif numNonConsts > 0 && numConsts > smallestAllocatedAddress:  nyi!
--     * elif numNonConsts == 0: rep = integer with ceil(log 2 numConsts) bits
--     * elif numConsts == 0 && max ctorSize <= wordSizeBytes:
--          rep = integer with max ctorSize bits
--     * else: rep = integer with wordSizeBytes bits
completeType :: ModSpec -> TypeDef -> Compiler ()
completeType modspec (TypeDef params ctors ctorVis) = do
    logNormalise $ "Completing type " ++ showModSpec modspec
    when (List.null ctors)
      $ shouldnt $ "completeType with no constructors: " ++ show modspec
    reenterModule modspec
    let (constCtors,nonConstCtors) =
            List.partition (List.null . procProtoParams . content) ctors
    let numConsts = length constCtors
    let numNonConsts = length nonConstCtors
    let (tagBits,tagLimit)
         | numNonConsts > wordSizeBytes
         = -- must set aside one tag to indicate secondary tag
           (availableTagBits, wordSizeBytes - 2)
         | numNonConsts == 0
         = (0, 0)
         | otherwise 
         = (ceiling $ logBase 2 (fromIntegral numNonConsts), wordSizeBytes - 1)
    logNormalise $ "Complete " ++ showModSpec modspec
                   ++ " with " ++ show tagBits ++ " tag bits and "
                   ++ show tagLimit ++ " tag limit"
    -- XXX if numNonConsts == 0, then we could handle more consts.
    when (numConsts >= fromIntegral smallestAllocatedAddress)
      $ nyi $ "Type '" ++ show modspec ++ "' has too many constant constructors"
    -- XXX remove name from TypeSpec, and add type variable as an alternative ctor
    let typespec = TypeSpec (init modspec) (last modspec)
                   $ List.map TypeVariable params
    let constItems =
          concatMap (constCtorItems ctorVis typespec) $ zip constCtors [0..]
    (nonConstCtors',infos) <- unzip <$> zipWithM nonConstCtorInfo nonConstCtors [0..]
    (reps,nonconstItemsList) <-
         unzip <$> mapM
         (nonConstCtorItems ctorVis typespec numConsts numNonConsts
          tagBits tagLimit)
         infos
    let rep = typeRepresentation reps numConsts
    extraItems <- implicitItems typespec constCtors nonConstCtors' rep
    logNormalise $ "Representation of type " ++ showModSpec modspec
                   ++ " is " ++ show rep
    setTypeRep rep
    normalise $ constItems ++ concat nonconstItemsList ++ extraItems
    reexitModule
    return ()


-- | Analyse the representation of a single constructor, determining the
--   representation of its members, its total size in bits (assuming it is
--   *not* boxed, so each member takes the minimum number of bits), and its
--   total size in bytes (assuming it is boxed, so each member takes an
--   integral number of bytes).
nonConstCtorInfo :: Placed ProcProto -> Int -> Compiler (Placed ProcProto, CtorInfo)
nonConstCtorInfo placedProto tag = do
    logNormalise $ "Analysing non-constant ctor "
                   ++ show tag ++ ": " ++ show placedProto
    let (proto,pos) = unPlace placedProto
    unless (Set.null $ procProtoResources proto)
      $ shouldnt $ "Constructor with resources: " ++ show placedProto
    let name   = procProtoName proto
    let params = procProtoParams proto
    anonParams <- zipWith (fixAnonFieldName name) [1..] 
                  <$> mapM (resolveParamType pos) params
    let params' = fst <$> anonParams
    logNormalise $ "With types resolved: " ++ show placedProto
    reps <- mapM ( lookupTypeRepresentation . paramType ) params'
    let reps' = catMaybes reps
    logNormalise $ "Member representations: "
                   ++ intercalate ", " (show <$> reps')
    let bitSizes = typeRepSize <$> reps'
    let bitSize  = sum bitSizes
    let typeReps = zipWith3 (uncurry (,,,)) anonParams reps' bitSizes
    return (maybePlace proto{procProtoParams=params'} pos, 
            CtorInfo name typeReps pos tag bitSize)


-- | Replace a field's name with an appropriate replacement if it is anonymous
-- (empty string). Bool indicates if the name was replaced
fixAnonFieldName :: ProcName -> Int -> Param -> (Param,Bool)
fixAnonFieldName name i param@Param{paramName=""} 
  = (param{paramName = specialName2 name $ show i},True)
fixAnonFieldName _ _ param = (param,False)


-- | Determine the appropriate representation for a type based on a list of
-- the representations of all the non-constant constructors and the number
-- of constant constructors.
typeRepresentation :: [TypeRepresentation] -> Int -> TypeRepresentation
typeRepresentation [] numConsts =
    Bits $ ceiling $ logBase 2 $ fromIntegral numConsts
typeRepresentation [rep] 0      = rep
typeRepresentation _ _          = Address


----------------------------------------------------------------
-- Generating top-level code for the current module

normaliseModMain :: Compiler ()
normaliseModMain = do
    stmts <- getModule stmtDecls
    modSpec <- getModuleSpec
    logNormalise $ "Completing main normalisation of module "
                   ++ showModSpec modSpec
    resources <- initResources
    let initBody = List.reverse stmts
    logNormalise $ "Top-level statements = " ++ show initBody
<<<<<<< HEAD
    unless (List.null stmts)
      $ normaliseItem $ ProcDecl Public defaultProcModifiers (ProcProto "" [] resources)
                                 initBody Nothing
=======
    -- unless (List.null stmts && List.null inits)
    --   $ normaliseItem $ ProcDecl Public detModifiers (ProcProto "" [] resources)
    --                              initBody Nothing
    unless (List.null stmts && List.null inits)
      $ normaliseItem $ ProcDecl Public (setImpurity Impure detModifiers)
                        (ProcProto "" [] resources) initBody Nothing
>>>>>>> 24b1d433


-- |The resources available at the top level of this module, plus the
-- initialisations to be performed before executing any code that uses this
-- module.
initResources :: Compiler (Set ResourceFlowSpec)
initResources = do
    thisMod <- getModule modSpec
    mods <- getModuleImplementationField (Map.keys . modImports)
    mods' <- (mods ++) . concat <$> mapM descendentModules mods
    logNormalise $ "in initResources, mods = " ++ showModSpecs mods'
    importedMods <- catMaybes <$> mapM getLoadingModule mods'
    let importImplns = catMaybes (modImplementation <$> importedMods)
    initialisedImports <- Set.toList . Set.unions . (Map.keysSet <$>)
                          <$> mapM (initialisedResources `inModule`) mods'
    initialisedLocal <- Set.toList . Map.keysSet <$> initialisedResources
    -- Direct tie-in to command_line library module:  for the command_line
    -- module, or any module that imports it, we add argc and argv as resources.
    -- This is necessary because argc and argv are effectively initialised by
    -- the fact that they're automatically generated as arguments to the
    -- top-level main, but we can't declare them with resource initialisations,
    -- because that would overwrite them.
    let cmdlineModSpec = ["command_line"]
    let cmdlineResources =
            if cmdlineModSpec == thisMod
            then let cmdline = ResourceSpec cmdlineModSpec
                 in [ResourceFlowSpec (cmdline "argc") ParamInOut
                    ,ResourceFlowSpec (cmdline "argv") ParamInOut]
            else []
    let resources = cmdlineResources
                    ++ ((`ResourceFlowSpec` ParamInOut) <$> initialisedImports)
                    ++ ((`ResourceFlowSpec` ParamOut) <$> initialisedLocal)
    -- let inits = [Unplaced $ ForeignCall "llvm" "move" []
    --                         [maybePlace ((content initExp) `withType` resType)
    --                          (place initExp)
    --                         ,Unplaced (varSet $ resourceName resSpec)]
    --             | (resSpec, resImpln) <- initialisedLocal
    --             , let initExp = trustFromJust "initResources"
    --                             $ resourceInit resImpln
    --             , let resType = resourceType resImpln]
    logNormalise $ "In initResources, resources = " ++ show resources
    -- logNormalise $ "In initResources, initialisations =" ++ showBody 4 inits
    return (Set.fromList resources)



----------------------------------------------------------------
--                Generating code for type declarations
----------------------------------------------------------------


-- |Given a type implementation, return the low-level type, the visibility
--  of its constructors, and the constructors divided into constant (arity 0)
--  and non-constant ones.
normaliseTypeImpln :: TypeImpln
                   -> (Maybe TypeRepresentation,Visibility,[Placed ProcProto])
normaliseTypeImpln (TypeRepresentation rep) =
    (Just rep, Private, [])
normaliseTypeImpln (TypeCtors vis ctors) =
    (Nothing, vis, ctors)


-- |All items needed to implement a const contructor for the specified type.
constCtorItems :: Visibility -> TypeSpec -> (Placed ProcProto,Integer) -> [Item]
constCtorItems  vis typeSpec (placedProto,num) =
    let (proto,pos) = unPlace placedProto
        constName = procProtoName proto
    in [ProcDecl vis inlineDetModifiers
        (ProcProto constName [Param outputVariableName typeSpec ParamOut Ordinary] Set.empty)
        [lpvmCastToVar (castTo (iVal num) typeSpec) outputVariableName] pos
       ]


-- |All items needed to implement a non-const contructor for the specified type.
nonConstCtorItems :: Visibility -> TypeSpec -> Int -> Int -> Int -> Int
                  -> CtorInfo -> Compiler (TypeRepresentation,[Item])
nonConstCtorItems vis typeSpec numConsts numNonConsts tagBits tagLimit
                  info@(CtorInfo ctorName paramsReps pos tag bits) = do
    -- If we're unboxed and there are const ctors, then we need an extra
    -- bit to make sure the unboxed value is > than any const value
    let nonConstsize = bits + tagBits
    let (size,nonConstBit)
          = if numConsts == 0
            then (nonConstsize,Nothing)
            else let constSize = ceiling $ logBase 2 $ fromIntegral numConsts
                     size' = 1 + max nonConstsize constSize
                 in (size', Just $ size' - 1)
    logNormalise $ "Making constructor items for type " ++ show typeSpec
                   ++ ": " ++ show info
    logNormalise $ show bits ++ " data bit(s)"
    logNormalise $ show tagBits ++ " tag bit(s)"
    logNormalise $ "nonConst bit = " ++ show nonConstBit
    if size <= wordSize && tag <= tagLimit
      then do -- unboxed representation
      let fields =
            reverse
            $ snd
            $ List.foldr
              (\(param,anon,_,sz) (shift,flds) ->
                  (shift+sz,(paramName param,anon,paramType param,shift,sz):flds))
              (tagBits,[])
              paramsReps
      return (Bits size,
              unboxedConstructorItems vis ctorName typeSpec tag nonConstBit
               fields pos
               ++ unboxedDeconstructorItems vis ctorName typeSpec
                  numConsts numNonConsts tag tagBits pos fields
               ++ concatMap (unboxedGetterSetterItems vis typeSpec
                             numConsts numNonConsts tag tagBits pos) fields
             )
      else do -- boxed representation
      let (fields,size) = layoutRecord paramsReps tag tagLimit
      logNormalise $ "Laid out structure size " ++ show size
          ++ ": " ++ show fields
      let ptrCount = length $ List.filter ((==Address) . sel3) paramsReps
      logNormalise $ "Structure contains " ++ show ptrCount ++ " pointers, "
                     ++ show numConsts ++ " const constructors, "
                     ++ show numNonConsts ++ " non-const constructors"
      let params = sel1 <$> paramsReps
      return (Address,
              constructorItems ctorName typeSpec params fields
                  size tag tagLimit pos
              ++ deconstructorItems ctorName typeSpec params numConsts
                     numNonConsts tag tagBits tagLimit pos fields size
              ++ concatMap
                 (getterSetterItems vis typeSpec pos numConsts numNonConsts
                  ptrCount size tag tagBits tagLimit)
                 fields
             )


----------------------------------------------------------------
--                Generating code for boxed types
----------------------------------------------------------------

-- | Lay out a record in memory, returning the size of the record and a
-- list of the fields and offsets of the structure.  This ensures that
-- values are aligned properly for their size (eg, word sized values are
-- aligned on word boundaries).
layoutRecord :: [(Param,Bool,TypeRepresentation,Int)] -> Int -> Int
             -> ([(VarName,Bool,TypeSpec,TypeRepresentation,Int)], Int)
layoutRecord paramsReps tag tagLimit =
      let sizes = (2^) <$> [0..floor $ logBase 2 $ fromIntegral wordSizeBytes]
          fields = List.map
                   (\(var,anon,rep,sz) ->
                       let byteSize = (sz + 7) `div` 8
                           wordSize = ((byteSize + wordSizeBytes - 1)
                                        `div` wordSizeBytes) * wordSizeBytes
                           alignment =
                             fromMaybe wordSizeBytes $ find (>=byteSize) sizes
                       in ((paramName var,anon,paramType var,rep,byteSize),
                           alignment))
                   paramsReps
          -- put fields in order of increasing alignment
          ordFields = sortOn snd fields
          -- add secondary tag if necessary
          initOffset = if tag > tagLimit then wordSizeBytes else 0
          offsets = List.foldl align ([],initOffset) ordFields
      in mapFst reverse offsets


-- | Actually layout the fields.
align :: ([(VarName,Bool,TypeSpec,TypeRepresentation,Int)], Int)
      -> ((VarName,Bool,TypeSpec,TypeRepresentation,Int),Int)
      -> ([(VarName,Bool,TypeSpec,TypeRepresentation,Int)], Int)
align (aligned,offset) ((name,anon,ty,rep,sz),alignment) =
    ((name,anon,ty,rep,alignedOffset):aligned, alignedOffset+sz)
  where alignedOffset = alignOffset offset alignment


-- |Given the smallest offset into a structure that a value can be stored at
-- and the required alignment for that value, return the aligned offset.
alignOffset :: Int -> Int -> Int
alignOffset offset alignment =
    offset + (-offset) `mod` alignment


-- |Generate constructor code for a non-const constructor
constructorItems :: ProcName -> TypeSpec -> [Param]
                 -> [(VarName,Bool,TypeSpec,TypeRepresentation,Int)]
                 -> Int -> Int -> Int -> OptPos -> [Item]
constructorItems ctorName typeSpec params fields size tag tagLimit pos =
    let flowType = Implicit pos
    in [ProcDecl Public inlineDetModifiers
        (ProcProto ctorName
            (((\p -> p {paramFlow=ParamIn, paramFlowType=Ordinary}) <$> params)
             ++ [Param outputVariableName typeSpec ParamOut Ordinary])
            Set.empty)
        -- Code to allocate memory for the value
        ([Unplaced $ ForeignCall "lpvm" "alloc" []
          [Unplaced $ iVal size,
           Unplaced $ varSet recName `withType` typeSpec]]
         ++
         -- fill in the secondary tag, if necessary
         (if tag > tagLimit
          then [Unplaced $ ForeignCall "lpvm" "mutate" []
                 [Unplaced $ Typed (varGet recName) typeSpec Nothing,
                  Unplaced $ Typed (varSet recName) typeSpec Nothing,
                  Unplaced $ iVal 0,
                  Unplaced $ iVal 1,
                  Unplaced $ iVal size,
                  Unplaced $ iVal 0,
                  Unplaced $ iVal tag]]
          else [])
         ++
         -- Code to fill all the fields
         (List.map
          (\(var,_,ty,_,offset) ->
               (Unplaced $ ForeignCall "lpvm" "mutate" []
                 [Unplaced $ Typed (varGet recName) typeSpec Nothing,
                  Unplaced $ Typed (varSet recName) typeSpec Nothing,
                  Unplaced $ iVal offset,
                  Unplaced $ iVal 1,
                  Unplaced $ iVal size,
                  Unplaced $ iVal 0,
                  Unplaced $ Typed (Var var ParamIn flowType) ty Nothing]))
          fields)
         ++
         -- Finally, code to tag the reference
         [Unplaced $ ForeignCall "llvm" "or" []
          [Unplaced $ varGet recName,
           Unplaced $ iVal (if tag > tagLimit then tagLimit+1 else tag),
           Unplaced $ varSet outputVariableName]])
        pos]


-- |Generate deconstructor code for a non-const constructor
deconstructorItems :: Ident -> TypeSpec -> [Param] -> Int -> Int -> Int -> Int
                   -> Int -> OptPos -> [(Ident,Bool,TypeSpec,TypeRepresentation,Int)]
                   -> Int -> [Item]
deconstructorItems ctorName typeSpec params numConsts numNonConsts tag tagBits
                   tagLimit pos fields size =
    let startOffset = (if tag > tagLimit then tagLimit+1 else tag)
        flowType = Implicit pos
        detism = deconstructorDetism numConsts numNonConsts
    in [ProcDecl Public (inlineModifier detism)
        (ProcProto ctorName
         (((\p -> p {paramFlow=ParamOut, paramFlowType=Ordinary}) <$> params)
          ++ [Param outputVariableName typeSpec ParamIn Ordinary])
         Set.empty)
        -- Code to check we have the right constructor
        ([tagCheck numConsts numNonConsts tag tagBits tagLimit (Just size) outputVariableName]
         -- Code to fetch all the fields
         ++ List.map (\(var,_,_,_,aligned) ->
                              (Unplaced $ ForeignCall "lpvm" "access" []
                               [Unplaced $ Var outputVariableName ParamIn flowType,
                                Unplaced $ iVal (aligned - startOffset),
                                Unplaced $ iVal size,
                                Unplaced $ iVal startOffset,
                                Unplaced $ Var var ParamOut flowType]))
            fields)
        pos]


-- |Generate the needed Test statements to check that the tag of the value
--  of the specified variable matches the specified tag.  If not checking
--  is necessary, just generate a Nop, rather than a true test.
tagCheck :: Int -> Int -> Int -> Int -> Int -> Maybe Int -> Ident -> Placed Stmt
tagCheck numConsts numNonConsts tag tagBits tagLimit size varName =
    let startOffset = (if tag > tagLimit then tagLimit+1 else tag) in
    -- If there are any constant constructors, be sure it's not one of them
    let tests =
          (case numConsts of
               0 -> []
               _ -> [comparison "icmp_uge"
                     (intCast $ varGet varName)
                     (intCast $ iVal numConsts)]
           ++
           -- If there is more than one non-const constructors, check that
           -- it's the right one
           (case numNonConsts of
               1 -> []  -- Nothing to do if it's the only non-const constructor
               _ -> [comparison "icmp_eq"
                     (intCast $ ForeignFn "llvm" "and" []
                      [Unplaced $ intCast $ varGet varName,
                       Unplaced $ iVal (2^tagBits-1) `withType` intType])
                     (intCast $ iVal (if tag > tagLimit
                                      then wordSizeBytes-1
                                      else tag))])
           ++
           -- If there's a secondary tag, check that, too.
           if tag > tagLimit
           then [Unplaced $ ForeignCall "lpvm" "access" []
                 [Unplaced $ varGet varName,
                  Unplaced $ iVal (0 - startOffset),
                  Unplaced $ iVal $ trustFromJust
                             "unboxed type shouldn't have a secondary tag" size,
                  Unplaced $ iVal startOffset,
                  Unplaced $ tagCast (varSet tagName)],
                 comparison "icmp_eq" (varGet tagName `withType` tagType)
                                      (iVal tag `withType` tagType)]
           else [])

    in if List.null tests
       then Unplaced Nop
       else seqToStmt tests


-- | Produce a getter and a setter for one field of the specified type.
getterSetterItems :: Visibility -> TypeSpec -> OptPos
                    -> Int -> Int -> Int -> Int -> Int -> Int -> Int
                    -> (VarName,Bool,TypeSpec,TypeRepresentation,Int) -> [Item]
getterSetterItems _ _ _ _ _ _ _ _ _ _ (_,True,_,_,_) = []
getterSetterItems vis rectype pos numConsts numNonConsts ptrCount size
                  tag tagBits tagLimit (field,_,fieldtype,rep,offset) =
    -- XXX generate cleverer code if multiple constructors have some of
    --     the same field names
    let startOffset = (if tag > tagLimit then tagLimit+1 else tag) in
    let detism = deconstructorDetism numConsts numNonConsts
        -- Set the "noalias" flag when all other fields (exclude the one
        -- that is being changed) in this struct aren't [Address].
        -- This flag is used in [AliasAnalysis.hs]
        otherPtrCount = if rep == Address then ptrCount-1 else ptrCount
        flags = ["noalias" | otherPtrCount == 0]
    in [-- The getter:
        ProcDecl vis (inlineModifier detism)
        (ProcProto field [Param recName rectype ParamIn Ordinary,
                          Param outputVariableName fieldtype ParamOut Ordinary] Set.empty)
        -- Code to check we have the right constructor
        ([tagCheck numConsts numNonConsts tag tagBits tagLimit (Just size) recName]
         ++
        -- Code to access the selected field
         [Unplaced $ ForeignCall "lpvm" "access" []
          [Unplaced $ varGet recName,
           Unplaced $ iVal (offset - startOffset),
           Unplaced $ iVal size,
           Unplaced $ iVal startOffset,
           Unplaced $ varSet outputVariableName]])
        pos,
        -- The setter:
        ProcDecl vis (inlineModifier detism)
        (ProcProto field [Param recName rectype ParamInOut Ordinary,
                          Param fieldName fieldtype ParamIn Ordinary] Set.empty)
        -- Code to check we have the right constructor
        ([tagCheck numConsts numNonConsts tag tagBits tagLimit (Just size) recName]
         ++
        -- Code to mutate the selected field
         [Unplaced $ ForeignCall "lpvm" "mutate" flags
          [Unplaced $ Typed (Var recName ParamIn Ordinary) rectype Nothing,
           Unplaced $ Typed (Var recName ParamOut Ordinary) rectype Nothing,
           Unplaced $ iVal (offset - startOffset),
           Unplaced $ iVal 0,    -- May be changed to 1 by CTGC transform
           Unplaced $ iVal size,
           Unplaced $ iVal startOffset,
           Unplaced $ varGet fieldName]])
        pos]


----------------------------------------------------------------
--                Generating code for unboxed types
----------------------------------------------------------------

-- |Generate constructor code for a non-const constructor
-- unboxedConstructorItems
unboxedConstructorItems :: Visibility -> ProcName -> TypeSpec -> Int
                        -> Maybe Int -> [(VarName,Bool,TypeSpec,Int,Int)]
                        -> OptPos -> [Item]
unboxedConstructorItems vis ctorName typeSpec tag nonConstBit fields pos =
    let flowType = Implicit pos
        proto = ProcProto ctorName
                ([Param name paramType ParamIn Ordinary
                 | (name,_,paramType,_,_) <- fields]
                  ++ [Param outputVariableName typeSpec ParamOut Ordinary])
                Set.empty
    in [ProcDecl vis inlineDetModifiers proto
         -- Initialise result to 0
        ([Unplaced $ ForeignCall "llvm" "move" []
          [Unplaced $ castFromTo intType typeSpec $ iVal 0,
           Unplaced $ varSet outputVariableName `withType` typeSpec]]
         ++
         -- Shift each field into place and or with the result
         List.concatMap
          (\(var,_,ty,shift,sz) ->
               [Unplaced $ ForeignCall "llvm" "shl" []
                 [Unplaced $ castFromTo ty typeSpec $ varGet var,
                  Unplaced $ iVal shift `castTo` typeSpec,
                  Unplaced $ varSet tmpName1 `withType` typeSpec],
                Unplaced $ ForeignCall "llvm" "or" []
                 [Unplaced $ varGet tmpName1 `withType` typeSpec,
                  Unplaced $ varGet outputVariableName `withType` typeSpec,
                  Unplaced $ varSet outputVariableName `withType` typeSpec]])
          fields
         ++
         -- Or in the bit to ensure the value is greater than the greatest
         -- possible const value, if necessary
         (case nonConstBit of
            Nothing -> []
            Just shift ->
              [Unplaced $ ForeignCall "llvm" "or" []
               [Unplaced $ Typed (varGet outputVariableName) typeSpec Nothing,
                Unplaced $ Typed (iVal (bit shift::Int)) typeSpec Nothing,
                Unplaced $ Typed (varSet outputVariableName) typeSpec Nothing]])
         -- Or in the tag value
          ++ [Unplaced $ ForeignCall "llvm" "or" []
               [Unplaced $ Typed (varGet outputVariableName) typeSpec Nothing,
                Unplaced $ Typed (iVal tag) typeSpec Nothing,
                Unplaced $ Typed (varSet outputVariableName) typeSpec Nothing]]
        ) pos]


-- |Generate deconstructor code for a unboxed non-const constructor
unboxedDeconstructorItems :: Visibility -> ProcName -> TypeSpec -> Int -> Int
                          -> Int -> Int -> OptPos
                          -> [(VarName,Bool,TypeSpec,Int,Int)] -> [Item]
unboxedDeconstructorItems vis ctorName recType numConsts numNonConsts tag
                          tagBits pos fields =
    let flowType = Implicit pos
        detism = deconstructorDetism numConsts numNonConsts
    in [ProcDecl vis (inlineModifier detism)
        (ProcProto ctorName
         (List.map (\(n,_,fieldType,_,_) -> Param n fieldType ParamOut Ordinary)
          fields
          ++ [Param outputVariableName recType ParamIn Ordinary])
         Set.empty)
         -- Code to check we have the right constructor
        ([tagCheck numConsts numNonConsts tag tagBits (wordSizeBytes-1) Nothing outputVariableName]
         -- Code to fetch all the fields
         ++ List.concatMap
            (\(var,_,fieldType,shift,sz) ->
               -- Code to access the selected field
               [Unplaced $ ForeignCall "llvm" "lshr" []
                 [Unplaced $ Typed (varGet outputVariableName) recType Nothing,
                  Unplaced $ Typed (iVal shift) recType Nothing,
                  Unplaced $ Typed (varSet tmpName1) recType Nothing],
                Unplaced $ ForeignCall "llvm" "and" []
                 [Unplaced $ Typed (varGet tmpName1) recType Nothing,
                  Unplaced $ Typed (iVal $ (bit sz::Int) - 1) recType Nothing,
                  Unplaced $ Typed (varSet tmpName2) recType Nothing],
                Unplaced $ ForeignCall "lpvm" "cast" []
                 [Unplaced $ Typed (varGet tmpName2) recType Nothing,
                  Unplaced $ Typed (varSet var) fieldType Nothing]
               ])
            fields)
        pos]


-- -- | Produce a getter and a setter for one field of the specified type.
unboxedGetterSetterItems :: Visibility -> TypeSpec -> Int -> Int -> Int -> Int
                         -> OptPos -> (VarName,Bool,TypeSpec,Int,Int) -> [Item]
unboxedGetterSetterItems _ _ _ _ _ _ _ (_,True,_,_,_) = []
unboxedGetterSetterItems vis recType numConsts numNonConsts tag tagBits pos
                         (field,_,fieldType,shift,sz) =
    -- XXX generate cleverer code if multiple constructors have some of
    --     the same field names
    let detism = deconstructorDetism numConsts numNonConsts
        fieldMask = (bit sz::Int) - 1
        shiftedHoleMask = complement $ fieldMask `shiftL` shift
    in [-- The getter:
        ProcDecl vis (inlineModifier detism)
        (ProcProto field [Param recName recType ParamIn Ordinary,
                          Param outputVariableName fieldType ParamOut Ordinary] Set.empty)
        -- Code to check we have the right constructor
        ([tagCheck numConsts numNonConsts tag tagBits (wordSizeBytes-1) Nothing recName]
         ++
        -- Code to access the selected field
         [Unplaced $ ForeignCall "llvm" "lshr" []
           [Unplaced $ Typed (varGet recName) recType Nothing,
            Unplaced $ Typed (iVal shift) recType Nothing,
            Unplaced $ Typed (varSet recName) recType Nothing],
          -- XXX Don't need to do this for the most significant field:
          Unplaced $ ForeignCall "llvm" "and" []
           [Unplaced $ Typed (varGet recName) recType Nothing,
            Unplaced $ Typed (iVal fieldMask) recType Nothing,
            Unplaced $ Typed (varSet fieldName) recType Nothing],
          Unplaced $ ForeignCall "lpvm" "cast" []
           [Unplaced $ Typed (varGet fieldName) recType Nothing,
            Unplaced $ Typed (varSet outputVariableName) fieldType Nothing]
         ])
        pos,
        -- The setter:
        ProcDecl vis (inlineModifier detism)
        (ProcProto field [Param recName recType ParamInOut Ordinary,
                          Param fieldName fieldType ParamIn Ordinary] Set.empty)
        -- Code to check we have the right constructor
        ([tagCheck numConsts numNonConsts tag tagBits (wordSizeBytes-1) Nothing recName]
         ++
        -- Code to mutate the selected field by masking out the current
        -- value, shifting the new value into place and bitwise or-ing it
         [Unplaced $ ForeignCall "llvm" "and" []
           [Unplaced $ Typed (varGet recName) recType Nothing,
            Unplaced $ Typed (iVal shiftedHoleMask) recType Nothing,
            Unplaced $ Typed (varSet recName) recType Nothing],
          Unplaced $ ForeignCall "llvm" "shl" []
           [Unplaced (castFromTo fieldType recType (varGet fieldName)),
            Unplaced $ iVal shift `castTo` recType,
            Unplaced $ Typed (varSet tmpName1) recType Nothing],
          Unplaced $ ForeignCall "llvm" "or" []
           [Unplaced $ Typed (varGet tmpName1) recType Nothing,
            Unplaced $ Typed (varGet recName) recType Nothing,
            Unplaced $ Typed (varSet recName) recType Nothing]
         ])
        pos]


deconstructorDetism :: Int -> Int -> Determinism
deconstructorDetism numConsts numNonConsts
    | numConsts + numNonConsts > 1 = SemiDet
    | otherwise                    = Det

----------------------------------------------------------------
--                     Generating implicit procs
--
-- Wybe automatically generates equality test procs if you don't write
-- your own definitions.  It should generate default implementations of
-- many more such procs.
--
----------------------------------------------------------------

implicitItems :: TypeSpec -> [Placed ProcProto] -> [Placed ProcProto]
              -> TypeRepresentation -> Compiler [Item]
implicitItems typespec consts nonconsts rep
 | genericType typespec = return []
 | otherwise = do
    eq <- implicitEquality typespec consts nonconsts rep
    dis <- implicitDisequality typespec consts nonconsts rep
    return $ eq ++ dis
    -- XXX add comparison, print, display, maybe prettyprint, and lots more


implicitEquality :: TypeSpec -> [Placed ProcProto] -> [Placed ProcProto]
                 -> TypeRepresentation -> Compiler [Item]
implicitEquality typespec consts nonconsts rep = do
    defs <- lookupProc "="
    -- XXX should verify that it's an arity 2 test with two inputs of the right type
    if isJust defs
    then return [] -- don't generate if user-defined
    else do
      let eqProto = ProcProto "=" [Param leftName typespec ParamIn Ordinary,
                                   Param rightName typespec ParamIn Ordinary]
                    Set.empty
      let (body,inline) = equalityBody consts nonconsts rep
      return [ProcDecl Public (setInline inline $ setDetism SemiDet defaultProcModifiers)
                   eqProto body Nothing]


implicitDisequality :: TypeSpec -> [Placed ProcProto] -> [Placed ProcProto]
                    -> TypeRepresentation -> Compiler [Item]
implicitDisequality typespec consts nonconsts _ = do
    defs <- lookupProc "~="
    if isJust defs
    then return [] -- don't generate if user-defined
    else do
      let neProto = ProcProto "~=" [Param leftName typespec ParamIn Ordinary,
                                     Param rightName typespec ParamIn Ordinary]
                    Set.empty
      let neBody = [Unplaced $ Not $ Unplaced $
                    ProcCall [] "=" Nothing SemiDet False
                    [Unplaced $ varGet leftName, Unplaced $ varGet rightName]]
      return [ProcDecl Public inlineSemiDetModifiers neProto neBody Nothing]


-- |Does the item declare a test or Boolean function with the specified
-- name and arity?
isTestProc :: ProcName -> Int -> Item -> Bool
isTestProc name arity (ProcDecl _ mods (ProcProto n params _) _ _) =
    n == name && modifierDetism mods == SemiDet && length params == arity
isTestProc name arity (FuncDecl _ mods (ProcProto n params _) ty _ _) =
    n == name && modifierDetism mods == Det
    && length params == arity && ty == boolType
isTestProc _ _ _ = False


-- | Generate the body of an equality test proc given the const and
--   non-const constructors.
--   Our strategy is:
--       if there are no non-consts, just compare the values; otherwise
--       if there are any consts, generate code to check if the value
--       of the first is less than the number of consts, and if so, return
--       whether or not the two values are equal.  If there are no consts,
--       or if the value is not less than the number, then generate one
--       test per non-const constructor.  Each test checks if the tag of
--       the first argument is the tag for that constructor (unless there
--       is exactly one non-const constructor, in which case skip the test),
--       and then test each field for equality by calling the = test.
--
--   Also return whether the test should be inlined.  We inline when there
--   there is no more than one non-const constructor and either it has no more
--   than two arguments or there are no const constructors.
--
equalityBody :: [Placed ProcProto] -> [Placed ProcProto] -> TypeRepresentation
             -> ([Placed Stmt],Inlining)
-- Special case for phantom (void) types
equalityBody _ _ (Bits 0) = ([succeedTest], Inline)
equalityBody [] [] _ = shouldnt "trying to generate = test with no constructors"
equalityBody _ _ (Bits _) = ([simpleEqualityTest],Inline)
equalityBody consts [] _ = ([equalityConsts consts],Inline)
equalityBody consts nonconsts _ =
    -- decide whether $left is const or non const, and handle accordingly
    ([Unplaced $ Cond (comparison "icmp_uge"
                         (castTo (varGet leftName) intType)
                         (iVal $ length consts))
                [equalityNonconsts (content <$> nonconsts) (List.null consts)]
                [equalityConsts consts]
                Nothing Nothing],
     -- Decide to inline if only 1 non-const constructor, no non-const
     -- constructors (so not recursive), and at most 4 fields
     case List.map content nonconsts of
         [ProcProto _ params _ ] | length params <= 4 && List.null consts ->
              Inline
         _ -> MayInline
        )


-- |Return code to check if two const values values are equal, given that we
--  know that the $left value is a const.
equalityConsts :: [Placed ProcProto] -> Placed Stmt
equalityConsts [] = failTest
equalityConsts _  = simpleEqualityTest


-- |An equality test that just compares $left and $right for identity
simpleEqualityTest :: Placed Stmt
simpleEqualityTest = comparison "icmp_eq" (varGet leftName) (varGet rightName)


-- |Return code to check that two values are equal when the first is known
--  not to be a const constructor.  The first argument is the list of
--  nonconsts, second is the list of consts.
equalityNonconsts :: [ProcProto] -> Bool -> Placed Stmt
equalityNonconsts [] _ =
    shouldnt "type with no non-const constructors should have been handled"
equalityNonconsts [ProcProto name params _] noConsts =
    -- single non-const and no const constructors:  just compare fields
    let detism = if noConsts then Det else SemiDet
    in  Unplaced $ And ([deconstructCall name leftName params detism,
                        deconstructCall name rightName params detism]
                        ++ concatMap equalityField params)
equalityNonconsts ctrs _ =
    equalityMultiNonconsts ctrs


-- |Return code to check that two values are equal when the first is known
--  not to be a const constructor specifically for a type with multiple
--  nonconst constructors.  This generates nested conditions testing
--  $left against each possible constructor; if it matches, it tests
--  that $right is also that constructor and all the fields match; if
--  it doesn't match, it tests the next possible constructor, etc.
equalityMultiNonconsts :: [ProcProto] -> Placed Stmt
equalityMultiNonconsts [] = failTest
equalityMultiNonconsts (ProcProto name params _:ctrs) =
    Unplaced
     $ Cond (deconstructCall name leftName params SemiDet)
        [Unplaced $ And ([deconstructCall name rightName params SemiDet]
                         ++ concatMap equalityField params)]
        [equalityMultiNonconsts ctrs] Nothing Nothing

-- |Return code to deconstruct
deconstructCall :: Ident -> Ident -> [Param] -> Determinism -> Placed Stmt
deconstructCall ctor arg params detism =
    Unplaced $ ProcCall [] ctor Nothing detism False
     $ List.map (\p -> Unplaced $ varSet $ specialName2 arg $ paramName p) params
        ++ [Unplaced $ varGet arg]


-- |Return code to check that one field of two data are equal, when
--  they are known to have the same constructor.
equalityField :: Param -> [Placed Stmt]
equalityField param =
    let field = paramName param
        leftField = specialName2 leftName field
        rightField = specialName2 rightName field
    in  [Unplaced $ ProcCall [] "=" Nothing SemiDet False
            [Unplaced $ varGet leftField,
             Unplaced $ varGet rightField]]


inlineModifier :: Determinism -> ProcModifiers
inlineModifier detism = setInline Inline $ setDetism detism defaultProcModifiers


inlineDetModifiers :: ProcModifiers
inlineDetModifiers = setInline Inline defaultProcModifiers


inlineSemiDetModifiers :: ProcModifiers
inlineSemiDetModifiers = inlineModifier SemiDet


-- |The name of the variable holding a record
recName :: Ident
recName = specialName "rec"


-- |The name of the variable holding the current record field
fieldName :: Ident
fieldName = specialName "field"


-- |The name of the variable holding the current record tag
tagName :: Ident
tagName = specialName "tag"


-- |The name of the first temp variable
tmpName1 :: Ident
tmpName1 = specialName "temp"


-- |The name of the second temp variable
tmpName2 :: Ident
tmpName2 = specialName "temp2"


-- |The name of the left argument to =
leftName :: Ident
leftName = specialName "left"


-- |The name of the right argument to =
rightName :: Ident
rightName = specialName "right"


-- |Log a message about normalised input items.
logNormalise :: String -> Compiler ()
logNormalise = logMsg Normalise<|MERGE_RESOLUTION|>--- conflicted
+++ resolved
@@ -409,18 +409,9 @@
     resources <- initResources
     let initBody = List.reverse stmts
     logNormalise $ "Top-level statements = " ++ show initBody
-<<<<<<< HEAD
     unless (List.null stmts)
-      $ normaliseItem $ ProcDecl Public defaultProcModifiers (ProcProto "" [] resources)
-                                 initBody Nothing
-=======
-    -- unless (List.null stmts && List.null inits)
-    --   $ normaliseItem $ ProcDecl Public detModifiers (ProcProto "" [] resources)
-    --                              initBody Nothing
-    unless (List.null stmts && List.null inits)
-      $ normaliseItem $ ProcDecl Public (setImpurity Impure detModifiers)
+      $ normaliseItem $ ProcDecl Public (setImpurity Impure defaultProcModifiers)
                         (ProcProto "" [] resources) initBody Nothing
->>>>>>> 24b1d433
 
 
 -- |The resources available at the top level of this module, plus the
