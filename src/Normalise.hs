--- conflicted
+++ resolved
@@ -735,7 +735,7 @@
 getterSetterItems :: Visibility -> TypeSpec -> OptPos
                     -> Int -> Int -> Int -> Int -> Int -> Int -> Int
                     -> (VarName,TypeSpec,TypeRepresentation,Int) -> [Item]
-getterSetterItems _ _ _ _ _ _ _ _ _ (field,_,_,_)
+getterSetterItems _ _ _ _ _ _ _ _ _ _ (field,_,_,_)
   | isAnonymousField field = []
 getterSetterItems vis rectype pos numConsts numNonConsts ptrCount size
                   tag tagBits tagLimit (field,fieldtype,rep,offset) =
@@ -753,12 +753,8 @@
         (ProcProto field [Param "$rec" rectype ParamIn Ordinary,
                           Param "$" fieldtype ParamOut Ordinary] Set.empty)
         -- Code to check we have the right constructor
-<<<<<<< HEAD
-        (tagCheck numConsts numNonConsts tag tagLimit (Just size) "$rec" :
-=======
         ([tagCheck numConsts numNonConsts tag tagBits tagLimit (Just size) "$rec"]
          ++
->>>>>>> a941691e
         -- Code to access the selected field
          [Unplaced $ ForeignCall "lpvm" "access" []
           [Unplaced $ varGet "$rec",
@@ -772,12 +768,8 @@
         (ProcProto field [Param "$rec" rectype ParamInOut Ordinary,
                           Param "$field" fieldtype ParamIn Ordinary] Set.empty)
         -- Code to check we have the right constructor
-<<<<<<< HEAD
-        (tagCheck numConsts numNonConsts tag tagLimit (Just size) "$rec" :
-=======
         ([tagCheck numConsts numNonConsts tag tagBits tagLimit (Just size) "$rec"]
          ++
->>>>>>> a941691e
         -- Code to mutate the selected field
          [Unplaced $ ForeignCall "lpvm" "mutate" flags
           [Unplaced $ Typed (Var "$rec" ParamIn Ordinary) rectype Nothing,
@@ -881,13 +873,9 @@
 -- -- | Produce a getter and a setter for one field of the specified type.
 unboxedGetterSetterItems :: Visibility -> TypeSpec -> Int -> Int -> Int -> Int
                          -> OptPos -> (VarName,TypeSpec,Int,Int) -> [Item]
-<<<<<<< HEAD
-unboxedGetterSetterItems _ _ _ _ _ _ (field,_,_,_)
+unboxedGetterSetterItems _ _ _ _ _ _ _ (field,_,_,_)
   | isAnonymousField field = []
-unboxedGetterSetterItems vis recType numConsts numNonConsts tag pos
-=======
 unboxedGetterSetterItems vis recType numConsts numNonConsts tag tagBits pos
->>>>>>> a941691e
                          (field,fieldType,shift,sz) =
     -- XXX generate cleverer code if multiple constructors have some of
     --     the same field names
@@ -899,12 +887,8 @@
         (ProcProto field [Param "$rec" recType ParamIn Ordinary,
                           Param "$" fieldType ParamOut Ordinary] Set.empty)
         -- Code to check we have the right constructor
-<<<<<<< HEAD
-        (tagCheck numConsts numNonConsts tag (wordSizeBytes-1) Nothing "$rec" :
-=======
         ([tagCheck numConsts numNonConsts tag tagBits (wordSizeBytes-1) Nothing "$rec"]
          ++
->>>>>>> a941691e
         -- Code to access the selected field
          [Unplaced $ ForeignCall "llvm" "lshr" []
            [Unplaced $ Typed (varGet "$rec") recType Nothing,
@@ -925,12 +909,8 @@
         (ProcProto field [Param "$rec" recType ParamInOut Ordinary,
                           Param "$field" fieldType ParamIn Ordinary] Set.empty)
         -- Code to check we have the right constructor
-<<<<<<< HEAD
-        (tagCheck numConsts numNonConsts tag (wordSizeBytes-1) Nothing "$rec" :
-=======
         ([tagCheck numConsts numNonConsts tag tagBits (wordSizeBytes-1) Nothing "$rec"]
          ++
->>>>>>> a941691e
         -- Code to mutate the selected field by masking out the current
         -- value, shifting the new value into place and bitwise or-ing it
          [Unplaced $ ForeignCall "llvm" "and" []
