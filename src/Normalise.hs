--- conflicted
+++ resolved
@@ -97,23 +97,15 @@
                         resulttype result pos) =
     normaliseItem
         (ProcDecl vis mods
-<<<<<<< HEAD
-            (ProcProto name (params ++ [Param outputVariableName resulttype ParamOut Ordinary])
-=======
             (ProcProto name (params ++ [Param outputVariableName resulttype
-                                        ParamOut flowType])
->>>>>>> 9cfafd62
+                                        ParamOut Ordinary])
                        resources)
              [maybePlace (ForeignCall "llvm" "move" []
                  [maybePlace (Typed (content result) resulttype Nothing)
                   $ place result,
                   Unplaced
-<<<<<<< HEAD
-                  $ Typed (Var outputVariableName ParamOut Ordinary) resulttype Nothing])
-=======
-                  $ Typed (Var outputVariableName ParamOut flowType)
+                  $ Typed (Var outputVariableName ParamOut Ordinary)
                           resulttype Nothing])
->>>>>>> 9cfafd62
               pos]
         pos)
 normaliseItem item@ProcDecl{} = do
@@ -611,51 +603,7 @@
                  -> [(VarName,Bool,TypeSpec,TypeRepresentation,Int)]
                  -> Int -> Int -> Int -> OptPos -> [Item]
 constructorItems ctorName typeSpec params fields size tag tagLimit pos =
-<<<<<<< HEAD
-    [ProcDecl Public inlineDetModifiers
-    (ProcProto ctorName
-        (((\p -> p {paramFlow=ParamIn, paramFlowType=Ordinary}) <$> params)
-         ++ [Param outputVariableName typeSpec ParamOut Ordinary])
-        Set.empty)
-    -- Code to allocate memory for the value
-    ([Unplaced $ ForeignCall "lpvm" "alloc" []
-      [Unplaced $ iVal size,
-       Unplaced $ varSet recName `withType` typeSpec]]
-     ++
-     -- fill in the secondary tag, if necessary
-     (if tag > tagLimit
-      then [Unplaced $ ForeignCall "lpvm" "mutate" []
-             [Unplaced $ Typed (varGet recName) typeSpec Nothing,
-              Unplaced $ Typed (varSet recName) typeSpec Nothing,
-              Unplaced $ iVal 0,
-              Unplaced $ iVal 1,
-              Unplaced $ iVal size,
-              Unplaced $ iVal 0,
-              Unplaced $ iVal tag]]
-      else [])
-     ++
-     -- Code to fill all the fields
-     (List.map
-      (\(var,_,ty,_,offset) ->
-           (Unplaced $ ForeignCall "lpvm" "mutate" []
-             [Unplaced $ Typed (varGet recName) typeSpec Nothing,
-              Unplaced $ Typed (varSet recName) typeSpec Nothing,
-              Unplaced $ iVal offset,
-              Unplaced $ iVal 1,
-              Unplaced $ iVal size,
-              Unplaced $ iVal 0,
-              Unplaced $ Typed (Var var ParamIn Ordinary) ty Nothing]))
-      fields)
-     ++
-     -- Finally, code to tag the reference
-     [Unplaced $ ForeignCall "llvm" "or" []
-      [Unplaced $ varGet recName,
-       Unplaced $ iVal (if tag > tagLimit then tagLimit+1 else tag),
-       Unplaced $ varSet outputVariableName]])
-    pos]
-=======
-    let flowType = Implicit pos
-    in [ProcDecl Public constructorModifiers
+    [ProcDecl Public constructorModifiers
         (ProcProto ctorName
             (((\p -> p {paramFlow=ParamIn, paramFlowType=Ordinary}) <$> params)
              ++ [Param outputVariableName typeSpec ParamOut Ordinary])
@@ -687,7 +635,7 @@
                   Unplaced $ iVal 1,
                   Unplaced $ iVal size,
                   Unplaced $ iVal 0,
-                  Unplaced $ Typed (Var var ParamIn flowType) ty Nothing])) pos)
+                  Unplaced $ Typed (Var var ParamIn Ordinary) ty Nothing])) pos)
           fields)
          ++
          -- Finally, code to tag the reference
@@ -696,7 +644,6 @@
            Unplaced $ iVal (if tag > tagLimit then tagLimit+1 else tag),
            Unplaced $ varSet outputVariableName]) pos])
         pos]
->>>>>>> 9cfafd62
 
 
 -- |Generate deconstructor code for a non-const constructor
@@ -717,22 +664,13 @@
         ([tagCheck numConsts numNonConsts tag tagBits tagLimit (Just size) outputVariableName]
          -- Code to fetch all the fields
          ++ List.map (\(var,_,_,_,aligned) ->
-<<<<<<< HEAD
-                              (Unplaced $ ForeignCall "lpvm" "access" []
-                               [Unplaced $ Var outputVariableName ParamIn Ordinary,
-                                Unplaced $ iVal (aligned - startOffset),
-                                Unplaced $ iVal size,
-                                Unplaced $ iVal startOffset,
-                                Unplaced $ Var var ParamOut Ordinary]))
-=======
                         (maybePlace (ForeignCall "lpvm" "access" 
                             ["unique" | uniq]
-                            [Unplaced $ Var outputVariableName ParamIn flowType,
+                            [Unplaced $ Var outputVariableName ParamIn Ordinary,
                             Unplaced $ iVal (aligned - startOffset),
                             Unplaced $ iVal size,
                             Unplaced $ iVal startOffset,
-                            Unplaced $ Var var ParamOut flowType]) pos))
->>>>>>> 9cfafd62
+                            Unplaced $ Var var ParamOut Ordinary]) pos))
             fields)
         pos]
 
@@ -899,13 +837,8 @@
           ++ [Param outputVariableName recType ParamIn Ordinary])
          Set.empty)
          -- Code to check we have the right constructor
-<<<<<<< HEAD
-        ([tagCheck numConsts numNonConsts tag tagBits 
-            (wordSizeBytes-1) Nothing outputVariableName]
-=======
         ([tagCheck numConsts numNonConsts tag tagBits (wordSizeBytes-1) Nothing
           outputVariableName]
->>>>>>> 9cfafd62
          -- Code to fetch all the fields
          ++ List.concatMap
             (\(var,_,fieldType,shift,sz) ->
