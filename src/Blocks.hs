--  File     : Blocks.hs
--  Author   : Ashutosh Rishi Ranjan
--  Purpose  : Transform a clausal form (LPVM) module to LLVM
--  Copyright: (c) 2015-2019 Peter Schachte.  All rights reserved.
--  License  : Licensed under terms of the MIT license.  See the file
--           : LICENSE in the root directory of this project.

{-# LANGUAGE TupleSections #-}

module Blocks (concatLLVMASTModules, blockTransformModule,
               llvmMapBinop, llvmMapUnop
              ) where

import           AST
import           Debug.Trace
import           ASTShow
import           BinaryFactory
import           Codegen
import           Resources
import           Config                          (wordSize, wordSizeBytes)
import           Util                            (maybeNth, zipWith3M_, (|||), (&&&))
import           Snippets 
import           Control.Monad
import           Control.Monad.Extra             (ifM)
import           Control.Monad.Trans             (lift, liftIO)
import           Control.Monad.Trans.Class
import           Control.Monad.Trans.Except
import           Control.Monad.Trans.State
import           Data.Char                       (ord)
import           Data.Foldable
import           Data.List                       as List
import           Data.Map                        as Map
import qualified Data.Set                        as Set
import           Data.String
import           Data.Functor                    ((<&>))
import           Data.Word                       (Word32)
import           Data.Maybe                      (fromMaybe, isJust, catMaybes)
import           Flow                            ((|>))
import qualified LLVM.AST                        as LLVMAST
import qualified LLVM.AST.Constant               as C
import qualified LLVM.AST.Float                  as F
import qualified LLVM.AST.FloatingPointPredicate as FP
import qualified LLVM.AST.Global                 as G
import           LLVM.AST.Instruction
import qualified LLVM.AST.IntegerPredicate       as IP
import           LLVM.AST.Operand                hiding (PointerType)
import           LLVM.AST.Type
import           LLVM.AST.Typed
import           LLVM.Pretty                     (ppllvm)

import qualified Data.ByteString                 as BS
import qualified Data.ByteString.Char8           as B8
import qualified Data.ByteString.Lazy            as BL
import qualified Data.ByteString.Short           as BSS
import           Options                         (LogSelection (Blocks))
import           Unsafe.Coerce
import           System.FilePath

-- | Holds information on the LLVM representation of the LPVM procedure.
data ProcDefBlock =
    ProcDefBlock { blockProto   :: PrimProto
                 , blockDef     :: LLVMAST.Definition
                 , blockExterns :: [LLVMAST.Definition]
                 } deriving (Show, Eq)


-- | Transform the module's procedures (in LPVM by now) into LLVM function
-- definitions. A LLVMAST.Module is built up using these global definitions
-- and then stored in the modLLVM field of 'ModuleImplementation'.
-- Before translation of ProcDefs, all the prototypes of the ProcDef's LPVM
-- form is collected, along with the same for all the imported modules.
-- This is passed along to the codegen monad so that Primitive calls to these
-- procedures can the prototype checked (match and eliminate unneeded
-- arguments in cgen.)
blockTransformModule :: ModSpec -> Compiler ()
blockTransformModule thisMod =
    do reenterModule thisMod
       logBlocks $ "*** Translating Module: " ++ showModSpec thisMod
       modRec <- getModule id
       modFile <- getSource
       logWrapWith '-' $ show modRec
       procs <- getModuleImplementationField (Map.elems . modProcs)
       -- Collect all procedure prototypes in the module
       let protos = List.map extractLPVMProto (concat procs)
       --------------------------------------------------
       -- Collect prototypes of imported modules
       imports <- getModuleImplementationField (keys . modImports)
       importProtos <- mapM getPrimProtos
                         (List.filter (not . isStdLib) imports)
       let allProtos = protos ++ concat importProtos

       logBlocks $ "Prototypes:\n\t"
                         ++ intercalate "\n\t" (List.map show allProtos)
       --------------------------------------------------
       -- Listing all known types
       knownTypesSet <- Map.elems <$>
                         getModuleImplementationField modKnownTypes
       let knownTypes = concatMap Set.toList knownTypesSet
       trs <- mapM moduleLLVMType knownTypes
       -- typeList :: [(TypeSpec, LLVMAST.Type)]
       let typeList = zip knownTypes trs
       -- log the assoc list typeList
       logWrapWith '.' $ "Known Types:\n" ++ intercalate "\n" (
           List.map (\(a,b) -> show a ++ ": " ++ show b) typeList)

       --------------------------------------------------
       -- Name mangling
       let mangledProcs = concat $ mangleProcs <$> procs

       --------------------------------------------------
       -- Translate
       procBlocks <- evalTranslation 0 $
         mapM (translateProc allProtos) mangledProcs
       let procBlocks' = List.concat procBlocks
       --------------------------------------------------

       let resDefs = modResources $ trustFromJust "blockTransformModule"
                                  $ modImplementation modRec
       let ress = concat $ Map.keys <$> Map.elems resDefs
       llmod <- newLLVMModule (showModSpec thisMod) modFile procBlocks' ress
       updateImplementation (\imp -> imp { modLLVM = Just llmod })
       logBlocks $ "*** Translated Module: " ++ showModSpec thisMod
       modRec' <- getModule id
       logWrapWith '-' $ show modRec'
       reexitModule
       logBlocks $ "*** Exiting Module " ++ showModSpec thisMod ++ " ***"


-- -- |Affix its id number to the end of each proc name
mangleProcs :: [ProcDef] -> [ProcDef]
mangleProcs ps = zipWith mangleProc ps [0..]


mangleProc :: ProcDef -> Int -> ProcDef
mangleProc def i =
    let proto = procImplnProto $ procImpln def
        s = primProtoName proto
        pname = s ++ "<" ++ show i ++ ">"
        newProto = proto {primProtoName = pname}
    in
    def {procImpln = (procImpln def){procImplnProto = newProto}}



-- mangleProcs :: [ProcDef] -> [ProcDef]
-- mangleProcs ps = changeNameWith nameMap ps
--   where
--     nameMap = buildNameMap ps


-- changeNameWith :: [(String, Int)] -> [ProcDef] -> [ProcDef]
-- changeNameWith [] [] = []
-- changeNameWith ((s,i):ns) (p:ps) =
--     let (ProcDefPrim proto body) = procImpln p
--         pname = s ++ "<" ++ show i ++ ">"
--         newProto = proto {primProtoName = pname}
--         newImpln = ProcDefPrim newProto body
--     in p {procImpln = newImpln} : changeNameWith ns ps
-- changeNameWith _ _ = shouldnt "Incorrect name map used for mangling."

-- buildNameMap :: [ProcDef] -> [(String, Int)]
-- buildNameMap ps = List.foldl reduceNameMap [] procNames
--     where
--       procNames = List.map pullDefName ps

-- reduceNameMap :: [(String, Int)] -> String -> [(String, Int)]
-- reduceNameMap namemap name =
--     case List.lookup name namemap of
--         Just val -> namemap ++ [(name, val + 1)]
--         Nothing  -> namemap ++ [(name, 0)]


-- pullDefName :: ProcDef -> String
-- pullDefName p =
--     let (ProcDefPrim proto _) = procImpln p
--     in primProtoName proto


-- | Extract the LPVM compiled primitive from the procedure definition.
extractLPVMProto :: ProcDef -> PrimProto
extractLPVMProto procdef =
    case procImpln procdef of
       ProcDefPrim{procImplnProto = proto} -> proto
       uncompiled ->
         shouldnt $ "Proc reached backend uncompiled: " ++ show uncompiled

-- | Go into a (compiled) Module and pull out the PrimProto implementation
-- of all ProcDefs in the module implementation.
getPrimProtos :: ModSpec -> Compiler [PrimProto]
getPrimProtos modspec = do
    (_, procs) <- (unzip . Map.toList . modProcs) <$>
                  getLoadedModuleImpln modspec
    let protos = List.map extractLPVMProto (concat procs)
    return protos

-- | Filter for avoiding the standard library modules
isStdLib :: ModSpec -> Bool
isStdLib []    = False
isStdLib (m:_) = m == "wybe"



-- | Translate a ProcDef whose procImpln field is of the type ProcDefPrim, to
-- ProcDefBlocks (LLVM form). Each ProcDef is converted into a Global
-- Definition in a LLVM Module by translating it's primitives.  Translated
-- procedures (ProcDefBlocks ...) can optionally have a list of extern
-- declarations (which are also global definitions) if any primitive is going
-- to call some foreign function (mostly C).  Translated procedures will also
-- require some global variable/constant declarations which is represented as
-- G.Global values in the neededGlobalVars field of LLVMCompstate. All in all,
-- externs and globals go on the top of the module.
translateProc :: [PrimProto] -> ProcDef -> Translation [ProcDefBlock]
translateProc modProtos proc = do
    count <- getCount
    let proto = procImplnProto $ procImpln proc
    let body = procImplnBody $ procImpln proc
    let isClosure = isJust $ procClosureOf proc
    let speczBodies = procImplnSpeczBodies $ procImpln proc
    -- translate the standard version
    (block, count') <- lift $ _translateProcImpl modProtos proto
                                isClosure body count
    -- translate the specialized versions
    let speczBodies' = speczBodies
                        |> Map.toList
                        |> List.map (\(ver, body) ->
                            let msg = "Required specialized version should be \
                                      \ generated by now" in
                            (speczVersionToId ver, trustFromJust msg body))
    -- Make sure there aren't collision in specz version id. If such thing
    -- happened, we may consider increasing the length of id (more in AST.hs).
    let hasDuplicates l = List.length l /= (Set.size . Set.fromList) l
    when (hasDuplicates (List.map fst speczBodies'))
            $ shouldnt $ "Specz version id conflicts"
                ++ show (List.map fst speczBodies')
    (blocks, count'') <-
            foldlM (\(currBlocks, currCount) (id, currBody) -> do
                    -- rename this version of proc
                    let pname = primProtoName proto ++ "[" ++ id ++ "]"
                    let proto' = proto {primProtoName = pname}
                    -- codegen
                    (currBlock, currCount') <-
                            lift $ _translateProcImpl modProtos
                                        proto' isClosure 
                                        currBody currCount
                    return (currBlock:currBlocks, currCount')
            ) ([], count') speczBodies'
    let blocks' = block:blocks
    putCount count''
    return blocks'


-- Helper for `translateProc`. Translate the given `ProcBody` 
-- (A specialized version of a procedure).
_translateProcImpl :: [PrimProto] -> PrimProto -> Bool -> ProcBody
                   -> Word -> Compiler (ProcDefBlock, Word)
_translateProcImpl modProtos proto isClosure body startCount = do
    let (proto', body') = if isClosure then closeClosure proto body
                                       else (proto,body)
    modspec <- getModuleSpec
    logBlocks $ "\n" ++ replicate 70 '=' ++ "\n"
    logBlocks $ "In Module: " ++ showModSpec modspec
                ++ ", creating definition of: "
    logBlocks $ "proto: " ++ show proto'
                ++ "body: " ++ show body'
                ++ "\n" ++ replicate 50 '-' ++ "\n"
    -- Codegen
    codestate <- execCodegen startCount modProtos
                    (doCodegenBody proto' body')
    let pname = primProtoName proto
    logBlocks $ show $ externs codestate
    exs <- mapM declareExtern $ externs codestate
    let globals = List.map LLVMAST.GlobalDefinition
                    (globalVars codestate ++ Map.elems (resources codestate))
    let body' = createBlocks codestate
    lldef <- makeGlobalDefinition pname proto' body'
    logBlocks $ show lldef
    let block = ProcDefBlock proto lldef (exs ++ globals)
    let endCount = Codegen.count codestate
    return (block, endCount)

-- | Updates a PrimProto and ProcBody as though the Free Params are accessed
-- via the closure environment 
closeClosure :: PrimProto -> ProcBody -> (PrimProto, ProcBody)
closeClosure proto@PrimProto{primProtoParams=params}
             body@ProcBody{bodyPrims=prims} = do
    (proto',body')
  where
    (free, actualParams) = List.partition ((==Free) . primParamFlowType) params
    proto' = proto{primProtoParams=actualParams ++ [envPrimParam]}
    neededFree = List.filter (not . paramInfoUnneeded
                                  . primParamInfo) free
    unwrapper = Unplaced <$>
                [ primAccess (ArgVar envParamName intType FlowIn Free False)
                             (ArgInt (i * toInteger wordSizeBytes) intType)
                             (ArgInt (toInteger wordSize) intType)
                             (ArgInt 0 intType)
                             (ArgVar nm ty FlowOut Free False)
                | (i,PrimParam nm ty _ _ _) <- zip [1..] neededFree ]
    body' = body{bodyPrims=unwrapper ++ prims}


-- | Create LLVM's module level Function Definition from the LPVM procedure
-- prototype and its body as a list of BasicBlock(s). The return type of such
-- a definition is decided based on the Ouput parameter of the procedure, or
-- is made to be phantom.
makeGlobalDefinition :: String -> PrimProto
                     -> [LLVMAST.BasicBlock]
                     -> Compiler LLVMAST.Definition
makeGlobalDefinition pname proto bls = do
    modName <- showModSpec <$> getModuleSpec
    params <- protoRealParams proto
    let label0 = modName ++ "." ++ pname
    -- For the top-level main program
    let isMain = label0 == ".<0>"
    let (label,isForeign)  = if isMain then ("main",True) else (label0,False)
    params' <- filterM ((not <$>) . paramIsPhantom) params
    let inputs = List.filter isInputParam params'
    fnargs <- mapM makeFnArg inputs
    retty <- primOutputType params
    return $ globalDefine isForeign retty label fnargs bls


-- | Predicate to check if a primitive's parameter is of input flow (input)
-- and the param is needed (inferred by it's param info field)
isInputParam :: PrimParam -> Bool
isInputParam p = primParamFlow p == FlowIn && paramNeeded p


-- | Convert a primitive's input parameter to LLVM's Definition parameter.
makeFnArg :: PrimParam -> Compiler (Type, LLVMAST.Name)
makeFnArg param = do
    ty <- llvmType $ primParamType param
    let nm = LLVMAST.Name $ toSBString $ show $ primParamName param
    return (ty, nm)

-- | Open the Out parameter of a primitive (if there is one) into it's
-- inferred 'Type' and name.
primOutputType :: [PrimParam] -> Compiler Type
primOutputType params = do
    reals <- realParams params
    let outputs = List.filter ((FlowOut==) . primParamFlow) reals
    case outputs of
        [] -> return void_t
        [o] -> llvmType $ primParamType o
        _ -> struct_t <$> mapM (llvmType . primParamType) outputs


isOutputParam :: PrimParam -> Compiler Bool
isOutputParam p = do
    phantom <- paramIsPhantom p
    return $ not (isInputParam p || phantom) && paramNeeded p


paramNeeded :: PrimParam -> Bool
paramNeeded = not . paramInfoUnneeded . primParamInfo

----------------------------------------------------------------------------
-- Body Compilation                                                       --
----------------------------------------------------------------------------

-- | Compile a Procedure Body containing primitives to a list of llvm basic
-- blocks, the operand generated by the last block will be the terminitor's
-- emitted value. The parameters of the procedure will all enter the local
-- scope by being referenced on the symbol table (including the output
-- parameter). This is useful in leveraging the existing SSA form in the LPVM
-- rather than generating more unique names. Mostly all primitive's variable
-- arguments can be resolved from the symbol table.  Each procedure might also
-- need some module level extern declarations and global constants which are
-- pulled and recorded, to be defined later when the whole module is built.
-- | Generate LLVM instructions for a procedure.
doCodegenBody :: PrimProto -> ProcBody -> Codegen ()
doCodegenBody proto body =
    do entry <- addBlock entryBlockName
       -- Start with creation of blocks and adding instructions to it
       setBlock entry
       params <- lift $ protoRealParams proto
       let (ins,outs) = List.partition ((== FlowIn) . primParamFlow) params
       mapM_ assignParam ins
       mapM_ preassignOutput outs
       codegenBody proto body  -- Codegen on body prims


-- XXX not using
-- | Generate code for returning integer exit code at the end main
-- function.
-- mainReturnCodegen :: Codegen ()
-- mainReturnCodegen = do
--     ptr <- instr (ptr_t int_t) (alloca int_t)
--     let retcons = cons (C.Int 32 0)
--     store ptr retcons
--     ret (Just retcons)
--     return ()


-- | Convert a PrimParam to an Operand value and reference this value by the
-- param's name on the symbol table. Don't assign if phantom.
assignParam :: PrimParam -> Codegen ()
assignParam p@PrimParam{primParamType=ty} = do
    trep <- lift $ typeRep ty
    ty' <- lift $ llvmType ty

    logCodegen $ "Maybe generating parameter " ++ show p
                 ++ " (" ++ show trep ++ ")"
    unless (repIsPhantom trep || paramInfoUnneeded (primParamInfo p))
      $ do
            let nm = show (primParamName p)
            let llty = repLLVMType trep
            assign nm (localVar llty nm) trep 


-- | Convert a PrimParam to an Operand value and reference this value by the
-- param's name on the symbol table. Don't assign if phantom.
preassignOutput :: PrimParam -> Codegen ()
preassignOutput p = do
    let ty = primParamType p
    let nm = show (primParamName p)
    trep <- lift $ typeRep ty
    ty' <- lift $ llvmType ty
    let llty = repLLVMType trep
    assign nm (cons $ C.Undef llty) trep


-- | Retrive or build the output operand from the given parameters.
-- For no valid ouputs, return Nothing
-- For 1 single output, retrieve it's assigned operand from the symbol
-- table, and for multiple ouputs, generate code for creating an valid
-- structure, pack the operands into it and return it.
buildOutputOp :: [PrimParam] -> Codegen (Maybe Operand)
buildOutputOp params = do
    outParams <- lift $ filterM isOutputParam params
    -- outputsMaybe <- mapM (getVarMaybe . show . primParamName) outParams
    -- let outputs = catMaybes outputsMaybe
    logCodegen $ "OutParams: " ++ show outParams
    outputs <- (fst <$>) <$> mapM helper outParams
    logCodegen $ "Built outputs from symbol table: " ++ show outputs

    case outputs of
        -- No valid output
        []       -> return Nothing
        -- single output case
        [single] -> return $ Just single
        -- multiple output case
        _        -> Just <$> structPack outputs
  where
    helper param@(PrimParam nm ty _ _ _) = do
        trep <- lift $ typeRep ty
        ty' <- lift $ llvmType ty
        getVar (show nm)

-- | Pack operands into a structure through a sequence of insertvalue
-- instructions.
structPack :: [Operand] -> Codegen Operand
structPack ops = do
    let opTypes = List.map operandType ops
    let strType = struct_t opTypes
    let strCons = cons $ C.Undef strType
    sequentialInsert ops strType strCons 0

-- | Helper for structInsert to properly and sequentially index each
-- operand into the structure.
-- | Sequentially call the insertvalue instruction to add each
-- of the given operand into a new structure type. Each call to the
-- insertvalue instruction would return a new structure which should be
-- used for the next insertion at the next index.
sequentialInsert :: [Operand] -> Type ->
                    Operand -> Word32 -> Codegen Operand
sequentialInsert [] _ finalStruct _ = return finalStruct
sequentialInsert (op:ops) ty struct i = do
    newStruct <- instr ty $ insertvalue struct op i
    sequentialInsert ops ty newStruct (i + 1)


structUnPack :: Operand -> [Type] -> Codegen [Operand]
structUnPack st tys = do
    let n = (fromIntegral $ length tys) :: Word32
    let ins = List.map (extractvalue st) [0..n-1]
    zipWithM instr tys ins


-- | Generate basic blocks for a procedure body. The first block is named
-- 'entry' by default. All parameters go on the symbol table (output too).
codegenBody :: PrimProto -> ProcBody -> Codegen ()
codegenBody proto body = do
    let ps = List.map content (bodyPrims body)
    -- Filter out prims which contain only phantom arguments
    mapM_ cgen ps
    let params = primProtoParams proto
    case bodyFork body of
        NoFork -> do
            retOp <- buildOutputOp params
            ret retOp
            return ()
        (PrimFork var ty _ fbody) -> codegenForkBody var fbody proto


-- | Predicate to check whether a Prim is a phantom prim i.e Contains only
-- phantom arguments.
-- phantomPrim :: Prim -> Bool
-- phantomPrim (PrimCall _ args) = List.null $ List.filter notPhantom args
-- phantomPrim (PrimForeign _ _ _ args) =
--   List.null $ List.filter notPhantom args
-- phantomPrim (PrimTest _) = False


-- | Code generation for a conditional branch. Currently a binary split
-- is handled, which each branch returning the left value of their last
-- instruction.
codegenForkBody :: PrimVarName -> [ProcBody] -> PrimProto -> Codegen ()
-- XXX Revise this to handle forks with more than two branches using
--     computed gotos
codegenForkBody var (b1:b2:[]) proto =
    do ifthen <- addBlock "if.then"
       ifelse <- addBlock "if.else"
       testop <- fst <$> getVar (show var)
       cbr testop ifthen ifelse
       let params = primProtoParams proto

       -- if.then
       preservingSymtab $ do
           setBlock ifthen
           codegenBody proto b2

       -- if.else
       preservingSymtab $ do
           setBlock ifelse
           codegenBody proto b1

       -- -- if.exit
       -- setBlock ifexit
       -- phi int_t [(trueval, ifthen), (falseval, ifelse)]
codegenForkBody var _ _ =
    nyi $ "Fork on non-Boolean variable " ++ show var


-- | Translate a Primitive statement (in clausal form) to a LLVM instruction.
-- Foreign calls are resolved through numerous instruction maps which map
-- function name to a correspoinding LLVM instruction wrapper defined in
-- 'Codegen'. Two main maps are the ones containing Binary and Unary
-- instructions respectively. Adding each matched instruction to the
-- BasicBlock creates a resulting Operand.
--
-- PrimCall: CodegenState contains the list of all the Prim prototypes defined
-- in the current module and imported modules. All primitive calls' arguments
-- are position checked with the respective prototype, eliminating arguments
-- which do not eventually appear in the prototype.
cgen :: Prim -> Codegen ()
cgen prim@(PrimCall callSiteID pspec args) = do
    logCodegen $ "Compiling " ++ show prim
    let nm = LLVMAST.Name $ toSBString $ show pspec
    -- Find the prototype of the pspec being called
    -- and match it's parameters with the args here
    -- and remove the unneeded ones.
    proto <- lift $ getProcPrimProto pspec
    logCodegen $ "Proto = " ++ show proto
<<<<<<< HEAD

    filteredArgs <- filterUnneededArgs proto args
    logCodegen $ "Filtered args = " ++ show filteredArgs

    -- if the call is to an external module, declare it
    addExternProcRef pspec
=======
    args' <- prepareArgs proto args
    logCodegen $ "Prepared args = " ++ show args'

    -- if the call is to an external module, declare it
    unless (thisMod == mod || maybe False (`List.isPrefixOf` mod) fileMod)
        (addExtern $ PrimCall callSiteID pspec args')
>>>>>>> 0c1c49e2

    let (inArgs,outArgs) = partitionArgs args'
    logCodegen $ "In args = " ++ show inArgs

    outTy <- lift $ primReturnType outArgs

    inops <- mapM cgenArg inArgs
    logCodegen $ "Translated inputs = " ++ show inops
    logCodegen $ "Out Type = " ++ show outTy
    let ins =
          callWybe
          (externf (ptr_t (FunctionType outTy (typeOf <$> inops) False)) nm)
          inops
    logCodegen $ "Translated ins = " ++ show ins
    addInstruction ins outArgs

cgen prim@(PrimHigherCall cId (ArgProcRef pspec closed _) args) = do
    logCodegen $ "Compiling " ++ show prim 
              ++ " as first order call to " ++ show pspec
              ++ " closed over " ++ show closed
    cgen $ PrimCall cId pspec $ closed ++ args

cgen prim@(PrimHigherCall callSiteId var@ArgVar{} args) = do
    logCodegen $ "Compiling " ++ show prim
    let args' = List.filter ((Just GlobalArg/=) . maybeArgFlowType) args
    let (inArgs, outArgs) = partitionArgs $ setArgType intType <$> args'
    env <- cgenArg var
    inOps <- mapM cgenArg inArgs
    let callInOps = inOps ++ [env]
    logCodegen $ "In args = " ++ show callInOps
    fnPtrTy <- lift $ llvmClosureType (argType var)
    let addrPtrTy = ptr_t address_t
    envPtr <- inttoptr env addrPtrTy
    eltPtr <- doLoad address_t envPtr
    fnPtr <- doCast eltPtr address_t fnPtrTy
    let callIns = callWybe fnPtr callInOps
    addInstruction callIns outArgs

cgen prim@(PrimHigherCall _ fn _) = 
    shouldnt $ "cgen higher call to " ++ show fn

cgen prim@(PrimForeign "llvm" name flags args) = do
    logCodegen $ "Compiling " ++ show prim
    args' <- filterPhantomArgs args
    case length args' of
      -- XXX deconstruct args' in these calls
       0 | name == "move" -> return () -- move phantom to phantom
       2 -> cgenLLVMUnop name flags args'
       3 -> cgenLLVMBinop name flags args'
       _ -> shouldnt $ "LLVM instruction " ++ name
                       ++ " with wrong arity (" ++ show (length args') ++ ")!"

cgen prim@(PrimForeign "lpvm" name flags args) = do
    logCodegen $ "Compiling " ++ show prim
    args' <- filterPhantomArgs args
    cgenLPVM name flags args'

cgen prim@(PrimForeign lang name flags args) = do
    logCodegen $ "Compiling " ++ show prim
    when (lang /= "c") $
      shouldnt $ "Unknown foreign language " ++ lang ++ " in call " ++ show prim
    args' <- filterPhantomArgs args
    addExtern $ PrimForeign lang name flags args'
    let (inArgs,outArgs) = partitionArgs args'
    let nm = LLVMAST.Name $ toSBString name
    inops <- mapM cgenArg inArgs
    -- alignedOps <- mapM makeCIntOp inops
    outty <- lift $ primReturnType outArgs
    -- XXX this ignores lang and just uses C calling conventions for all calls
    let ins =
          callC
          (externf (ptr_t (FunctionType outty (typeOf <$> inops) False)) nm)
          inops
    addInstruction ins outArgs


makeCIntOp :: Operand -> Codegen Operand
makeCIntOp op
    | isIntOp op = do
          let opTy = operandType op
          let inBits = getBits opTy
          if inBits > 32
              then trunc op (int_c 32)
              else if inBits < 32
                   then sext op (int_c 32)
                   else return op
    | otherwise = return op

isIntOp :: Operand -> Bool
isIntOp (LocalReference (LLVMAST.IntegerType _) _) = True
isIntOp (ConstantOperand (C.Int _ _))              = True
isIntOp _                                          = False





-- | Translate a Binary primitive procedure into a binary llvm instruction,
-- add the instruction to the current BasicBlock's instruction stack and emit
-- the resulting Operand. Reads the 'llvmMapBinop' Map.  The primitive
-- arguments are split into inputs and outputs (according to their flow
-- type). The output argument is used to name and reference the resulting
-- Operand of the instruction.
cgenLLVMBinop :: ProcName -> [Ident] -> [PrimArg] -> Codegen ()
cgenLLVMBinop name flags args =
    do let (inArgs,outArgs) = partitionArgs args
       inOps <- mapM cgenArg inArgs
       case (inOps, Map.lookup (withFlags name flags) llvmMapBinop) of
         ([a1,a2], Just (f,_,_)) -> addInstruction (f a1 a2) outArgs
         ([_,_],Nothing) -> shouldnt $ "LLVM Instruction not found: " ++ name
         (_,_) -> shouldnt $ "Binary instruction with /= 2 inputs: " ++ name


-- | Similar to 'cgenLLVMBinop', but for unary operations on the
-- 'llvmMapUnary'.  There is no LLVM move instruction, a special case has to
-- be made for it. The special move instruction takes one input const/var
-- param, one output variable, and assigns the output variable operand the
-- input operant at the front of the symbol table. The next time the output
-- name is referenced, the symbol table will return the latest assignment to
-- it.
cgenLLVMUnop :: ProcName -> [Ident] -> [PrimArg] -> Codegen ()
cgenLLVMUnop "move" flags args =
    case partitionArgs args of
      ([input],[output]) -> do
           inRep <- lift $ typeRep $ argType input
           outRep <- lift $ typeRep $ argType output
           (outTy, outNm) <- openPrimArg output
           inop <- cgenArg input
           assign outNm inop outRep
      _ ->
           shouldnt "llvm move instruction with wrong arity"

cgenLLVMUnop name flags args =
    case (Map.lookup name llvmMapUnop,partitionArgs args) of
        (Just (f,_,_),([inArg],[outArg])) -> do
            inOp <- cgenArg inArg
            outRep <- lift $ typeRep $ argType outArg
            addInstruction (f inOp (repLLVMType outRep)) [outArg]
        (Just _,(inArgs,outArgs)) ->
            shouldnt $ "unary LLVM Instruction " ++ name ++ " with "
                        ++ show (length inArgs) ++ " input(s) and "
                        ++ show (length outArgs) ++ " output(s)"
        (Nothing,_) -> shouldnt $ "Unknown unary LLVM Instruction " ++ name


-- | Look inside the Prototype list stored in the CodegenState monad and
-- find a matching ProcSpec.
-- XXX This one is not used.
findProto :: ProcSpec -> Codegen (Maybe PrimProto)
findProto (ProcSpec _ nm i _) = do
    allProtos <- gets Codegen.modProtos
    let procNm = nm
    let matchingProtos = List.filter ((== nm) . primProtoName) allProtos
    return $ maybeNth i matchingProtos


-- | Match PrimArgs with the paramaters in the given prototype. If a PrimArg's
<<<<<<< HEAD
-- counterpart in the prototype is unneeded, filtered out. Positional matching
-- is used for this.
filterUnneededArgs :: PrimProto -> [PrimArg] -> Codegen [PrimArg]
filterUnneededArgs proto args = argsNeeded args $ primProtoParams proto

argsNeeded :: [PrimArg] -> [PrimParam] -> Codegen [PrimArg]
argsNeeded [] []       = return []
argsNeeded [] ps@(_:_) = shouldnt $ "more parameters than arguments" ++ show ps
argsNeeded as@(_:_) [] = shouldnt $ "more arguments than parameters" ++ show as
argsNeeded (ArgUnneeded _ _:as) (p:ps)
=======
-- counterpart in the prototype is unneeded, filtered out. Arguments 
-- are matched positionally, and are coerced to the type of corresponding 
-- parameters.
prepareArgs :: PrimProto -> [PrimArg] -> Codegen [PrimArg]
prepareArgs proto args = prepareArgs' args (primProtoParams proto)

prepareArgs' :: [PrimArg] -> [PrimParam] -> Codegen [PrimArg]
prepareArgs' [] []    = return []
prepareArgs' [] (_:_) = shouldnt "more parameters than arguments"
prepareArgs' (_:_) [] = shouldnt "more arguments than parameters"
prepareArgs' (ArgUnneeded _ _:as) (p:ps)
>>>>>>> 0c1c49e2
    | paramNeeded p = shouldnt $ "unneeded arg for needed param " ++ show p
    | otherwise     = prepareArgs' as ps
prepareArgs' (a:as) (p@PrimParam{primParamType=ty}:ps) = do
    real <- lift $ paramIsReal p
    rest <- prepareArgs' as ps
    return $ if real then setArgType ty a:rest else rest


filterPhantomArgs :: [PrimArg] -> Codegen [PrimArg]
filterPhantomArgs = filterM ((not <$>) . lift . argIsPhantom)


-- |Return the integer constant from an argument; error if it's not one
trustArgInt :: PrimArg -> Integer
trustArgInt arg = trustFromJust
                  "LPVM instruction argument must be an integer constant."
                  $ argIntVal arg


-- | Code generation for LPVM instructions.
cgenLPVM :: ProcName -> [Ident] -> [PrimArg] -> Codegen ()
cgenLPVM "alloc" [] args@[sizeArg,addrArg] = do
          logCodegen $ "lpvm alloc " ++ show sizeArg ++ " " ++ show addrArg
          let (inputs,outputs) = partitionArgs args
          case inputs of
            [input] -> do
                outRep <- lift $ typeRep $ argType addrArg
                let outTy = repLLVMType outRep
                op <- gcAllocate sizeArg outTy
                assign (pullName addrArg) op outRep
            _ ->
              shouldnt $ "alloc instruction with " ++ show (length inputs)
                         ++ " inputs"

cgenLPVM "access" [] args@[addrArg,offsetArg,_,_,val] = do
          logCodegen $ "lpvm access " ++ show addrArg ++ " " ++ show offsetArg
                 ++ " " ++ show val
          baseAddr <- cgenArg addrArg
          finalAddr <- offsetAddr baseAddr iadd offsetArg
          outRep <- lift $ typeRep $ argType val
          let outTy = repLLVMType outRep
          logCodegen $ "outTy = " ++ show outTy
          op <- gcAccess finalAddr outTy
          assign (pullName val) op outRep

cgenLPVM "mutate" flags
    [addrArg, outArg, offsetArg, ArgInt 0 intTy, sizeArg, startOffsetArg,
        valArg] = do
         -- Non-destructive case:  copy structure before mutating
          logCodegen $ "lpvm mutate " ++ show addrArg
                       ++ " " ++ show outArg
                       ++ " " ++ show offsetArg ++ " *nondestructive*"
                       ++ " " ++ show sizeArg
                       ++ " " ++ show startOffsetArg
                       ++ " " ++ show valArg
          -- First copy the structure
          outRep <- lift $ typeRep $ argType addrArg
          let outTy = repLLVMType outRep
          allocAddr <- gcAllocate sizeArg outTy
          outAddr <- offsetAddr allocAddr iadd startOffsetArg
          assign (pullName outArg) outAddr outRep
          taggedAddr <- cgenArg addrArg
          baseAddr <- offsetAddr taggedAddr isub startOffsetArg
          callMemCpy allocAddr baseAddr sizeArg
          -- Now destructively mutate the copy
          cgenLPVM "mutate" flags
            [outArg, outArg, offsetArg, ArgInt 1 intTy, sizeArg, startOffsetArg,
             valArg]
cgenLPVM "mutate" _
    [addrArg, outArg, offsetArg, ArgInt 1 _, sizeArg, startOffsetArg,
        valArg] = do
         -- Destructive case:  just mutate
          logCodegen $ "lpvm mutate " ++ show addrArg
                       ++ " " ++ show outArg
                       ++ " " ++ show offsetArg ++ " *destructive*"
                       ++ " " ++ show sizeArg
                       ++ " " ++ show startOffsetArg
                       ++ " " ++ show valArg
          baseAddr <- cgenArg addrArg
          gcMutate baseAddr offsetArg valArg
          outRep <- lift $ typeRep $ argType addrArg
          assign (pullName outArg) baseAddr Address

cgenLPVM "mutate" _ [_, _, _, destructiveArg, _, _, _] =
      nyi "lpvm mutate instruction with non-constant destructive flag"

cgenLPVM "cast" [] args@[inArg,outArg] =
    case partitionArgs args of
        ([inArg],[outArg]) -> do
            outRep <- lift $ typeRep $ argType outArg
            let outTy = repLLVMType outRep
            inOp <- cgenArg inArg
            let inTy = operandType inOp

            lift $ logBlocks $ "CAST IN : " ++ show inArg ++ " -> "
                                ++ show (argType inArg)
            lift $ logBlocks $ " CAST IN OP " ++ show inOp
            lift $ logBlocks $ "CAST OUT : " ++ show outArg ++ " -> "
                                ++ show (argType outArg)
            castOp <- case inOp of
                (ConstantOperand c) ->
                    if isPtr outTy
                    then return $ constInttoptr c outTy
                    else do
                        let consTy = constantType c
                        ptr <- doAlloca consTy
                        store ptr inOp
                        loaded <- doLoad consTy ptr
                        doCast loaded consTy outTy
                _ -> doCast inOp inTy outTy

            assign (pullName outArg) castOp outRep 

        -- A cast with no outputs:  do nothing
        (_, []) -> return ()
        (inputs,outputs) ->
            shouldnt $ "cast instruction with " ++ show (length inputs)
                       ++ " inputs and " ++ show (length outputs)
                       ++ " outputs"

cgenLPVM "store" _ args = do
    case partitionArgs args of
        ([global@(ArgGlobal (GlobalResource res) ty), input], []) -> do
            logCodegen $ "lpvm store " ++ show input ++ " " ++ show global
            ty' <- lift $ llvmType ty
            global <- getGlobalResource res ty'        
            op <- cgenArg input   
            store global op
        ([],[]) ->
            return ()
        _ ->
           shouldnt "lpvm store instruction with wrong arity"
           
cgenLPVM "load" _ args = do
    case partitionArgs args of
        ([input@(ArgGlobal (GlobalResource res) ty)], 
         [output@(ArgVar nm _ _ _ _)]) -> do
            logCodegen $ "lpvm load " ++ show input ++ " " ++ show output
            ty' <- lift $ llvmType ty
            trep <- lift $ typeRep ty
            global <- getGlobalResource res ty' 
            op' <- doLoad ty' global
            assign (show nm) op' trep
        ([],[]) ->
            return ()
        _ -> 
            shouldnt $ "lpvm load instruction with wrong arity " ++ show args

cgenLPVM pname flags args = do
    shouldnt $ "Instruction " ++ pname ++ " arity " ++ show (length args)
               ++ " not implemented."


-- | Generate code to add an offset to an address

offsetAddr :: Operand -> (Operand -> Operand -> Instruction) -> PrimArg
           -> Codegen Operand
offsetAddr baseAddr offsetFn offset = do
    offsetOp <- cgenArg offset
    case argIntVal offset of
      Just 0 -> return baseAddr
      _      -> do
          offsetArg <- cgenArg offset
          instr address_t (offsetFn baseAddr offsetArg)


isNullCons :: C.Constant -> Bool
isNullCons (C.Int _ val) = val == 0
isNullCons _             = False


isPtr :: LLVMAST.Type -> Bool
isPtr (PointerType _ _) = True
isPtr _                 = False


doCast :: Operand -> LLVMAST.Type -> LLVMAST.Type -> Codegen Operand
doCast op ty1 ty2 = do
    (op',caseStr) <- castHelper bitcast zext trunc inttoptr ptrtoint op ty1 ty2
    logCodegen $ "doCast from " ++ show op' ++ " to " ++ show ty2
                 ++ ":  " ++ caseStr
    return op'


consCast :: C.Constant -> LLVMAST.Type -> LLVMAST.Type -> Codegen C.Constant
consCast c ty1 ty2 = do
    (c',caseStr) <- castHelper cbitcast czext ctrunc cinttoptr cptrtoint c ty1 ty2
    logCodegen $ "doCast from " ++ show c' ++ " to " ++ show ty2
                 ++ ":  " ++ caseStr
    return c'


castHelper :: (a -> LLVMAST.Type -> Codegen a) -- bitcast
           -> (a -> LLVMAST.Type -> Codegen a) -- zext
           -> (a -> LLVMAST.Type -> Codegen a) -- trunc
           -> (a -> LLVMAST.Type -> Codegen a) -- inttoptr
           -> (a -> LLVMAST.Type -> Codegen a) -- ptrtoint
           -> a -> LLVMAST.Type -> LLVMAST.Type -> Codegen (a,String)
castHelper _ _ _ _ _ op fromTy toTy
    | fromTy == toTy = return (op, "identity cast")
castHelper _ _ _ i _ op (IntegerType _) ty2@(PointerType _ _) =
    (,"inttoptr") <$> i op ty2
castHelper _ _ _ i _ op (IntegerType _) ty2@(FunctionType _ _ _) =
    (,"inttoptr") <$> i op ty2
castHelper _ _ _ i _ op (IntegerType _) ty2@(ArrayType _ _) =
    (,"inttoptr") <$> i op ty2
castHelper _ _ _ _ p op (PointerType _ _) ty2@(IntegerType _) =
    (,"ptrtoint") <$> p op ty2
castHelper _ _ _ _ p op (FunctionType _ _ _) ty2@(IntegerType _) =
    (,"ptrtoint") <$> p op ty2
castHelper _ _ _ _ p op (ArrayType _ _) ty2@(IntegerType _) =
    (,"ptrtoint") <$> p op ty2
castHelper b z t _ _ op (IntegerType bs1) ty2@(IntegerType bs2)
    | bs1 == bs2 = (,"bitcast no-op") <$> b op ty2
    | bs2 > bs1 = (,"zext") <$> z op ty2
    | bs1 > bs2 = (,"trunc") <$> t op ty2
castHelper b z t _ _ op ty1@(FloatingPointType fp) ty2@(IntegerType bs2)
    | bs1 == bs2 = caseStr <$> b op ty2
    | bs2 > bs1 = caseStr <$> (b op ty' >>= flip z ty2)
    | bs1 > bs2 = caseStr <$> (b op ty' >>= flip t ty2)
  where
    bs1 = getBits ty1
    ty' = IntegerType bs1
    caseStr = (,"fp" ++ show bs1 ++ "-int" ++ show bs2)
castHelper b z t _ _ op ty1@(IntegerType bs1) ty2@(FloatingPointType fp)
    | bs2 == bs1 = caseStr <$> b op ty2
    | bs2 > bs1 = caseStr <$> (z op ty' >>= flip b ty2)
    | bs1 > bs2 = caseStr <$> (t op ty' >>= flip b ty2)
  where
    bs2 = getBits ty2
    ty' = IntegerType bs2
    caseStr = (,"int" ++ show bs1 ++ "-fp" ++ show bs2)
castHelper b _ _ _ _ op ty1 ty2 =
    (,"bitcast from " ++ show ty1 ++ " case") <$> b op ty2


-- | Predicate to check if an operand is a constant
constantType :: C.Constant -> LLVMAST.Type
constantType (C.Int bs _) = int_c bs
constantType (C.Float _)  = float_t
constantType (C.Null ty)  = ty
constantType (C.Undef ty) = ty
constantType _            = shouldnt "Cannot determine constant type."


----------------------------------------------------------------------------
-- Helpers for dealing with instructions                                  --
----------------------------------------------------------------------------


-- | Append an 'Instruction' to the current basic block's instruction stack.
-- The return type of the operand value generated by the instruction call is
-- inferred depending on the output arguments. The name is inferred from
-- the output argument's name (LPVM is in SSA form).
addInstruction :: Instruction -> [PrimArg] -> Codegen ()
addInstruction ins outArgs = do
    logCodegen $ "addInstruction " ++ show outArgs ++ " = " ++ show ins
    outTy <- lift $ primReturnType outArgs
    logCodegen $ "outTy = " ++ show outTy
    case outArgs of
          [] -> case outTy of
            VoidType -> voidInstr ins
            _        -> instr outTy ins >> return ()
          [outArg] -> do
            outRep <- lift $ typeRep $ argType outArg
            outTy <- lift $ llvmType $ argType outArg
            logCodegen $ "outRep = " ++ show outRep
            let outName = pullName outArg
            outop <- namedInstr outTy outName ins
            assign outName outop outRep
          _ -> do
            outOp <- instr outTy ins
            let outTySpecs = argType <$> outArgs
            outTys <- lift $ mapM llvmType outTySpecs
            treps <- lift $ mapM typeRep outTySpecs
            fields <- structUnPack outOp outTys
            let outNames = List.map pullName outArgs
            -- lift $ logBlocks $ "-=-=-=-= Structure names:" ++ show outNames
            mapM_ (\(a, b, c) -> assign a b c) $ zip3 outNames fields treps

pullName ArgVar{argVarName=var} = show var
pullName _                    = shouldnt $ "Expected variable as output."

-- | Generate an expanding instruction name using the passed flags. This is
-- useful to augment a simple instruction. (Ex: compare instructions can have
-- the comparision type specified as a flag).
withFlags :: ProcName -> [Ident] -> String
withFlags p [] = p
withFlags p f  = unwords (p:f)




----------------------------------------------------------------------------
-- Helpers for primitive arguments                                        --
----------------------------------------------------------------------------


-- | Partition the argument list into inputs and outputs
partitionArgs :: [PrimArg] -> ([PrimArg],[PrimArg])
partitionArgs = List.partition goesIn


-- | Get the LLVM 'Type' of the given primitive output argument
-- list. If there is no output arg, return void_t.
primReturnType :: [PrimArg] -> Compiler Type
primReturnType outputs = mapM (llvmType . argType) outputs >>= primReturnLLVMType


primReturnLLVMType :: [Type] -> Compiler Type
primReturnLLVMType []   = return void_t
primReturnLLVMType [ty] = return ty
primReturnLLVMType tys  = return $ struct_t tys

goesIn :: PrimArg -> Bool
goesIn p = argFlowDirection p == FlowIn


-- | Pull out the name of a primitive argument if it is a variable.
argName :: PrimArg -> Maybe String
argName ArgVar{argVarName=var} = Just $ show var
argName _                    = Nothing


argIntVal :: PrimArg -> Maybe Integer
argIntVal (ArgInt val _) = Just val
argIntVal _              = Nothing


-- | Open a PrimArg into it's inferred type and string name.
openPrimArg :: PrimArg -> Codegen (Type, String)
openPrimArg ArgVar{argVarName=nm,argVarType=ty} = do
    lltype <- lift $ llvmType ty
    return (lltype, show nm)
openPrimArg a = shouldnt $ "Can't Open!: "
                ++ argDescription a
                ++ (show $ argFlowDirection a)


-- | 'cgenArg' makes an Operand of the input argument. 
-- * Variables return a casted version of their respective symbol table operand
-- * Constants are generated with cgenArgConst, then wrapped in `cons`
cgenArg :: PrimArg -> Codegen LLVMAST.Operand
cgenArg var@ArgVar{argVarName=nm, argVarType=ty} = do
    toTyRep <- lift $ typeRep ty
    toTy <- lift $ llvmType ty
    lift $ logBlocks $ "Coercing var " ++ show nm ++ " to " ++ show ty
    (varOp,rep) <- getVar (show nm)
    let fromTy = repLLVMType rep
    doCast varOp fromTy toTy
cgenArg (ArgUnneeded _ _) = shouldnt "Trying to generate LLVM for unneeded arg"
cgenArg arg@(ArgProcRef ps args ty) = do
    logCodegen $ "cgenArg of " ++ show arg
    args' <- neededFreeArgs ps args
    if all argIsConst args'
    then do
        cons <$> cgenArgConst arg
    else do
        fnOp <- cons <$> cgenFuncRef ps
        envArgs <- mapM cgenArg (setArgType intType <$> args')
        mem <- gcAllocate (toInteger (wordSizeBytes * (1 + length args))
                                      `ArgInt` intType) address_t
        memPtr <- inttoptr mem (ptr_t address_t)
        mapM_ (\(idx,arg) -> do
            let getEltPtr = getElementPtrInstr memPtr [idx]
            accessPtr <- instr (ptr_t address_t) getEltPtr
            store accessPtr arg
            ) $ zip [0..] (fnOp:envArgs)
        return mem
cgenArg arg = do
    cons <$> cgenArgConst arg


-- Generates a constant for a constant PrimArg, casted to the respective type
-- * Ints, Floats, Chars, Undefs are of respective LLVMTypes
-- * Strings are handled based on string variant
--   * CString    - ptr to global constant of [N x i8]
--   * WybeString - ptr to global constant of { i64, i64 } with the second 
--                  element being as though it were a CString. This representation 
--                  is to comply with the stdlib string implementation
cgenArgConst :: PrimArg -> Codegen C.Constant
cgenArgConst (ArgInt val ty) = do
    toTy <- lift $ llvmType ty
    case toTy of
        IntegerType bs -> return $ C.Int bs val
        _ -> consCast (C.Int (fromIntegral wordSize) val) address_t toTy
cgenArgConst (ArgFloat val ty) = do
    toTy <- lift $ llvmType ty
    case toTy of
        FloatingPointType DoubleFP -> return $ C.Float $ F.Double val
        _ -> consCast (C.Float $ F.Double val) float_t toTy
cgenArgConst (ArgString s WybeString ty) = do
    conPtr <- snd <$> addStringConstant s
    let strType = struct_t [address_t, address_t]
    let strStruct = C.Struct Nothing False
                  [ C.Int (fromIntegral wordSize) (fromIntegral $ length s)
                  , C.PtrToInt conPtr address_t ]
    strName <- addGlobalConstant strType strStruct
    let strPtr = C.GlobalReference (ptr_t strType) strName
    let strElem = C.GetElementPtr True strPtr [C.Int 32 0, C.Int 32 0]
    consCast strElem (ptr_t strType) address_t
cgenArgConst (ArgString s CString _) = do
    (conPtrTy, conPtr) <- addStringConstant s
    let strElem = C.GetElementPtr True conPtr [C.Int 32 0, C.Int 32 0]
    consCast strElem conPtrTy address_t
cgenArgConst (ArgChar c ty) = do
    let val = integerOrd c
    toTy <- lift $ llvmType ty
    case toTy of
        IntegerType bs -> return $ C.Int bs val
        _ -> consCast (C.Int (fromIntegral wordSize) val) address_t toTy
cgenArgConst (ArgUndef ty) = do
    llty <- lift $ llvmType ty
    return $ C.Undef llty
cgenArgConst (ArgProcRef ps args ty) = do
    fnRef <- cgenFuncRef ps
    args' <- neededFreeArgs ps args
    constArgs <- mapM cgenArgConst (setArgType intType <$> args')
    let arrElems = fnRef:constArgs
    let arrTy = array_t (fromIntegral $ length arrElems) address_t
    let arr = C.Array address_t arrElems
    conArrPtr <- C.GlobalReference (ptr_t arrTy) <$> addGlobalConstant arrTy arr
    let rawElem = C.GetElementPtr True conArrPtr [C.Int 32 0, C.Int 32 0]
    consCast rawElem (ptr_t arrTy) address_t
cgenArgConst arg = shouldnt $ "cgenArgConst of " ++ show arg


cgenFuncRef :: ProcSpec -> Codegen C.Constant
cgenFuncRef ps = do
    addExternProcRef ps
    let fName = LLVMAST.Name $ fromString $ show ps
    psType <- HigherOrderType defaultProcModifiers . (primParamTypeFlow <$>)
          <$> primActualParams ps
    psTy <- lift $ llvmFuncType psType
    logCodegen $ "  with type " ++ show psType
    let conFn = C.GlobalReference psTy fName
    return $ C.PtrToInt conFn address_t


primActualParams :: ProcSpec -> Codegen [PrimParam]
primActualParams pspec = lift $ do
    isClosure <- isClosureProc pspec
    primProto <- procImplnProto . procImpln <$> getProcDef pspec
    primParams <- protoRealParams primProto <&> (++ [envPrimParam | isClosure])
    return $ List.filter ((/= Free) . primParamFlowType) primParams


neededFreeArgs :: ProcSpec -> [PrimArg] -> Codegen [PrimArg]
neededFreeArgs pspec args = lift $ do
    params <- List.filter ((==Free) . primParamFlowType) . primProtoParams
              . procImplnProto . procImpln <$> getProcDef pspec
    List.map snd <$> filterM (paramIsReal . fst) (zip params args)


addExternProcRef :: ProcSpec -> Codegen ()
addExternProcRef ps@(ProcSpec mod _ _ _) = do
    args <- (primParamToArg <$>) <$> primActualParams ps
    ifCurrentModuleElse mod
        (return ())
        (addExtern $ PrimCall 0 ps args)


addStringConstant :: String -> Codegen (LLVMAST.Type, C.Constant)
addStringConstant s = do
    let strCon = makeStringConstant s
    let conType = array_t (fromIntegral $ length s + 1) char_t
    let ptrConType = ptr_t conType
    globalConst <- addGlobalConstant conType strCon
    return (ptrConType, C.GlobalReference ptrConType globalConst)


getBits :: LLVMAST.Type -> Word32
getBits (IntegerType bs)                = bs
getBits (PointerType ty _)              = getBits ty
getBits (FloatingPointType HalfFP)      = 16
getBits (FloatingPointType FloatFP)     = 32
getBits (FloatingPointType DoubleFP)    = 64
getBits (FloatingPointType FP128FP)     = 128
getBits (FloatingPointType X86_FP80FP)  = 80
getBits (FloatingPointType PPC_FP128FP) = 128
getBits ty                              = fromIntegral wordSize


-- | Convert a string into a constant array of constant integers.
makeStringConstant :: String ->  C.Constant
makeStringConstant s = C.Array char_t cs
    where ns = List.map integerOrd (s ++ "\00")
          cs = List.map (C.Int 8) ns


-- | 'integerOrd' performs ord but returns an Integer type
integerOrd :: Char -> Integer
integerOrd = toInteger . ord

----------------------------------------------------------------------------
-- Instruction maps                                                       --
----------------------------------------------------------------------------


-- | A map of arithmetic binary operations supported through LLVM to
-- their Codegen module counterpart.
llvmMapBinop :: Map String
                (Operand -> Operand -> Instruction,
                 TypeFamily, TypeRepresentation -> TypeRepresentation)
llvmMapBinop =
    Map.fromList [
            -- Integer arithmetic
            ("add",  (iadd, IntFamily, id)),
            ("sub",  (isub, IntFamily, id)),
            ("mul",  (imul, IntFamily, id)),
            ("udiv", (idiv, IntFamily, id)),
            ("sdiv", (sdiv, IntFamily, id)),
            ("urem", (urem, IntFamily, id)),
            ("srem", (srem, IntFamily, id)),
            -- Integer comparisions
            ("icmp_eq",  (icmp IP.EQ,  IntFamily, const $ Bits 1)),
            ("icmp_ne",  (icmp IP.NE,  IntFamily, const $ Bits 1)),
            ("icmp_ugt", (icmp IP.UGT, IntFamily, const $ Bits 1)),
            ("icmp_uge", (icmp IP.UGE, IntFamily, const $ Bits 1)),
            ("icmp_ult", (icmp IP.ULT, IntFamily, const $ Bits 1)),
            ("icmp_ule", (icmp IP.ULE, IntFamily, const $ Bits 1)),
            ("icmp_sgt", (icmp IP.SGT, IntFamily, const $ Bits 1)),
            ("icmp_sge", (icmp IP.SGE, IntFamily, const $ Bits 1)),
            ("icmp_slt", (icmp IP.SLT, IntFamily, const $ Bits 1)),
            ("icmp_sle", (icmp IP.SLE, IntFamily, const $ Bits 1)),
            -- Bitwise operations
            ("shl",  (shl,  IntFamily, id)),
            ("lshr", (lshr, IntFamily, id)),
            ("ashr", (ashr, IntFamily, id)),
            ("or",   (lOr,  IntFamily, id)),
            ("and",  (lAnd, IntFamily, id)),
            ("xor",  (lXor, IntFamily, id)),

            -- Floating point arithmetic
            ("fadd", (fadd, FloatFamily, id)),
            ("fsub", (fsub, FloatFamily, id)),
            ("fmul", (fmul, FloatFamily, id)),
            ("fdiv", (fdiv, FloatFamily, id)),
            ("frem", (frem, FloatFamily, id)),
            -- Floating point comparisions
            ("fcmp_eq",  (fcmp FP.OEQ, FloatFamily, const $ Bits 1)),
            ("fcmp_ne",  (fcmp FP.ONE, FloatFamily, const $ Bits 1)),
            ("fcmp_slt", (fcmp FP.OLT, FloatFamily, const $ Bits 1)),
            ("fcmp_sle", (fcmp FP.OLE, FloatFamily, const $ Bits 1)),
            ("fcmp_sgt", (fcmp FP.OGT, FloatFamily, const $ Bits 1)),
            ("fcmp_sge", (fcmp FP.OGE, FloatFamily, const $ Bits 1))
           ]

-- | A map of unary llvm operations wrapped in the 'Codegen' module.
llvmMapUnop :: Map String 
               (Operand -> Type -> Instruction, TypeFamily, TypeFamily)
llvmMapUnop =
    Map.fromList [
            ("uitofp", (uitofp, IntFamily, FloatFamily)),
            ("sitofp", (sitofp, IntFamily, FloatFamily)),
            ("fptoui", (fptoui, FloatFamily, IntFamily)),
            ("fptosi", (fptosi, FloatFamily, IntFamily))
           ]



----------------------------------------------------------------------------
-- Helpers                                                                --
----------------------------------------------------------------------------


llvmType :: TypeSpec -> Compiler LLVMAST.Type
llvmType ty = repLLVMType <$> typeRep ty

llvmFuncType :: TypeSpec -> Compiler LLVMAST.Type
llvmFuncType ty = do
    tyRep <- typeRep ty
    case tyRep of
        Func ins outs -> do
            let inTys = repLLVMType <$> ins
            let outTys = repLLVMType <$> outs
            outTy <- primReturnLLVMType outTys
            return $ ptr_t $ FunctionType outTy inTys False
        _ -> shouldnt $ "llvmFuncType of " ++ show ty


llvmClosureType :: TypeSpec -> Compiler LLVMAST.Type
llvmClosureType (HigherOrderType mods tys)
    = llvmFuncType
        $ HigherOrderType mods
        $ setTypeFlowType AnyType <$> tys ++ [TypeFlow AnyType ParamIn]
llvmClosureType ty = shouldnt $ "llvmClosureType on " ++ show ty



typeRep :: TypeSpec -> Compiler TypeRepresentation
typeRep ty =
    let err = shouldnt $ "llvmType applied to InvalidType or unknown type ("
            ++ show ty
            ++ ")"
    in fromMaybe err <$> lookupTypeRepresentation ty


-- |The LLVM type of the specified module spec; error if it's not a type.
moduleLLVMType :: ModSpec -> Compiler LLVMAST.Type
moduleLLVMType mspec =
    repLLVMType . trustFromJust "moduleLLVMType of non-type"
    <$> lookupModuleRepresentation mspec


repLLVMType :: TypeRepresentation -> LLVMAST.Type
repLLVMType Address        = address_t
repLLVMType (Bits bits)
  | bits == 0              = void_t
  | bits >  0              = int_c $ fromIntegral bits
  | otherwise              = shouldnt $ "unsigned type with non-positive width "
                                        ++ show bits
repLLVMType (Signed bits)
  | bits > 0               = int_c $ fromIntegral bits
  | otherwise              = shouldnt $ "signed type with non-positive width "
                                        ++ show bits
repLLVMType (Floating 16)  = FloatingPointType HalfFP
repLLVMType (Floating 32)  = FloatingPointType FloatFP
repLLVMType (Floating 64)  = FloatingPointType DoubleFP
repLLVMType (Floating 80)  = FloatingPointType X86_FP80FP
repLLVMType (Floating 128) = FloatingPointType FP128FP
repLLVMType (Floating b)   = shouldnt $ "unknown floating point width "
                                        ++ show b
repLLVMType (Func _ _)     = address_t



------------------------------------------------------------------------------
-- -- Creating LLVM AST module from global definitions                    --
------------------------------------------------------------------------------

-- | Initialize and fill a new LLVMAST.Module with the translated
-- global definitions (extern declarations and defined functions)
-- of LPVM procedures in a module.
newLLVMModule :: String -> String -> [ProcDefBlock] -> [ResourceSpec]
              -> Compiler LLVMAST.Module
newLLVMModule name fname blocks ress = do
    let defs = List.map blockDef blocks
        exs  = concatMap blockExterns blocks
    resExs <- catMaybes <$> mapM globalResourceExtern ress
    let exs' = uniqueExterns (exs ++ resExs) ++ [mallocExtern] 
                                             ++ intrinsicExterns
    return $ modWithDefinitions name fname $ exs' ++ defs


globalResourceExtern :: ResourceSpec -> Compiler (Maybe LLVMAST.Definition)
globalResourceExtern res = do
    resMbTy <- canonicaliseResourceSpec Nothing "newLLVMModule" res
    case resMbTy of
        (res', Just ty) ->
            ifM (typeIsPhantom ty)
                (return Nothing)
                (llvmType ty >>= makeGlobalResourceVariable res'
                    <&> Just . LLVMAST.GlobalDefinition)
        _ -> shouldnt $ "globalResourceExtern " ++ show res




-- | Filter out non-unique externs
uniqueExterns :: [LLVMAST.Definition] -> [LLVMAST.Definition]
uniqueExterns exs = List.nubBy sameDef exs
  where
    sameDef (LLVMAST.GlobalDefinition g1) (LLVMAST.GlobalDefinition g2)
      = (G.name g1) == (G.name g2)
    sameDef _ _ = False


-- | Create a new LLVMAST.Module with the given name, and fill it with the
-- given global definitions.
modWithDefinitions :: String -> String -> [LLVMAST.Definition] -> LLVMAST.Module
modWithDefinitions nm filename defs =
    LLVMAST.Module (toSBString nm) (toSBString filename) Nothing Nothing defs


-- | Build an extern declaration definition from a given LPVM primitive.
declareExtern :: Prim -> Compiler LLVMAST.Definition
declareExtern (PrimForeign "c" name _ args) = do
    let (inArgs,outArgs) = partitionArgs args
    fnargs <- mapM makeExArg $ zip [1..] inArgs
    retty <- primReturnType outArgs
    let ex = externalC retty name fnargs
    return ex

declareExtern (PrimForeign otherlang name _ _) =
    shouldnt $ "Don't know how to declare extern foreign function " ++ name
      ++ " in language " ++ otherlang

declareExtern (PrimHigherCall _ var _) =
    shouldnt $ "Don't know how to declare extern function var " ++ show var

declareExtern (PrimCall _ pspec@(ProcSpec m n _ _) args) = do
    let (inArgs,outArgs) = partitionArgs args
    retty <- primReturnType outArgs
    fnargs <- mapM makeExArg $ zip [1..] inArgs
    return $ externalWybe retty (show pspec) fnargs


-- | Helper to make arguments for an extern declaration.
makeExArg :: (Word, PrimArg) -> Compiler (Type, LLVMAST.Name)
makeExArg (index,arg) = do
    ty <- (llvmType . argType) arg
    let nm = LLVMAST.UnName index
    return (ty, nm)


-- | An extern for wybe_malloc
mallocExtern :: LLVMAST.Definition
mallocExtern =
    let ext_arg = [(LLVMAST.IntegerType 32, LLVMAST.Name $ toSBString "size")]
    in externalC (ptr_t (int_c 8)) "wybe_malloc" ext_arg


-- | Externs for any intrinsics we might need.  For now, just memcpy.
-- Intrinsics are built in to LLVM, so they're always available.
intrinsicExterns :: [LLVMAST.Definition]
intrinsicExterns =
    [externalC void_t "llvm.memcpy.p0i8.p0i8.i32" [
        (ptr_t (int_c 8), LLVMAST.Name $ toSBString "dest"),
        (ptr_t (int_c 8), LLVMAST.Name $ toSBString "src"),
        (int_t, LLVMAST.Name $ toSBString "len"),
        (int_c 1, LLVMAST.Name $ toSBString "isvolatile")]
    ]


----------------------------------------------------------------------------
-- Block Modification                                                     --
----------------------------------------------------------------------------

-- -- | Create a new LLVMAST.Module with in-order calls to the
-- -- given modules' mains.
-- -- A module's main would look like: 'module.main'
-- -- For each call, an external declaration to that main function is needed.
-- newMainModule :: [ModSpec] -> Compiler LLVMAST.Module
-- newMainModule depends = do
--     blstate <- execCodegen 0 [] $ mainCodegen depends
--     let bls = createBlocks blstate
--     let mainDef = globalDefine int_t "main" [] bls
--     let externsForMain = [(external (void_t) "gc_init" [])]
--             ++ (mainExterns depends)
--     let newDefs = externsForMain ++ [mainDef]
--     -- XXX Use empty string as source file name; should be main file name
--     return $ modWithDefinitions "tmpMain" "" newDefs


-- -- | Run the Codegen monad collecting the instructions needed to call
-- -- the given modules' main(s). This main function returns 0.
-- mainCodegen :: [ModSpec] -> Codegen ()
-- mainCodegen mods = do
--     entry <- addBlock entryBlockName
--     setBlock entry
--     -- Temp Boehm GC init call
--     voidInstr $
--         call (externf (ptr_t $ FunctionType void_t [] False)
--               (LLVMAST.Name $ toSBString "gc_init")) []
--     -- Call the mods mains in order
--     let mainName m = LLVMAST.Name $ toSBString $ showModSpec m ++ ".main"
--     forM_ mods $ \m -> instr int_t $
--                        call (externf (ptr_t $ FunctionType int_t [] False) (mainName m)) []
--     -- int main returns 0
--     ptr <- instr (ptr_t int_t) (alloca int_t)
--     let retcons = cons (C.Int 32 0)
--     store ptr retcons
--     ret (Just retcons)
--     return ()

-- -- | Create a list of extern declarations for each call to a foreign
-- -- module's main.
-- mainExterns :: [ModSpec] -> [LLVMAST.Definition]
-- mainExterns mods = List.map externalMain mods
--     where
--       mainName m = showModSpec m ++ "."
--       externalMain m = external int_t (mainName m) []


-- | Concat the LLVMAST.Module implementations of a list of loaded modules
-- to the LLVMAST.Module implementation ModSpec passed as the first
-- parameter.
-- It is assumed and required that all these modules are loaded and compiled
-- to their LLVM stage (so that the modLLVM field will exist)
-- Concatenation involves uniquely appending the LLVMAST.Definition lists.
concatLLVMASTModules :: ModSpec      -- ^ Module to append to
                     -> [ModSpec]    -- ^ Modules to append
                     -> Compiler LLVMAST.Module
concatLLVMASTModules thisMod mspecs = do
    -- pull LLVMAST.Module implementations of appending modspecs
    maybeLLMods <- mapM ((fmap modLLVM) . getLoadedModuleImpln) mspecs
    let trustMsg = "LLVMAST.Module implementation not generated."
    let llmods = List.map (trustFromJust trustMsg) maybeLLMods
    let defs = List.map LLVMAST.moduleDefinitions llmods
    -- pull LLVMAST.Module implementation of the modspec to append to
    thisLLMod <- trustFromJustM trustMsg $
        fmap modLLVM $ getLoadedModuleImpln thisMod
    let updatedLLMod = List.foldl addUniqueDefinitions thisLLMod defs
    -- updateLoadedModuleImpln (\imp -> imp { modLLVM = Just updatedLLMod })
    --     thisMod
    return updatedLLMod


-- | Extend the LLVMAST.Definition list of the first module with the
-- LLVMAST.Definition list passed as the second parameter. The concatenation
-- must be unique.
addUniqueDefinitions :: LLVMAST.Module -> [LLVMAST.Definition]
                     -> LLVMAST.Module
addUniqueDefinitions (LLVMAST.Module n fn l t ds) defs =
    LLVMAST.Module n fn l t newDefs
  where
    newDefs = List.nub $ ds ++ defs


-------------------------------------------------------------------------------
-- Memory Interface                                                          --
-------------------------------------------------------------------------------

-- $ functions

-- | Call "wybe_malloc" from external C shared lib. Returns an i8* pointer.
-- XXX What will be the type of 'size' we pass to extern C's malloc?
callWybeMalloc :: PrimArg -> Codegen Operand
callWybeMalloc size = do
    let outTy = ptr_t (int_c 8)
    let fnName = LLVMAST.Name $ toSBString "wybe_malloc"
    sizeOp <- cgenArg size
    sizeTy <- lift $ llvmType $ argType size
    logCodegen $ "callWybeMalloc casting size " ++ show sizeOp
                 ++ " to " ++ show int_t
    inops <- (:[]) <$> doCast sizeOp sizeTy int_t
    let ins =
          callC
          (externf (ptr_t (FunctionType outTy (typeOf <$> inops) False)) fnName)
          inops
    instr outTy ins


-- | Invoke the LLVM memcpy intrinsic to copy a specified number of bytes of
-- memory from a source address to a non-overlapping destination address.
callMemCpy :: Operand -> Operand -> PrimArg -> Codegen ()
callMemCpy dst src bytes = do
    let fnName = LLVMAST.Name $ toSBString "llvm.memcpy.p0i8.p0i8.i32"
    let charptr_t = ptr_t (int_c 8)
    dstCast <- doCast dst address_t charptr_t
    srcCast <- doCast src address_t charptr_t
    bytesOp <- cgenArg bytes
    bytesCast <- doCast bytesOp address_t int_t
    -- dstCast <- instr charptr_t $ LLVMAST.BitCast dst charptr_t []
    -- srcCast <- instr charptr_t $ LLVMAST.BitCast src charptr_t []
    -- bytesOp <- cgenArg bytes
    -- bytesCast <- instr int_t   $ LLVMAST.BitCast bytesOp int_t []
    let inops = [dstCast, srcCast, bytesCast,
                 cons (C.Int 1 0)]
    let ins =
          callC
          (externf (ptr_t (FunctionType void_t (typeOf <$> inops) False))
           fnName)
          inops
    voidInstr ins


-- | Call the external C-library function for malloc and return
-- the bitcasted pointer to that location.
gcAllocate :: PrimArg -> LLVMAST.Type -> Codegen Operand
gcAllocate size castTy = do
    voidPtr <- callWybeMalloc size
    ptrtoint voidPtr address_t



-- | Index and return the value in the memory field referenced by the pointer
-- at the given offset.
-- If expected return type/value at that location is a pointer, then
-- the instruction inttoptr should precede the load instruction.
gcAccess :: Operand -> LLVMAST.Type -> Codegen Operand
gcAccess ptr outTy = do
    logCodegen $ "gcAccess " ++ show ptr ++ " " ++ show outTy
    let ptrTy = ptr_t outTy
    ptr' <- inttoptr ptr ptrTy
    logCodegen $ "inttoptr " ++ show ptr ++ " " ++ show (ptr_t outTy)
    logCodegen $ "inttoptr produced " ++ show ptr'

    let getel = getElementPtrInstr ptr' [0]
    logCodegen $ "getel = " ++ show getel
    accessPtr <- instr ptrTy getel
    logCodegen $ "accessPtr = " ++ show accessPtr
    let loadInstr = load accessPtr
    logCodegen $ "loadInstr = " ++ show loadInstr
    instr outTy $ load accessPtr


    -- inttoptr loadedOp outTy
    -- case outTy of
    --     (PointerType ty _) -> do
    --         loadedOp <- instr opType $ load accessPtr
    --         inttoptr loadedOp outTy
    --     _ -> instr opType $ load accessPtr


-- | Index the pointer at the given offset and store the given operand value
-- in that indexed location.
-- If the operand to be stored is a pointer, the ptrtoint instruction should
-- precede the store instruction, with the int value of the pointer stored.
gcMutate :: Operand -> PrimArg -> PrimArg -> Codegen ()
gcMutate baseAddr offsetArg valArg = do
    logCodegen $ "gcMutate " ++ show baseAddr ++ " " ++ show offsetArg
                 ++ " " ++ show valArg
    finalAddr <- offsetAddr baseAddr iadd offsetArg
    valTy <- lift $ llvmType $ argType valArg
    let ptrTy = ptr_t valTy
    ptr' <- inttoptr finalAddr ptrTy
    logCodegen $ "inttoptr " ++ show finalAddr ++ " " ++ show ptrTy
    logCodegen $ "inttoptr produced " ++ show ptr'

    let getel = getElementPtrInstr ptr' [0]
    logCodegen $ "getel = " ++ show getel
    accessPtr <- instr ptrTy getel
    logCodegen $ "accessPtr = " ++ show accessPtr
    val <- cgenArg valArg
    store accessPtr val


-- | Get the LLVMAST.Type the given pointer type points to.
pullFromPointer :: LLVMAST.Type -> LLVMAST.Type
pullFromPointer (PointerType ty _) = ty
pullFromPointer pty                = shouldnt $ "Not a pointer: " ++ show pty



-- Convert string to ShortByteString
toSBString :: [Char] -> BSS.ShortByteString
toSBString string = BSS.pack $ unsafeCoerce <$> string

----------------------------------------------------------------------------
-- Logging                                                                --
----------------------------------------------------------------------------

-- | Logging from the Compiler monad to Blocks.
logBlocks :: String -> Compiler ()
logBlocks = logMsg Blocks


-- | Log with a wrapping line of replicated characters above and below.
logWrapWith :: Char -> String -> Compiler ()
logWrapWith ch s = do
    logMsg Blocks (replicate 65 ch)
    logMsg Blocks s
    logMsg Blocks (replicate 65 ch)


logCodegen :: String -> Codegen ()
logCodegen s = lift $ logBlocks s<|MERGE_RESOLUTION|>--- conflicted
+++ resolved
@@ -552,21 +552,11 @@
     -- and remove the unneeded ones.
     proto <- lift $ getProcPrimProto pspec
     logCodegen $ "Proto = " ++ show proto
-<<<<<<< HEAD
-
-    filteredArgs <- filterUnneededArgs proto args
-    logCodegen $ "Filtered args = " ++ show filteredArgs
+    args' <- prepareArgs proto args
+    logCodegen $ "Prepared args = " ++ show args'
 
     -- if the call is to an external module, declare it
     addExternProcRef pspec
-=======
-    args' <- prepareArgs proto args
-    logCodegen $ "Prepared args = " ++ show args'
-
-    -- if the call is to an external module, declare it
-    unless (thisMod == mod || maybe False (`List.isPrefixOf` mod) fileMod)
-        (addExtern $ PrimCall callSiteID pspec args')
->>>>>>> 0c1c49e2
 
     let (inArgs,outArgs) = partitionArgs args'
     logCodegen $ "In args = " ++ show inArgs
@@ -724,30 +714,17 @@
 
 
 -- | Match PrimArgs with the paramaters in the given prototype. If a PrimArg's
-<<<<<<< HEAD
--- counterpart in the prototype is unneeded, filtered out. Positional matching
--- is used for this.
-filterUnneededArgs :: PrimProto -> [PrimArg] -> Codegen [PrimArg]
-filterUnneededArgs proto args = argsNeeded args $ primProtoParams proto
-
-argsNeeded :: [PrimArg] -> [PrimParam] -> Codegen [PrimArg]
-argsNeeded [] []       = return []
-argsNeeded [] ps@(_:_) = shouldnt $ "more parameters than arguments" ++ show ps
-argsNeeded as@(_:_) [] = shouldnt $ "more arguments than parameters" ++ show as
-argsNeeded (ArgUnneeded _ _:as) (p:ps)
-=======
 -- counterpart in the prototype is unneeded, filtered out. Arguments 
 -- are matched positionally, and are coerced to the type of corresponding 
 -- parameters.
 prepareArgs :: PrimProto -> [PrimArg] -> Codegen [PrimArg]
-prepareArgs proto args = prepareArgs' args (primProtoParams proto)
+prepareArgs proto args = prepareArgs' args $ primProtoParams proto
 
 prepareArgs' :: [PrimArg] -> [PrimParam] -> Codegen [PrimArg]
 prepareArgs' [] []    = return []
 prepareArgs' [] (_:_) = shouldnt "more parameters than arguments"
 prepareArgs' (_:_) [] = shouldnt "more arguments than parameters"
 prepareArgs' (ArgUnneeded _ _:as) (p:ps)
->>>>>>> 0c1c49e2
     | paramNeeded p = shouldnt $ "unneeded arg for needed param " ++ show p
     | otherwise     = prepareArgs' as ps
 prepareArgs' (a:as) (p@PrimParam{primParamType=ty}:ps) = do
