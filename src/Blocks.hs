--- conflicted
+++ resolved
@@ -829,23 +829,7 @@
                                 ++ show (argType inArg)
             logCodegen $ "CAST OUT : " ++ show outArg ++ " -> "
                                 ++ show (argType outArg)
-<<<<<<< HEAD
-            
-            castOp <- case inOp of
-                (ConstantOperand c) ->
-                    if isPtr outTy
-                    then return $ constInttoptr c outTy
-                    else do
-                        let consTy = constantType c
-                        ptr <- doAlloca consTy
-                        store ptr inOp
-                        loaded <- doLoad consTy ptr
-                        doCast loaded consTy outTy
-                _ -> doCast inOp inTy outTy
-            -- castOp <- doCast inOp inTy outTy
-=======
             logCodegen $ " CAST OP  : " ++ show castOp
->>>>>>> 895b1938
 
             assign (pullName outArg) castOp outRep 
 
