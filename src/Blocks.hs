--  File     : Blocks.hs
--  Author   : Ashutosh Rishi Ranjan
--  Purpose  : Transform a clausal form (LPVM) module to LLVM
--  Copyright: (c) 2015-2019 Peter Schachte.  All rights reserved.
--  License  : Licensed under terms of the MIT license.  See the file
--           : LICENSE in the root directory of this project.

{-# LANGUAGE TupleSections #-}

module Blocks (concatLLVMASTModules, blockTransformModule,
               llvmMapBinop, llvmMapUnop
              ) where

import           AST
import           Debug.Trace
import           ASTShow
import           BinaryFactory
import           Codegen
import           Resources
import           Config                          (wordSize, wordSizeBytes)
import           Util                            (maybeNth, zipWith3M_, (|||), (&&&))
import           Snippets 
import           Control.Monad                   as M
import           Control.Monad.Extra             (ifM)
import           Control.Monad.Trans             (lift, liftIO)
import           Control.Monad.Trans.Class
import           Control.Monad.Trans.Except
import           Control.Monad.Trans.State
import           Data.Char                       (ord)
import           Data.Foldable
import           Data.List                       as List
import           Data.Map                        as Map
import qualified Data.Set                        as Set
import           Data.String
import           Data.Functor                    ((<&>))
import           Data.Word                       (Word32)
import           Data.Maybe                      (fromMaybe, isJust, catMaybes)
import           Flow                            ((|>))
import qualified LLVM.AST                        as LLVMAST
import qualified LLVM.AST.Constant               as C
import qualified LLVM.AST.Float                  as F
import qualified LLVM.AST.FloatingPointPredicate as FP
import qualified LLVM.AST.Global                 as G
import           LLVM.AST.Instruction
import qualified LLVM.AST.IntegerPredicate       as IP
import           LLVM.AST.Operand                hiding (PointerType)
import           LLVM.AST.Type
import           LLVM.AST.Typed
import           LLVM.Pretty                     (ppllvm)

import qualified Data.ByteString                 as BS
import qualified Data.ByteString.Char8           as B8
import qualified Data.ByteString.Lazy            as BL
import qualified Data.ByteString.Short           as BSS
import           Options                         (LogSelection (Blocks))
import           Unsafe.Coerce
import           System.FilePath

-- | Holds information on the LLVM representation of the LPVM procedure.
data ProcDefBlock =
    ProcDefBlock { blockProto   :: PrimProto
                 , blockDef     :: LLVMAST.Definition
                 , blockExterns :: [LLVMAST.Definition]
                 } deriving (Show, Eq)


-- | Transform the module's procedures (in LPVM by now) into LLVM function
-- definitions. A LLVMAST.Module is built up using these global definitions
-- and then stored in the modLLVM field of 'ModuleImplementation'.
-- Before translation of ProcDefs, all the prototypes of the ProcDef's LPVM
-- form is collected, along with the same for all the imported modules.
-- This is passed along to the codegen monad so that Primitive calls to these
-- procedures can the prototype checked (match and eliminate unneeded
-- arguments in cgen.)
blockTransformModule :: ModSpec -> Compiler ()
blockTransformModule thisMod =
    do reenterModule thisMod
       logBlocks $ "*** Translating Module: " ++ showModSpec thisMod
       modRec <- getModule id
       modFile <- getSource
       logWrapWith '-' $ show modRec
       procs <- getModuleImplementationField (Map.elems . modProcs)
       -- Collect all procedure prototypes in the module
       let protos = List.map extractLPVMProto (concat procs)
       --------------------------------------------------
       -- Collect prototypes of imported modules
       imports <- getModuleImplementationField (keys . modImports)
       importProtos <- mapM getPrimProtos
                         (List.filter (not . isStdLib) imports)
       let allProtos = protos ++ concat importProtos

       logBlocks $ "Prototypes:\n\t"
                         ++ intercalate "\n\t" (List.map show allProtos)
       --------------------------------------------------
       -- Listing all known types
       knownTypesSet <- Map.elems <$>
                         getModuleImplementationField modKnownTypes
       let knownTypes = concatMap Set.toList knownTypesSet
       trs <- mapM moduleLLVMType knownTypes
       -- typeList :: [(TypeSpec, LLVMAST.Type)]
       let typeList = zip knownTypes trs
       -- log the assoc list typeList
       logWrapWith '.' $ "Known Types:\n" ++ intercalate "\n" (
           List.map (\(a,b) -> show a ++ ": " ++ show b) typeList)

       --------------------------------------------------
       -- Name mangling
       let mangledProcs = concat $ mangleProcs <$> procs

       --------------------------------------------------
       -- Translate
       procBlocks <- evalTranslation 0 $
         mapM (translateProc allProtos) mangledProcs
       let procBlocks' = List.concat procBlocks
       --------------------------------------------------

       let resDefs = modResources $ trustFromJust "blockTransformModule"
                                  $ modImplementation modRec
       let ress = concat $ Map.keys <$> Map.elems resDefs
       llmod <- newLLVMModule (showModSpec thisMod) modFile procBlocks' ress
       updateImplementation (\imp -> imp { modLLVM = Just llmod })
       logBlocks $ "*** Translated Module: " ++ showModSpec thisMod
       modRec' <- getModule id
       logWrapWith '-' $ show modRec'
       reexitModule
       logBlocks $ "*** Exiting Module " ++ showModSpec thisMod ++ " ***"


-- -- |Affix its id number to the end of each proc name
mangleProcs :: [ProcDef] -> [ProcDef]
mangleProcs ps = zipWith mangleProc ps [0..]


mangleProc :: ProcDef -> Int -> ProcDef
mangleProc def i =
    let proto = procImplnProto $ procImpln def
        s = primProtoName proto
        pname = s ++ "<" ++ show i ++ ">"
        newProto = proto {primProtoName = pname}
    in
    def {procImpln = (procImpln def){procImplnProto = newProto}}



-- mangleProcs :: [ProcDef] -> [ProcDef]
-- mangleProcs ps = changeNameWith nameMap ps
--   where
--     nameMap = buildNameMap ps


-- changeNameWith :: [(String, Int)] -> [ProcDef] -> [ProcDef]
-- changeNameWith [] [] = []
-- changeNameWith ((s,i):ns) (p:ps) =
--     let (ProcDefPrim proto body) = procImpln p
--         pname = s ++ "<" ++ show i ++ ">"
--         newProto = proto {primProtoName = pname}
--         newImpln = ProcDefPrim newProto body
--     in p {procImpln = newImpln} : changeNameWith ns ps
-- changeNameWith _ _ = shouldnt "Incorrect name map used for mangling."

-- buildNameMap :: [ProcDef] -> [(String, Int)]
-- buildNameMap ps = List.foldl reduceNameMap [] procNames
--     where
--       procNames = List.map pullDefName ps

-- reduceNameMap :: [(String, Int)] -> String -> [(String, Int)]
-- reduceNameMap namemap name =
--     case List.lookup name namemap of
--         Just val -> namemap ++ [(name, val + 1)]
--         Nothing  -> namemap ++ [(name, 0)]


-- pullDefName :: ProcDef -> String
-- pullDefName p =
--     let (ProcDefPrim proto _) = procImpln p
--     in primProtoName proto


-- | Extract the LPVM compiled primitive from the procedure definition.
extractLPVMProto :: ProcDef -> PrimProto
extractLPVMProto procdef =
    case procImpln procdef of
       ProcDefPrim{procImplnProto = proto} -> proto
       uncompiled ->
         shouldnt $ "Proc reached backend uncompiled: " ++ show uncompiled

-- | Go into a (compiled) Module and pull out the PrimProto implementation
-- of all ProcDefs in the module implementation.
getPrimProtos :: ModSpec -> Compiler [PrimProto]
getPrimProtos modspec = do
    (_, procs) <- (unzip . Map.toList . modProcs) <$>
                  getLoadedModuleImpln modspec
    let protos = List.map extractLPVMProto (concat procs)
    return protos

-- | Filter for avoiding the standard library modules
isStdLib :: ModSpec -> Bool
isStdLib []    = False
isStdLib (m:_) = m == "wybe"



-- | Translate a ProcDef whose procImpln field is of the type ProcDefPrim, to
-- ProcDefBlocks (LLVM form). Each ProcDef is converted into a Global
-- Definition in a LLVM Module by translating it's primitives.  Translated
-- procedures (ProcDefBlocks ...) can optionally have a list of extern
-- declarations (which are also global definitions) if any primitive is going
-- to call some foreign function (mostly C).  Translated procedures will also
-- require some global variable/constant declarations which is represented as
-- G.Global values in the neededGlobalVars field of LLVMCompstate. All in all,
-- externs and globals go on the top of the module.
translateProc :: [PrimProto] -> ProcDef -> Translation [ProcDefBlock]
translateProc modProtos proc = do
    count <- getCount
    let proto = procImplnProto $ procImpln proc
    let body = procImplnBody $ procImpln proc
    let isClosure = isJust $ procClosureOf proc
    let speczBodies = procImplnSpeczBodies $ procImpln proc
    -- translate the standard version
    (block, count') <- lift $ _translateProcImpl modProtos proto
                                isClosure body count
    -- translate the specialized versions
    let speczBodies' = speczBodies
                        |> Map.toList
                        |> List.map (\(ver, body) ->
                            let msg = "Required specialized version should be \
                                      \ generated by now" in
                            (speczVersionToId ver, trustFromJust msg body))
    -- Make sure there aren't collision in specz version id. If such thing
    -- happened, we may consider increasing the length of id (more in AST.hs).
    let hasDuplicates l = List.length l /= (Set.size . Set.fromList) l
    when (hasDuplicates (List.map fst speczBodies'))
            $ shouldnt $ "Specz version id conflicts"
                ++ show (List.map fst speczBodies')
    (blocks, count'') <-
            foldlM (\(currBlocks, currCount) (id, currBody) -> do
                    -- rename this version of proc
                    let pname = primProtoName proto ++ "[" ++ id ++ "]"
                    let proto' = proto {primProtoName = pname}
                    -- codegen
                    (currBlock, currCount') <-
                            lift $ _translateProcImpl modProtos
                                        proto' isClosure 
                                        currBody currCount
                    return (currBlock:currBlocks, currCount')
            ) ([], count') speczBodies'
    let blocks' = block:blocks
    putCount count''
    return blocks'


-- Helper for `translateProc`. Translate the given `ProcBody` 
-- (A specialized version of a procedure).
_translateProcImpl :: [PrimProto] -> PrimProto -> Bool -> ProcBody
                   -> Word -> Compiler (ProcDefBlock, Word)
_translateProcImpl modProtos proto isClosure body startCount = do
    let (proto', body') = if isClosure then closeClosure proto body
                                       else (proto,body)
    modspec <- getModuleSpec
    logBlocks $ "\n" ++ replicate 70 '=' ++ "\n"
    logBlocks $ "In Module: " ++ showModSpec modspec
                ++ ", creating definition of: "
    logBlocks $ "proto: " ++ show proto'
                ++ "body: " ++ show body'
                ++ "\n" ++ replicate 50 '-' ++ "\n"
    -- Codegen
    codestate <- execCodegen startCount modProtos
                    (doCodegenBody proto' body')
    let pname = primProtoName proto
    logBlocks $ show $ externs codestate
    exs <- mapM declareExtern $ externs codestate
    let globals = List.map LLVMAST.GlobalDefinition
                    (globalVars codestate ++ Map.elems (resources codestate))
    let body' = createBlocks codestate
    lldef <- makeGlobalDefinition pname proto' body'
    logBlocks $ show lldef
    let block = ProcDefBlock proto lldef (exs ++ globals)
    let endCount = Codegen.count codestate
    return (block, endCount)

-- | Updates a PrimProto and ProcBody as though the Free Params are accessed
-- via the closure environment 
closeClosure :: PrimProto -> ProcBody -> (PrimProto, ProcBody)
closeClosure proto@PrimProto{primProtoParams=params}
             body@ProcBody{bodyPrims=prims} = do
    (proto',body')
  where
    (free, actualParams) = List.partition ((==Free) . primParamFlowType) params
    proto' = proto{primProtoParams=actualParams ++ [envPrimParam]}
    neededFree = List.filter (not . paramInfoUnneeded
                                  . primParamInfo) free
    unwrapper = Unplaced <$>
                [ primAccess (ArgVar envParamName intType FlowIn Free False)
                             (ArgInt (i * toInteger wordSizeBytes) intType)
                             (ArgInt (toInteger wordSize) intType)
                             (ArgInt 0 intType)
                             (ArgVar nm ty FlowOut Free False)
                | (i,PrimParam nm ty _ _ _) <- zip [1..] neededFree ]
    body' = body{bodyPrims=unwrapper ++ prims}


-- | Create LLVM's module level Function Definition from the LPVM procedure
-- prototype and its body as a list of BasicBlock(s). The return type of such
-- a definition is decided based on the Ouput parameter of the procedure, or
-- is made to be phantom.
makeGlobalDefinition :: String -> PrimProto
                     -> [LLVMAST.BasicBlock]
                     -> Compiler LLVMAST.Definition
makeGlobalDefinition pname proto bls = do
    modName <- showModSpec <$> getModuleSpec
    params <- protoRealParams proto
    let label0 = modName ++ "." ++ pname
    -- For the top-level main program
    let isMain = label0 == ".<0>"
    let (label,isForeign)  = if isMain then ("main",True) else (label0,False)
    params' <- filterM ((not <$>) . paramIsPhantom) params
    let inputs = List.filter isInputParam params'
    fnargs <- mapM makeFnArg inputs
    retty <- primOutputType params
    return $ globalDefine isForeign retty label fnargs bls


-- | Predicate to check if a primitive's parameter is of input flow (input)
-- and the param is needed (inferred by it's param info field)
isInputParam :: PrimParam -> Bool
isInputParam p = primParamFlow p == FlowIn && paramNeeded p


-- | Convert a primitive's input parameter to LLVM's Definition parameter.
makeFnArg :: PrimParam -> Compiler (Type, LLVMAST.Name)
makeFnArg param = do
    ty <- llvmType $ primParamType param
    let nm = LLVMAST.Name $ toSBString $ show $ primParamName param
    return (ty, nm)

-- | Open the Out parameter of a primitive (if there is one) into it's
-- inferred 'Type' and name.
primOutputType :: [PrimParam] -> Compiler Type
primOutputType params = do
    reals <- realParams params
    let outputs = List.filter ((FlowOut==) . primParamFlow) reals
    case outputs of
        [] -> return void_t
        [o] -> llvmType $ primParamType o
        _ -> struct_t <$> mapM (llvmType . primParamType) outputs


isOutputParam :: PrimParam -> Compiler Bool
isOutputParam p = do
    phantom <- paramIsPhantom p
    return $ not (isInputParam p || phantom) && paramNeeded p


paramNeeded :: PrimParam -> Bool
paramNeeded = not . paramInfoUnneeded . primParamInfo

----------------------------------------------------------------------------
-- Body Compilation                                                       --
----------------------------------------------------------------------------

-- | Compile a Procedure Body containing primitives to a list of llvm basic
-- blocks, the operand generated by the last block will be the terminitor's
-- emitted value. The parameters of the procedure will all enter the local
-- scope by being referenced on the symbol table (including the output
-- parameter). This is useful in leveraging the existing SSA form in the LPVM
-- rather than generating more unique names. Mostly all primitive's variable
-- arguments can be resolved from the symbol table.  Each procedure might also
-- need some module level extern declarations and global constants which are
-- pulled and recorded, to be defined later when the whole module is built.
-- | Generate LLVM instructions for a procedure.
doCodegenBody :: PrimProto -> ProcBody -> Codegen ()
doCodegenBody proto body =
    do entry <- addBlock entryBlockName
       -- Start with creation of blocks and adding instructions to it
       setBlock entry
       params <- lift $ protoRealParams proto
       let (ins,outs) = List.partition ((== FlowIn) . primParamFlow) params
       mapM_ assignParam ins
       mapM_ preassignOutput outs
       codegenBody proto body  -- Codegen on body prims


-- XXX not using
-- | Generate code for returning integer exit code at the end main
-- function.
-- mainReturnCodegen :: Codegen ()
-- mainReturnCodegen = do
--     ptr <- instr (ptr_t int_t) (alloca int_t)
--     let retcons = cons (C.Int 32 0)
--     store ptr retcons
--     ret (Just retcons)
--     return ()


-- | Convert a PrimParam to an Operand value and reference this value by the
-- param's name on the symbol table. Don't assign if phantom.
assignParam :: PrimParam -> Codegen ()
assignParam p@PrimParam{primParamType=ty} = do
    trep <- lift $ typeRep ty
    ty' <- lift $ llvmType ty

    logCodegen $ "Maybe generating parameter " ++ show p
                 ++ " (" ++ show trep ++ ")"
    unless (repIsPhantom trep || paramInfoUnneeded (primParamInfo p))
      $ do
            let nm = show (primParamName p)
            let llty = repLLVMType trep
            assign nm (localVar llty nm) trep 


-- | Convert a PrimParam to an Operand value and reference this value by the
-- param's name on the symbol table. Don't assign if phantom.
preassignOutput :: PrimParam -> Codegen ()
preassignOutput p = do
    let ty = primParamType p
    let nm = show (primParamName p)
    trep <- lift $ typeRep ty
    ty' <- lift $ llvmType ty
    let llty = repLLVMType trep
    assign nm (cons $ C.Undef llty) trep


-- | Retrive or build the output operand from the given parameters.
-- For no valid ouputs, return Nothing
-- For 1 single output, retrieve it's assigned operand from the symbol
-- table, and for multiple ouputs, generate code for creating an valid
-- structure, pack the operands into it and return it.
buildOutputOp :: [PrimParam] -> Codegen (Maybe Operand)
buildOutputOp params = do
    outParams <- lift $ filterM isOutputParam params
    -- outputsMaybe <- mapM (getVarMaybe . show . primParamName) outParams
    -- let outputs = catMaybes outputsMaybe
    logCodegen $ "OutParams: " ++ show outParams
    outputs <- mapM helper outParams
    logCodegen $ "Built outputs from symbol table: " ++ show outputs

    case outputs of
        -- No valid output
        []       -> return Nothing
        -- single output case
        [single] -> return $ Just single
        -- multiple output case
        _        -> Just <$> structPack outputs
  where
    helper param@(PrimParam nm ty _ _ _) = castVar nm ty

-- | Pack operands into a structure through a sequence of insertvalue
-- instructions.
structPack :: [Operand] -> Codegen Operand
structPack ops = do
    let opTypes = List.map operandType ops
    let strType = struct_t opTypes
    let strCons = cons $ C.Undef strType
    sequentialInsert ops strType strCons 0

-- | Helper for structInsert to properly and sequentially index each
-- operand into the structure.
-- | Sequentially call the insertvalue instruction to add each
-- of the given operand into a new structure type. Each call to the
-- insertvalue instruction would return a new structure which should be
-- used for the next insertion at the next index.
sequentialInsert :: [Operand] -> Type ->
                    Operand -> Word32 -> Codegen Operand
sequentialInsert [] _ finalStruct _ = return finalStruct
sequentialInsert (op:ops) ty struct i = do
    newStruct <- instr ty $ insertvalue struct op i
    sequentialInsert ops ty newStruct (i + 1)


structUnPack :: Operand -> [Type] -> Codegen [Operand]
structUnPack st tys = do
    let n = (fromIntegral $ length tys) :: Word32
    let ins = List.map (extractvalue st) [0..n-1]
    zipWithM instr tys ins


-- | Generate basic blocks for a procedure body. The first block is named
-- 'entry' by default. All parameters go on the symbol table (output too).
codegenBody :: PrimProto -> ProcBody -> Codegen ()
codegenBody proto body = do
    let ps = List.map content (bodyPrims body)
    -- Filter out prims which contain only phantom arguments
    mapM_ cgen ps
    let params = primProtoParams proto
    case bodyFork body of
        NoFork -> do
            retOp <- buildOutputOp params
            ret retOp
            return ()
        (PrimFork var ty _ fbody) -> codegenForkBody var fbody proto


-- | Predicate to check whether a Prim is a phantom prim i.e Contains only
-- phantom arguments.
-- phantomPrim :: Prim -> Bool
-- phantomPrim (PrimCall _ args) = List.null $ List.filter notPhantom args
-- phantomPrim (PrimForeign _ _ _ args) =
--   List.null $ List.filter notPhantom args
-- phantomPrim (PrimTest _) = False


-- | Code generation for a conditional branch. Currently a binary split
-- is handled, which each branch returning the left value of their last
-- instruction.
codegenForkBody :: PrimVarName -> [ProcBody] -> PrimProto -> Codegen ()
-- XXX Revise this to handle forks with more than two branches using
--     computed gotos
codegenForkBody var (b1:b2:[]) proto = do 
    ifthen <- addBlock "if.then"
    ifelse <- addBlock "if.else"

    testop <- castVar var boolType 
    cbr testop ifthen ifelse

    -- if.then
    preservingSymtab $ do
        setBlock ifthen
        codegenBody proto b2

    -- if.else
    preservingSymtab $ do
        setBlock ifelse
        codegenBody proto b1

    -- -- if.exit
    -- setBlock ifexit
    -- phi int_t [(trueval, ifthen), (falseval, ifelse)]

codegenForkBody var _ _ =
    nyi $ "Fork on non-Boolean variable " ++ show var


-- | Translate a Primitive statement (in clausal form) to a LLVM instruction.
-- Foreign calls are resolved through numerous instruction maps which map
-- function name to a correspoinding LLVM instruction wrapper defined in
-- 'Codegen'. Two main maps are the ones containing Binary and Unary
-- instructions respectively. Adding each matched instruction to the
-- BasicBlock creates a resulting Operand.
--
-- PrimCall: CodegenState contains the list of all the Prim prototypes defined
-- in the current module and imported modules. All primitive calls' arguments
-- are position checked with the respective prototype, eliminating arguments
-- which do not eventually appear in the prototype.
cgen :: Prim -> Codegen ()
cgen prim@(PrimCall callSiteID pspec args) = do
    logCodegen $ "Compiling " ++ show prim
    let nm = LLVMAST.Name $ toSBString $ show pspec
    -- Find the prototype of the pspec being called
    -- and match it's parameters with the args here
    -- and remove the unneeded ones.
    proto <- lift $ getProcPrimProto pspec
    logCodegen $ "Proto = " ++ show proto
    args' <- prepareArgs proto args
    logCodegen $ "Prepared args = " ++ show args'

    -- if the call is to an external module, declare it
    addExternProcRef pspec

    let (inArgs,outArgs) = partitionArgs args'
    logCodegen $ "In args = " ++ show inArgs

    outTy <- lift $ primReturnType outArgs

    inops <- mapM cgenArg inArgs
    logCodegen $ "Translated inputs = " ++ show inops
    logCodegen $ "Out Type = " ++ show outTy
    let ins =
          callWybe
          (externf (ptr_t (FunctionType outTy (typeOf <$> inops) False)) nm)
          inops
    logCodegen $ "Translated ins = " ++ show ins
    addInstruction ins outArgs

cgen prim@(PrimHigherCall cId (ArgProcRef pspec closed _) args) = do
    logCodegen $ "Compiling " ++ show prim 
              ++ " as first order call to " ++ show pspec
              ++ " closed over " ++ show closed
    cgen $ PrimCall cId pspec $ closed ++ args

cgen prim@(PrimHigherCall callSiteId var@ArgVar{} args) = do
    logCodegen $ "Compiling " ++ show prim
    let args' = List.filter ((Just GlobalArg/=) . maybeArgFlowType) args
    let (inArgs, outArgs) = partitionArgs $ setArgType intType <$> args'
    env <- cgenArg var
    inOps <- mapM cgenArg inArgs
    let callInOps = inOps ++ [env]
    logCodegen $ "In args = " ++ show callInOps
    fnPtrTy <- lift $ llvmClosureType (argType var)
    let addrPtrTy = ptr_t address_t
    envPtr <- inttoptr env addrPtrTy
    eltPtr <- doLoad address_t envPtr
    fnPtr <- doCast eltPtr address_t fnPtrTy
    let callIns = callWybe fnPtr callInOps
    addInstruction callIns outArgs

cgen prim@(PrimHigherCall _ fn _) = 
    shouldnt $ "cgen higher call to " ++ show fn

cgen prim@(PrimForeign "llvm" name flags args) = do
    logCodegen $ "Compiling " ++ show prim
    args' <- filterPhantomArgs args
    case length args' of
      -- XXX deconstruct args' in these calls
       0 | name == "move" -> return () -- move phantom to phantom
       2 -> cgenLLVMUnop name flags args'
       3 -> cgenLLVMBinop name flags args'
       _ -> shouldnt $ "LLVM instruction " ++ name
                       ++ " with wrong arity (" ++ show (length args') ++ ")!"

cgen prim@(PrimForeign "lpvm" name flags args) = do
    logCodegen $ "Compiling " ++ show prim
    args' <- filterPhantomArgs args
    cgenLPVM name flags args'

cgen prim@(PrimForeign lang name flags args) = do
    logCodegen $ "Compiling " ++ show prim
    when (lang /= "c") $
      shouldnt $ "Unknown foreign language " ++ lang ++ " in call " ++ show prim
    args' <- filterPhantomArgs args
    addExtern $ PrimForeign lang name flags args'
    let (inArgs,outArgs) = partitionArgs args'
    let nm = LLVMAST.Name $ toSBString name
    inops <- mapM cgenArg inArgs
    -- alignedOps <- mapM makeCIntOp inops
    outty <- lift $ primReturnType outArgs
    -- XXX this ignores lang and just uses C calling conventions for all calls
    let ins =
          callC
          (externf (ptr_t (FunctionType outty (typeOf <$> inops) False)) nm)
          inops
    addInstruction ins outArgs


makeCIntOp :: Operand -> Codegen Operand
makeCIntOp op
    | isIntOp op = do
          let opTy = operandType op
          let inBits = getBits opTy
          if inBits > 32
              then trunc op (int_c 32)
              else if inBits < 32
                   then sext op (int_c 32)
                   else return op
    | otherwise = return op

isIntOp :: Operand -> Bool
isIntOp (LocalReference (LLVMAST.IntegerType _) _) = True
isIntOp (ConstantOperand (C.Int _ _))              = True
isIntOp _                                          = False





-- | Translate a Binary primitive procedure into a binary llvm instruction,
-- add the instruction to the current BasicBlock's instruction stack and emit
-- the resulting Operand. Reads the 'llvmMapBinop' Map.  The primitive
-- arguments are split into inputs and outputs (according to their flow
-- type). The output argument is used to name and reference the resulting
-- Operand of the instruction.
cgenLLVMBinop :: ProcName -> [Ident] -> [PrimArg] -> Codegen ()
cgenLLVMBinop name flags args =
    do let (inArgs,outArgs) = partitionArgs args
       inOps <- mapM cgenArg inArgs
       case (inOps, Map.lookup (withFlags name flags) llvmMapBinop) of
         ([a1,a2], Just (f,_,_)) -> addInstruction (f a1 a2) outArgs
         ([_,_],Nothing) -> shouldnt $ "LLVM Instruction not found: " ++ name
         (_,_) -> shouldnt $ "Binary instruction with /= 2 inputs: " ++ name


-- | Similar to 'cgenLLVMBinop', but for unary operations on the
-- 'llvmMapUnary'.  There is no LLVM move instruction, a special case has to
-- be made for it. The special move instruction takes one input const/var
-- param, one output variable, and assigns the output variable operand the
-- input operant at the front of the symbol table. The next time the output
-- name is referenced, the symbol table will return the latest assignment to
-- it.
cgenLLVMUnop :: ProcName -> [Ident] -> [PrimArg] -> Codegen ()
cgenLLVMUnop "move" flags args =
    case partitionArgs args of
      ([input],[output]) -> do
           inRep <- lift $ typeRep $ argType input
           outRep <- lift $ typeRep $ argType output
           (outTy, outNm) <- openPrimArg output
           inop <- cgenArg input
           assign outNm inop outRep
      _ ->
           shouldnt "llvm move instruction with wrong arity"

cgenLLVMUnop name flags args =
    case (Map.lookup name llvmMapUnop,partitionArgs args) of
        (Just (f,_,_),([inArg],[outArg])) -> do
            inOp <- cgenArg inArg
            outRep <- lift $ typeRep $ argType outArg
            addInstruction (f inOp (repLLVMType outRep)) [outArg]
        (Just _,(inArgs,outArgs)) ->
            shouldnt $ "unary LLVM Instruction " ++ name ++ " with "
                        ++ show (length inArgs) ++ " input(s) and "
                        ++ show (length outArgs) ++ " output(s)"
        (Nothing,_) -> shouldnt $ "Unknown unary LLVM Instruction " ++ name


-- | Look inside the Prototype list stored in the CodegenState monad and
-- find a matching ProcSpec.
-- XXX This one is not used.
findProto :: ProcSpec -> Codegen (Maybe PrimProto)
findProto (ProcSpec _ nm i _) = do
    allProtos <- gets Codegen.modProtos
    let procNm = nm
    let matchingProtos = List.filter ((== nm) . primProtoName) allProtos
    return $ maybeNth i matchingProtos


-- | Match PrimArgs with the paramaters in the given prototype. If a PrimArg's
-- counterpart in the prototype is unneeded, filtered out. Arguments 
-- are matched positionally, and are coerced to the type of corresponding 
-- parameters.
prepareArgs :: PrimProto -> [PrimArg] -> Codegen [PrimArg]
prepareArgs proto args = prepareArgs' args $ primProtoParams proto

prepareArgs' :: [PrimArg] -> [PrimParam] -> Codegen [PrimArg]
prepareArgs' [] []    = return []
prepareArgs' [] (_:_) = shouldnt "more parameters than arguments"
prepareArgs' (_:_) [] = shouldnt "more arguments than parameters"
prepareArgs' (ArgUnneeded _ _:as) (p:ps)
    | paramNeeded p = shouldnt $ "unneeded arg for needed param " ++ show p
    | otherwise     = prepareArgs' as ps
prepareArgs' (a:as) (p@PrimParam{primParamType=ty}:ps) = do
    real <- lift $ paramIsReal p
    rest <- prepareArgs' as ps
    return $ if real then setArgType ty a:rest else rest


filterPhantomArgs :: [PrimArg] -> Codegen [PrimArg]
filterPhantomArgs = filterM ((not <$>) . lift . argIsPhantom)


-- |Return the integer constant from an argument; error if it's not one
trustArgInt :: PrimArg -> Integer
trustArgInt arg = trustFromJust
                  "LPVM instruction argument must be an integer constant."
                  $ argIntVal arg


-- | Code generation for LPVM instructions.
cgenLPVM :: ProcName -> [Ident] -> [PrimArg] -> Codegen ()
cgenLPVM "alloc" _ args@[sizeArg,addrArg] = do
          logCodegen $ "lpvm alloc " ++ show sizeArg ++ " " ++ show addrArg
          let (inputs,outputs) = partitionArgs args
          case inputs of
            [input] -> do
                outRep <- lift $ typeRep $ argType addrArg
                let outTy = repLLVMType outRep
                op <- gcAllocate sizeArg outTy
                assign (pullName addrArg) op outRep
            _ ->
              shouldnt $ "alloc instruction with " ++ show (length inputs)
                         ++ " inputs"

cgenLPVM "access" _ args@[addrArg,offsetArg,_,_,val] = do
          logCodegen $ "lpvm access " ++ show addrArg ++ " " ++ show offsetArg
                 ++ " " ++ show val
          baseAddr <- cgenArg addrArg
          finalAddr <- offsetAddr baseAddr iadd offsetArg
          outRep <- lift $ typeRep $ argType val
          let outTy = repLLVMType outRep
          logCodegen $ "outTy = " ++ show outTy
          op <- gcAccess finalAddr outTy
          assign (pullName val) op outRep

cgenLPVM "mutate" flags
    [addrArg, outArg, offsetArg, ArgInt 0 intTy, sizeArg, startOffsetArg,
        valArg] = do
         -- Non-destructive case:  copy structure before mutating
          logCodegen $ "lpvm mutate " ++ show addrArg
                       ++ " " ++ show outArg
                       ++ " " ++ show offsetArg ++ " *nondestructive*"
                       ++ " " ++ show sizeArg
                       ++ " " ++ show startOffsetArg
                       ++ " " ++ show valArg
          -- First copy the structure
          outRep <- lift $ typeRep $ argType addrArg
          let outTy = repLLVMType outRep
          allocAddr <- gcAllocate sizeArg outTy
          outAddr <- offsetAddr allocAddr iadd startOffsetArg
          assign (pullName outArg) outAddr outRep
          taggedAddr <- cgenArg addrArg
          baseAddr <- offsetAddr taggedAddr isub startOffsetArg
          callMemCpy allocAddr baseAddr sizeArg
          -- Now destructively mutate the copy
          cgenLPVM "mutate" flags
            [outArg, outArg, offsetArg, ArgInt 1 intTy, sizeArg, startOffsetArg,
             valArg]
cgenLPVM "mutate" _
    [addrArg, outArg, offsetArg, ArgInt 1 _, sizeArg, startOffsetArg,
        valArg] = do
         -- Destructive case:  just mutate
          logCodegen $ "lpvm mutate " ++ show addrArg
                       ++ " " ++ show outArg
                       ++ " " ++ show offsetArg ++ " *destructive*"
                       ++ " " ++ show sizeArg
                       ++ " " ++ show startOffsetArg
                       ++ " " ++ show valArg
          baseAddr <- cgenArg addrArg
          gcMutate baseAddr offsetArg valArg
          outRep <- lift $ typeRep $ argType addrArg
          assign (pullName outArg) baseAddr Address

cgenLPVM "mutate" _ [_, _, _, destructiveArg, _, _, _] =
      nyi "lpvm mutate instruction with non-constant destructive flag"

<<<<<<< HEAD
cgenLPVM "cast" [] args@[inArg,outArg] =
=======

cgenLPVM "cast" _ args@[inArg,outArg] =
>>>>>>> 9cfafd62
    case partitionArgs args of
        ([inArg],[outArg]) -> do
            inRep <- lift $ typeRep $ argType inArg
            outRep <- lift $ typeRep $ argType outArg
            let inTy = repLLVMType inRep
            let outTy = repLLVMType outRep
            
            castOp <- if argIsConst inArg 
                      then do
                          inOp <- cgenArgConst inArg
                          cons <$> consCast inOp inTy outTy
                      else do
                          inOp <- cgenArg inArg
                          doCast inOp inTy outTy

            logCodegen $ "CAST IN  : " ++ show inArg ++ " -> "
                                ++ show (argType inArg)
            logCodegen $ "CAST OUT : " ++ show outArg ++ " -> "
                                ++ show (argType outArg)
            logCodegen $ " CAST OP  : " ++ show castOp

            assign (pullName outArg) castOp outRep 

        -- A cast with no outputs:  do nothing
        (_, []) -> return ()
        (inputs,outputs) ->
            shouldnt $ "cast instruction with " ++ show (length inputs)
                       ++ " inputs and " ++ show (length outputs)
                       ++ " outputs"

cgenLPVM "store" _ args = do
    case partitionArgs args of
        ([global@(ArgGlobal (GlobalResource res) ty), input], []) -> do
            logCodegen $ "lpvm store " ++ show input ++ " " ++ show global
            ty' <- lift $ llvmType ty
            global <- getGlobalResource res ty'        
            op <- cgenArg input   
            store global op
        ([],[]) ->
            return ()
        _ ->
           shouldnt "lpvm store instruction with wrong arity"
           
cgenLPVM "load" _ args = do
    case partitionArgs args of
        ([input@(ArgGlobal (GlobalResource res) ty)], 
         [output@(ArgVar nm _ _ _ _)]) -> do
            logCodegen $ "lpvm load " ++ show input ++ " " ++ show output
            ty' <- lift $ llvmType ty
            trep <- lift $ typeRep ty
            global <- getGlobalResource res ty' 
            op' <- doLoad ty' global
            assign (show nm) op' trep
        ([],[]) ->
            return ()
        _ -> 
            shouldnt $ "lpvm load instruction with wrong arity " ++ show args

cgenLPVM "void" _ args = do
    case partitionArgs args of
        (_, []) -> 
            return ()
        _ -> 
            shouldnt $ "lpvm void instruction with wrong bad arguments " ++ show args


cgenLPVM pname flags args = do
    shouldnt $ "Instruction " ++ pname ++ " arity " ++ show (length args)
               ++ " not implemented."


-- | Generate code to add an offset to an address

offsetAddr :: Operand -> (Operand -> Operand -> Instruction) -> PrimArg
           -> Codegen Operand
offsetAddr baseAddr offsetFn offset = do
    offsetOp <- cgenArg offset
    case argIntVal offset of
      Just 0 -> return baseAddr
      _      -> do
          offsetArg <- cgenArg offset
          instr address_t (offsetFn baseAddr offsetArg)


isNullCons :: C.Constant -> Bool
isNullCons (C.Int _ val) = val == 0
isNullCons _             = False


isPtr :: LLVMAST.Type -> Bool
isPtr (PointerType _ _) = True
isPtr _                 = False


doCast :: Operand -> LLVMAST.Type -> LLVMAST.Type -> Codegen Operand
doCast op ty1 ty2 = do
    (op',caseStr) <- castHelper bitcast zext trunc inttoptr ptrtoint op ty1 ty2
    logCodegen $ "doCast from " ++ show op' ++ " to " ++ show ty2
                 ++ ":  " ++ caseStr
    return op'


consCast :: C.Constant -> LLVMAST.Type -> LLVMAST.Type -> Codegen C.Constant
consCast c ty1 ty2 = do
    (c',caseStr) <- castHelper cbitcast czext ctrunc cinttoptr cptrtoint c ty1 ty2
    logCodegen $ "doCast from " ++ show c' ++ " to " ++ show ty2
                 ++ ":  " ++ caseStr
    return c'


castHelper :: (a -> LLVMAST.Type -> Codegen a) -- bitcast
           -> (a -> LLVMAST.Type -> Codegen a) -- zext
           -> (a -> LLVMAST.Type -> Codegen a) -- trunc
           -> (a -> LLVMAST.Type -> Codegen a) -- inttoptr
           -> (a -> LLVMAST.Type -> Codegen a) -- ptrtoint
           -> a -> LLVMAST.Type -> LLVMAST.Type -> Codegen (a,String)
castHelper _ _ _ _ _ op fromTy toTy
    | fromTy == toTy = return (op, "identity cast")
castHelper _ _ _ i _ op (IntegerType _) ty2@(PointerType _ _) =
    (,"inttoptr") <$> i op ty2
castHelper _ _ _ i _ op (IntegerType _) ty2@(FunctionType _ _ _) =
    (,"inttoptr") <$> i op ty2
castHelper _ _ _ i _ op (IntegerType _) ty2@(ArrayType _ _) =
    (,"inttoptr") <$> i op ty2
castHelper _ _ _ _ p op (PointerType _ _) ty2@(IntegerType _) =
    (,"ptrtoint") <$> p op ty2
castHelper _ _ _ _ p op (FunctionType _ _ _) ty2@(IntegerType _) =
    (,"ptrtoint") <$> p op ty2
castHelper _ _ _ _ p op (ArrayType _ _) ty2@(IntegerType _) =
    (,"ptrtoint") <$> p op ty2
castHelper b z t _ _ op (IntegerType bs1) ty2@(IntegerType bs2)
    | bs1 == bs2 = (,"bitcast no-op") <$> b op ty2
    | bs2 > bs1 = (,"zext") <$> z op ty2
    | bs1 > bs2 = (,"trunc") <$> t op ty2
castHelper b z t _ _ op ty1@(FloatingPointType fp) ty2@(IntegerType bs2)
    | bs1 == bs2 = caseStr <$> b op ty2
    | bs2 > bs1 = caseStr <$> (b op ty' >>= flip z ty2)
    | bs1 > bs2 = caseStr <$> (b op ty' >>= flip t ty2)
  where
    bs1 = getBits ty1
    ty' = IntegerType bs1
    caseStr = (,"fp" ++ show bs1 ++ "-int" ++ show bs2)
castHelper b z t _ _ op ty1@(IntegerType bs1) ty2@(FloatingPointType fp)
    | bs2 == bs1 = caseStr <$> b op ty2
    | bs2 > bs1 = caseStr <$> (z op ty' >>= flip b ty2)
    | bs1 > bs2 = caseStr <$> (t op ty' >>= flip b ty2)
  where
    bs2 = getBits ty2
    ty' = IntegerType bs2
    caseStr = (,"int" ++ show bs1 ++ "-fp" ++ show bs2)
castHelper b _ _ _ _ op ty1 ty2 =
    (,"bitcast from " ++ show ty1 ++ " case") <$> b op ty2


-- | Predicate to check if an operand is a constant
constantType :: C.Constant -> LLVMAST.Type
constantType (C.Int bs _) = int_c bs
constantType (C.Float _)  = float_t
constantType (C.Null ty)  = ty
constantType (C.Undef ty) = ty
constantType _            = shouldnt "Cannot determine constant type."


----------------------------------------------------------------------------
-- Helpers for dealing with instructions                                  --
----------------------------------------------------------------------------


-- | Append an 'Instruction' to the current basic block's instruction stack.
-- The return type of the operand value generated by the instruction call is
-- inferred depending on the output arguments. The name is inferred from
-- the output argument's name (LPVM is in SSA form).
addInstruction :: Instruction -> [PrimArg] -> Codegen ()
addInstruction ins outArgs = do
    logCodegen $ "addInstruction " ++ show outArgs ++ " = " ++ show ins
    outTy <- lift $ primReturnType outArgs
    logCodegen $ "outTy = " ++ show outTy
    case outArgs of
        [] -> case outTy of
            VoidType -> voidInstr ins
            _        -> shouldnt "empty outArgs cant assign values"
        [outArg] -> do
            outRep <- lift $ typeRep $ argType outArg
            outTy <- lift $ llvmType $ argType outArg
            logCodegen $ "outRep = " ++ show outRep
            let outName = pullName outArg
            outop <- namedInstr outTy outName ins
            assign outName outop outRep
        _ -> do
            outOp <- instr outTy ins
            let outTySpecs = argType <$> outArgs
            outTys <- lift $ mapM llvmType outTySpecs
            treps <- lift $ mapM typeRep outTySpecs
            fields <- structUnPack outOp outTys
            let outNames = List.map pullName outArgs
            zipWith3M_ assign outNames fields treps
            

pullName :: PrimArg -> String
pullName ArgVar{argVarName=var} = show var
pullName _                      = shouldnt $ "Expected variable as output."

-- | Generate an expanding instruction name using the passed flags. This is
-- useful to augment a simple instruction. (Ex: compare instructions can have
-- the comparision type specified as a flag).
withFlags :: ProcName -> [Ident] -> String
withFlags p [] = p
withFlags p f  = unwords (p:f)




----------------------------------------------------------------------------
-- Helpers for primitive arguments                                        --
----------------------------------------------------------------------------


-- | Partition the argument list into inputs and outputs
partitionArgs :: [PrimArg] -> ([PrimArg],[PrimArg])
partitionArgs = List.partition goesIn


-- | Get the LLVM 'Type' of the given primitive output argument
-- list. If there is no output arg, return void_t.
primReturnType :: [PrimArg] -> Compiler Type
primReturnType outputs = mapM (llvmType . argType) outputs >>= primReturnLLVMType


primReturnLLVMType :: [Type] -> Compiler Type
primReturnLLVMType []   = return void_t
primReturnLLVMType [ty] = return ty
primReturnLLVMType tys  = return $ struct_t tys

goesIn :: PrimArg -> Bool
goesIn p = argFlowDirection p == FlowIn


-- | Pull out the name of a primitive argument if it is a variable.
argName :: PrimArg -> Maybe String
argName ArgVar{argVarName=var} = Just $ show var
argName _                    = Nothing


argIntVal :: PrimArg -> Maybe Integer
argIntVal (ArgInt val _) = Just val
argIntVal _              = Nothing


-- | Open a PrimArg into it's inferred type and string name.
openPrimArg :: PrimArg -> Codegen (Type, String)
openPrimArg ArgVar{argVarName=nm,argVarType=ty} = do
    lltype <- lift $ llvmType ty
    return (lltype, show nm)
openPrimArg a = shouldnt $ "Can't Open!: "
                ++ argDescription a
                ++ show (argFlowDirection a)


-- | 'cgenArg' makes an Operand of the input argument. 
-- * Variables return a casted version of their respective symbol table operand
-- * Constants are generated with cgenArgConst, then wrapped in `cons`
cgenArg :: PrimArg -> Codegen LLVMAST.Operand
cgenArg var@ArgVar{argVarName=nm, argVarType=ty} = castVar nm ty
cgenArg (ArgUnneeded _ _) = shouldnt "Trying to generate LLVM for unneeded arg"
cgenArg arg@(ArgProcRef ps args ty) = do
    logCodegen $ "cgenArg of " ++ show arg
    args' <- neededFreeArgs ps args
    if all argIsConst args'
    then do
        cons <$> cgenArgConst arg
    else do
        fnOp <- cons <$> cgenFuncRef ps
        envArgs <- mapM cgenArg (setArgType intType <$> args')
        mem <- gcAllocate (toInteger (wordSizeBytes * (1 + length args))
                                      `ArgInt` intType) address_t
        memPtr <- inttoptr mem (ptr_t address_t)
        mapM_ (\(idx,arg) -> do
            let getEltPtr = getElementPtrInstr memPtr [idx]
            accessPtr <- instr (ptr_t address_t) getEltPtr
            store accessPtr arg
            ) $ zip [0..] (fnOp:envArgs)
        return mem
cgenArg arg = do
    cons <$> cgenArgConst arg


-- Generates a constant for a constant PrimArg, casted to the respective type
-- * Ints, Floats, Chars, Undefs are of respective LLVMTypes
-- * Strings are handled based on string variant
--   * CString    - ptr to global constant of [N x i8]
--   * WybeString - ptr to global constant of { i64, i64 } with the second 
--                  element being as though it were a CString. This representation 
--                  is to comply with the stdlib string implementation
cgenArgConst :: PrimArg -> Codegen C.Constant
cgenArgConst (ArgInt val ty) = do
    toTy <- lift $ llvmType ty
    case toTy of
        IntegerType bs -> return $ C.Int bs val
        _ -> consCast (C.Int (fromIntegral wordSize) val) address_t toTy
cgenArgConst (ArgFloat val ty) = do
    toTy <- lift $ llvmType ty
    case toTy of
        FloatingPointType DoubleFP -> return $ C.Float $ F.Double val
        _ -> consCast (C.Float $ F.Double val) float_t toTy
cgenArgConst (ArgString s WybeString ty) = do
    conPtr <- snd <$> addStringConstant s
    let strType = struct_t [address_t, address_t]
    let strStruct = C.Struct Nothing False
                  [ C.Int (fromIntegral wordSize) (fromIntegral $ length s)
                  , C.PtrToInt conPtr address_t ]
    strName <- addGlobalConstant strType strStruct
    let strPtr = C.GlobalReference (ptr_t strType) strName
    let strElem = C.GetElementPtr True strPtr [C.Int 32 0, C.Int 32 0]
    consCast strElem (ptr_t strType) address_t
cgenArgConst (ArgString s CString _) = do
    (conPtrTy, conPtr) <- addStringConstant s
    let strElem = C.GetElementPtr True conPtr [C.Int 32 0, C.Int 32 0]
    consCast strElem conPtrTy address_t
cgenArgConst (ArgChar c ty) = do
    let val = integerOrd c
    toTy <- lift $ llvmType ty
    case toTy of
        IntegerType bs -> return $ C.Int bs val
        _ -> consCast (C.Int (fromIntegral wordSize) val) address_t toTy
cgenArgConst (ArgUndef ty) = do
    llty <- lift $ llvmType ty
    return $ C.Undef llty
cgenArgConst (ArgProcRef ps args ty) = do
    fnRef <- cgenFuncRef ps
    args' <- neededFreeArgs ps args
    constArgs <- mapM cgenArgConst (setArgType intType <$> args')
    let arrElems = fnRef:constArgs
    let arrTy = array_t (fromIntegral $ length arrElems) address_t
    let arr = C.Array address_t arrElems
    conArrPtr <- C.GlobalReference (ptr_t arrTy) <$> addGlobalConstant arrTy arr
    let rawElem = C.GetElementPtr True conArrPtr [C.Int 32 0, C.Int 32 0]
    consCast rawElem (ptr_t arrTy) address_t
cgenArgConst arg = shouldnt $ "cgenArgConst of " ++ show arg


cgenFuncRef :: ProcSpec -> Codegen C.Constant
cgenFuncRef ps = do
    addExternProcRef ps
    let fName = LLVMAST.Name $ fromString $ show ps
    psType <- HigherOrderType defaultProcModifiers . (primParamTypeFlow <$>)
          <$> primActualParams ps
    psTy <- lift $ llvmFuncType psType
    logCodegen $ "  with type " ++ show psType
    let conFn = C.GlobalReference psTy fName
    return $ C.PtrToInt conFn address_t

castVar :: PrimVarName -> TypeSpec -> Codegen Operand
castVar nm ty = do
    toTyRep <- lift $ typeRep ty
    toTy <- lift $ llvmType ty
    lift $ logBlocks $ "Coercing var " ++ show nm ++ " to " ++ show ty
    (varOp,rep) <- getVar (show nm)
    let fromTy = repLLVMType rep
    doCast varOp fromTy toTy


primActualParams :: ProcSpec -> Codegen [PrimParam]
primActualParams pspec = lift $ do
    isClosure <- isClosureProc pspec
    primProto <- procImplnProto . procImpln <$> getProcDef pspec
    primParams <- protoRealParams primProto <&> (++ [envPrimParam | isClosure])
    return $ List.filter ((/= Free) . primParamFlowType) primParams


neededFreeArgs :: ProcSpec -> [PrimArg] -> Codegen [PrimArg]
neededFreeArgs pspec args = lift $ do
    params <- List.filter ((==Free) . primParamFlowType) . primProtoParams
              . procImplnProto . procImpln <$> getProcDef pspec
    List.map snd <$> filterM (paramIsReal . fst) (zip params args)


addExternProcRef :: ProcSpec -> Codegen ()
addExternProcRef ps@(ProcSpec mod _ _ _) = do
    args <- (primParamToArg <$>) <$> primActualParams ps
    ifCurrentModuleElse mod
        (return ())
        (addExtern $ PrimCall 0 ps args)


addStringConstant :: String -> Codegen (LLVMAST.Type, C.Constant)
addStringConstant s = do
    let strCon = makeStringConstant s
    let conType = array_t (fromIntegral $ length s + 1) char_t
    let ptrConType = ptr_t conType
    globalConst <- addGlobalConstant conType strCon
    return (ptrConType, C.GlobalReference ptrConType globalConst)


getBits :: LLVMAST.Type -> Word32
getBits (IntegerType bs)                = bs
getBits (PointerType ty _)              = getBits ty
getBits (FloatingPointType HalfFP)      = 16
getBits (FloatingPointType FloatFP)     = 32
getBits (FloatingPointType DoubleFP)    = 64
getBits (FloatingPointType FP128FP)     = 128
getBits (FloatingPointType X86_FP80FP)  = 80
getBits (FloatingPointType PPC_FP128FP) = 128
getBits ty                              = fromIntegral wordSize


-- | Convert a string into a constant array of constant integers.
makeStringConstant :: String ->  C.Constant
makeStringConstant s = C.Array char_t cs
    where ns = List.map integerOrd (s ++ "\00")
          cs = List.map (C.Int 8) ns


-- | 'integerOrd' performs ord but returns an Integer type
integerOrd :: Char -> Integer
integerOrd = toInteger . ord

----------------------------------------------------------------------------
-- Instruction maps                                                       --
----------------------------------------------------------------------------


-- | A map of arithmetic binary operations supported through LLVM to
-- their Codegen module counterpart.
llvmMapBinop :: Map String
                (Operand -> Operand -> Instruction,
                 TypeFamily, TypeRepresentation -> TypeRepresentation)
llvmMapBinop =
    Map.fromList [
            -- Integer arithmetic
            ("add",  (iadd, IntFamily, id)),
            ("sub",  (isub, IntFamily, id)),
            ("mul",  (imul, IntFamily, id)),
            ("udiv", (idiv, IntFamily, id)),
            ("sdiv", (sdiv, IntFamily, id)),
            ("urem", (urem, IntFamily, id)),
            ("srem", (srem, IntFamily, id)),
            -- Integer comparisions
            ("icmp_eq",  (icmp IP.EQ,  IntFamily, const $ Bits 1)),
            ("icmp_ne",  (icmp IP.NE,  IntFamily, const $ Bits 1)),
            ("icmp_ugt", (icmp IP.UGT, IntFamily, const $ Bits 1)),
            ("icmp_uge", (icmp IP.UGE, IntFamily, const $ Bits 1)),
            ("icmp_ult", (icmp IP.ULT, IntFamily, const $ Bits 1)),
            ("icmp_ule", (icmp IP.ULE, IntFamily, const $ Bits 1)),
            ("icmp_sgt", (icmp IP.SGT, IntFamily, const $ Bits 1)),
            ("icmp_sge", (icmp IP.SGE, IntFamily, const $ Bits 1)),
            ("icmp_slt", (icmp IP.SLT, IntFamily, const $ Bits 1)),
            ("icmp_sle", (icmp IP.SLE, IntFamily, const $ Bits 1)),
            -- Bitwise operations
            ("shl",  (shl,  IntFamily, id)),
            ("lshr", (lshr, IntFamily, id)),
            ("ashr", (ashr, IntFamily, id)),
            ("or",   (lOr,  IntFamily, id)),
            ("and",  (lAnd, IntFamily, id)),
            ("xor",  (lXor, IntFamily, id)),

            -- Floating point arithmetic
            ("fadd", (fadd, FloatFamily, id)),
            ("fsub", (fsub, FloatFamily, id)),
            ("fmul", (fmul, FloatFamily, id)),
            ("fdiv", (fdiv, FloatFamily, id)),
            ("frem", (frem, FloatFamily, id)),
            -- Floating point comparisions
            ("fcmp_eq",  (fcmp FP.OEQ, FloatFamily, const $ Bits 1)),
            ("fcmp_ne",  (fcmp FP.ONE, FloatFamily, const $ Bits 1)),
            ("fcmp_slt", (fcmp FP.OLT, FloatFamily, const $ Bits 1)),
            ("fcmp_sle", (fcmp FP.OLE, FloatFamily, const $ Bits 1)),
            ("fcmp_sgt", (fcmp FP.OGT, FloatFamily, const $ Bits 1)),
            ("fcmp_sge", (fcmp FP.OGE, FloatFamily, const $ Bits 1))
           ]

-- | A map of unary llvm operations wrapped in the 'Codegen' module.
llvmMapUnop :: Map String 
               (Operand -> Type -> Instruction, TypeFamily, TypeFamily)
llvmMapUnop =
    Map.fromList [
            ("uitofp", (uitofp, IntFamily, FloatFamily)),
            ("sitofp", (sitofp, IntFamily, FloatFamily)),
            ("fptoui", (fptoui, FloatFamily, IntFamily)),
            ("fptosi", (fptosi, FloatFamily, IntFamily))
           ]



----------------------------------------------------------------------------
-- Helpers                                                                --
----------------------------------------------------------------------------


llvmType :: TypeSpec -> Compiler LLVMAST.Type
llvmType ty = repLLVMType <$> typeRep ty

llvmFuncType :: TypeSpec -> Compiler LLVMAST.Type
llvmFuncType ty = do
    tyRep <- typeRep ty
    case tyRep of
        Func ins outs -> do
            let inTys = repLLVMType <$> ins
            let outTys = repLLVMType <$> outs
            outTy <- primReturnLLVMType outTys
            return $ ptr_t $ FunctionType outTy inTys False
        _ -> shouldnt $ "llvmFuncType of " ++ show ty


llvmClosureType :: TypeSpec -> Compiler LLVMAST.Type
llvmClosureType (HigherOrderType mods@ProcModifiers{modifierDetism=detism} tys)
    = llvmFuncType
        $ HigherOrderType mods{modifierDetism=Det}
        $ setTypeFlowType AnyType 
       <$> tys ++ [TypeFlow AnyType ParamOut | detism == SemiDet]
               ++ [TypeFlow AnyType ParamIn]
llvmClosureType ty = shouldnt $ "llvmClosureType on " ++ show ty



typeRep :: TypeSpec -> Compiler TypeRepresentation
typeRep ty =
    let err = shouldnt $ "llvmType applied to InvalidType or unknown type ("
            ++ show ty
            ++ ")"
    in fromMaybe err <$> lookupTypeRepresentation ty


-- |The LLVM type of the specified module spec; error if it's not a type.
moduleLLVMType :: ModSpec -> Compiler LLVMAST.Type
moduleLLVMType mspec =
    repLLVMType . trustFromJust "moduleLLVMType of non-type"
    <$> lookupModuleRepresentation mspec


repLLVMType :: TypeRepresentation -> LLVMAST.Type
repLLVMType Address        = address_t
repLLVMType (Bits bits)
  | bits == 0              = void_t
  | bits >  0              = int_c $ fromIntegral bits
  | otherwise              = shouldnt $ "unsigned type with non-positive width "
                                        ++ show bits
repLLVMType (Signed bits)
  | bits > 0               = int_c $ fromIntegral bits
  | otherwise              = shouldnt $ "signed type with non-positive width "
                                        ++ show bits
repLLVMType (Floating 16)  = FloatingPointType HalfFP
repLLVMType (Floating 32)  = FloatingPointType FloatFP
repLLVMType (Floating 64)  = FloatingPointType DoubleFP
repLLVMType (Floating 80)  = FloatingPointType X86_FP80FP
repLLVMType (Floating 128) = FloatingPointType FP128FP
repLLVMType (Floating b)   = shouldnt $ "unknown floating point width "
                                        ++ show b
repLLVMType (Func _ _)     = address_t



------------------------------------------------------------------------------
-- -- Creating LLVM AST module from global definitions                    --
------------------------------------------------------------------------------

-- | Initialize and fill a new LLVMAST.Module with the translated
-- global definitions (extern declarations and defined functions)
-- of LPVM procedures in a module.
newLLVMModule :: String -> String -> [ProcDefBlock] -> [ResourceSpec]
              -> Compiler LLVMAST.Module
newLLVMModule name fname blocks ress = do
    let defs = List.map blockDef blocks
        exs  = concatMap blockExterns blocks
    resExs <- catMaybes <$> mapM globalResourceExtern ress
    let exs' = uniqueExterns (exs ++ resExs) ++ [mallocExtern] 
                                             ++ intrinsicExterns
    return $ modWithDefinitions name fname $ exs' ++ defs


globalResourceExtern :: ResourceSpec -> Compiler (Maybe LLVMAST.Definition)
globalResourceExtern res = do
    resMbTy <- canonicaliseResourceSpec Nothing "newLLVMModule" res
    case resMbTy of
        (res', Just ty) ->
            ifM (typeIsPhantom ty)
                (return Nothing)
                (llvmType ty >>= makeGlobalResourceVariable res'
                    <&> Just . LLVMAST.GlobalDefinition)
        _ -> shouldnt $ "globalResourceExtern " ++ show res




-- | Filter out non-unique externs
uniqueExterns :: [LLVMAST.Definition] -> [LLVMAST.Definition]
uniqueExterns exs = List.nubBy sameDef exs
  where
    sameDef (LLVMAST.GlobalDefinition g1) (LLVMAST.GlobalDefinition g2)
      = (G.name g1) == (G.name g2)
    sameDef _ _ = False


-- | Create a new LLVMAST.Module with the given name, and fill it with the
-- given global definitions.
modWithDefinitions :: String -> String -> [LLVMAST.Definition] -> LLVMAST.Module
modWithDefinitions nm filename defs =
    LLVMAST.Module (toSBString nm) (toSBString filename) Nothing Nothing defs


-- | Build an extern declaration definition from a given LPVM primitive.
declareExtern :: Prim -> Compiler LLVMAST.Definition
declareExtern (PrimForeign "c" name _ args) = do
    let (inArgs,outArgs) = partitionArgs args
    fnargs <- mapM makeExArg $ zip [1..] inArgs
    retty <- primReturnType outArgs
    let ex = externalC retty name fnargs
    return ex

declareExtern (PrimForeign otherlang name _ _) =
    shouldnt $ "Don't know how to declare extern foreign function " ++ name
      ++ " in language " ++ otherlang

declareExtern (PrimHigherCall _ var _) =
    shouldnt $ "Don't know how to declare extern function var " ++ show var

declareExtern (PrimCall _ pspec@(ProcSpec m n _ _) args) = do
    let (inArgs,outArgs) = partitionArgs args
    retty <- primReturnType outArgs
    fnargs <- mapM makeExArg $ zip [1..] inArgs
    return $ externalWybe retty (show pspec) fnargs


-- | Helper to make arguments for an extern declaration.
makeExArg :: (Word, PrimArg) -> Compiler (Type, LLVMAST.Name)
makeExArg (index,arg) = do
    ty <- (llvmType . argType) arg
    let nm = LLVMAST.UnName index
    return (ty, nm)


-- | An extern for wybe_malloc
mallocExtern :: LLVMAST.Definition
mallocExtern =
    let ext_arg = [(LLVMAST.IntegerType 32, LLVMAST.Name $ toSBString "size")]
    in externalC (ptr_t (int_c 8)) "wybe_malloc" ext_arg


-- | Externs for any intrinsics we might need.  For now, just memcpy.
-- Intrinsics are built in to LLVM, so they're always available.
intrinsicExterns :: [LLVMAST.Definition]
intrinsicExterns =
    [externalC void_t "llvm.memcpy.p0i8.p0i8.i32" [
        (ptr_t (int_c 8), LLVMAST.Name $ toSBString "dest"),
        (ptr_t (int_c 8), LLVMAST.Name $ toSBString "src"),
        (int_t, LLVMAST.Name $ toSBString "len"),
        (int_c 1, LLVMAST.Name $ toSBString "isvolatile")]
    ]


----------------------------------------------------------------------------
-- Block Modification                                                     --
----------------------------------------------------------------------------

-- -- | Create a new LLVMAST.Module with in-order calls to the
-- -- given modules' mains.
-- -- A module's main would look like: 'module.main'
-- -- For each call, an external declaration to that main function is needed.
-- newMainModule :: [ModSpec] -> Compiler LLVMAST.Module
-- newMainModule depends = do
--     blstate <- execCodegen 0 [] $ mainCodegen depends
--     let bls = createBlocks blstate
--     let mainDef = globalDefine int_t "main" [] bls
--     let externsForMain = [(external (void_t) "gc_init" [])]
--             ++ (mainExterns depends)
--     let newDefs = externsForMain ++ [mainDef]
--     -- XXX Use empty string as source file name; should be main file name
--     return $ modWithDefinitions "tmpMain" "" newDefs


-- -- | Run the Codegen monad collecting the instructions needed to call
-- -- the given modules' main(s). This main function returns 0.
-- mainCodegen :: [ModSpec] -> Codegen ()
-- mainCodegen mods = do
--     entry <- addBlock entryBlockName
--     setBlock entry
--     -- Temp Boehm GC init call
--     voidInstr $
--         call (externf (ptr_t $ FunctionType void_t [] False)
--               (LLVMAST.Name $ toSBString "gc_init")) []
--     -- Call the mods mains in order
--     let mainName m = LLVMAST.Name $ toSBString $ showModSpec m ++ ".main"
--     forM_ mods $ \m -> instr int_t $
--                        call (externf (ptr_t $ FunctionType int_t [] False) (mainName m)) []
--     -- int main returns 0
--     ptr <- instr (ptr_t int_t) (alloca int_t)
--     let retcons = cons (C.Int 32 0)
--     store ptr retcons
--     ret (Just retcons)
--     return ()

-- -- | Create a list of extern declarations for each call to a foreign
-- -- module's main.
-- mainExterns :: [ModSpec] -> [LLVMAST.Definition]
-- mainExterns mods = List.map externalMain mods
--     where
--       mainName m = showModSpec m ++ "."
--       externalMain m = external int_t (mainName m) []


-- | Concat the LLVMAST.Module implementations of a list of loaded modules
-- to the LLVMAST.Module implementation ModSpec passed as the first
-- parameter.
-- It is assumed and required that all these modules are loaded and compiled
-- to their LLVM stage (so that the modLLVM field will exist)
-- Concatenation involves uniquely appending the LLVMAST.Definition lists.
concatLLVMASTModules :: ModSpec      -- ^ Module to append to
                     -> [ModSpec]    -- ^ Modules to append
                     -> Compiler LLVMAST.Module
concatLLVMASTModules thisMod mspecs = do
    -- pull LLVMAST.Module implementations of appending modspecs
    maybeLLMods <- mapM ((fmap modLLVM) . getLoadedModuleImpln) mspecs
    let trustMsg = "LLVMAST.Module implementation not generated."
    let llmods = List.map (trustFromJust trustMsg) maybeLLMods
    let defs = List.map LLVMAST.moduleDefinitions llmods
    -- pull LLVMAST.Module implementation of the modspec to append to
    thisLLMod <- trustFromJustM trustMsg $
        fmap modLLVM $ getLoadedModuleImpln thisMod
    let updatedLLMod = List.foldl addUniqueDefinitions thisLLMod defs
    -- updateLoadedModuleImpln (\imp -> imp { modLLVM = Just updatedLLMod })
    --     thisMod
    return updatedLLMod


-- | Extend the LLVMAST.Definition list of the first module with the
-- LLVMAST.Definition list passed as the second parameter. The concatenation
-- must be unique.
addUniqueDefinitions :: LLVMAST.Module -> [LLVMAST.Definition]
                     -> LLVMAST.Module
addUniqueDefinitions (LLVMAST.Module n fn l t ds) defs =
    LLVMAST.Module n fn l t newDefs
  where
    newDefs = List.nub $ ds ++ defs


-------------------------------------------------------------------------------
-- Memory Interface                                                          --
-------------------------------------------------------------------------------

-- $ functions

-- | Call "wybe_malloc" from external C shared lib. Returns an i8* pointer.
-- XXX What will be the type of 'size' we pass to extern C's malloc?
callWybeMalloc :: PrimArg -> Codegen Operand
callWybeMalloc size = do
    let outTy = ptr_t (int_c 8)
    let fnName = LLVMAST.Name $ toSBString "wybe_malloc"
    sizeOp <- cgenArg size
    sizeTy <- lift $ llvmType $ argType size
    logCodegen $ "callWybeMalloc casting size " ++ show sizeOp
                 ++ " to " ++ show int_t
    inops <- (:[]) <$> doCast sizeOp sizeTy int_t
    let ins =
          callC
          (externf (ptr_t (FunctionType outTy (typeOf <$> inops) False)) fnName)
          inops
    instr outTy ins


-- | Invoke the LLVM memcpy intrinsic to copy a specified number of bytes of
-- memory from a source address to a non-overlapping destination address.
callMemCpy :: Operand -> Operand -> PrimArg -> Codegen ()
callMemCpy dst src bytes = do
    let fnName = LLVMAST.Name $ toSBString "llvm.memcpy.p0i8.p0i8.i32"
    let charptr_t = ptr_t (int_c 8)
    dstCast <- doCast dst address_t charptr_t
    srcCast <- doCast src address_t charptr_t
    bytesOp <- cgenArg bytes
    bytesCast <- doCast bytesOp address_t int_t
    -- dstCast <- instr charptr_t $ LLVMAST.BitCast dst charptr_t []
    -- srcCast <- instr charptr_t $ LLVMAST.BitCast src charptr_t []
    -- bytesOp <- cgenArg bytes
    -- bytesCast <- instr int_t   $ LLVMAST.BitCast bytesOp int_t []
    let inops = [dstCast, srcCast, bytesCast,
                 cons (C.Int 1 0)]
    let ins =
          callC
          (externf (ptr_t (FunctionType void_t (typeOf <$> inops) False))
           fnName)
          inops
    voidInstr ins


-- | Call the external C-library function for malloc and return
-- the bitcasted pointer to that location.
gcAllocate :: PrimArg -> LLVMAST.Type -> Codegen Operand
gcAllocate size castTy = do
    voidPtr <- callWybeMalloc size
    ptrtoint voidPtr address_t



-- | Index and return the value in the memory field referenced by the pointer
-- at the given offset.
-- If expected return type/value at that location is a pointer, then
-- the instruction inttoptr should precede the load instruction.
gcAccess :: Operand -> LLVMAST.Type -> Codegen Operand
gcAccess ptr outTy = do
    logCodegen $ "gcAccess " ++ show ptr ++ " " ++ show outTy
    let ptrTy = ptr_t outTy
    ptr' <- inttoptr ptr ptrTy
    logCodegen $ "inttoptr " ++ show ptr ++ " " ++ show (ptr_t outTy)
    logCodegen $ "inttoptr produced " ++ show ptr'

    let getel = getElementPtrInstr ptr' [0]
    logCodegen $ "getel = " ++ show getel
    accessPtr <- instr ptrTy getel
    logCodegen $ "accessPtr = " ++ show accessPtr
    let loadInstr = load accessPtr
    logCodegen $ "loadInstr = " ++ show loadInstr
    instr outTy $ load accessPtr


    -- inttoptr loadedOp outTy
    -- case outTy of
    --     (PointerType ty _) -> do
    --         loadedOp <- instr opType $ load accessPtr
    --         inttoptr loadedOp outTy
    --     _ -> instr opType $ load accessPtr


-- | Index the pointer at the given offset and store the given operand value
-- in that indexed location.
-- If the operand to be stored is a pointer, the ptrtoint instruction should
-- precede the store instruction, with the int value of the pointer stored.
gcMutate :: Operand -> PrimArg -> PrimArg -> Codegen ()
gcMutate baseAddr offsetArg valArg = do
    logCodegen $ "gcMutate " ++ show baseAddr ++ " " ++ show offsetArg
                 ++ " " ++ show valArg
    finalAddr <- offsetAddr baseAddr iadd offsetArg
    valTy <- lift $ llvmType $ argType valArg
    let ptrTy = ptr_t valTy
    ptr' <- inttoptr finalAddr ptrTy
    logCodegen $ "inttoptr " ++ show finalAddr ++ " " ++ show ptrTy
    logCodegen $ "inttoptr produced " ++ show ptr'

    let getel = getElementPtrInstr ptr' [0]
    logCodegen $ "getel = " ++ show getel
    accessPtr <- instr ptrTy getel
    logCodegen $ "accessPtr = " ++ show accessPtr
    val <- cgenArg valArg
    store accessPtr val


-- | Get the LLVMAST.Type the given pointer type points to.
pullFromPointer :: LLVMAST.Type -> LLVMAST.Type
pullFromPointer (PointerType ty _) = ty
pullFromPointer pty                = shouldnt $ "Not a pointer: " ++ show pty



-- Convert string to ShortByteString
toSBString :: [Char] -> BSS.ShortByteString
toSBString string = BSS.pack $ unsafeCoerce <$> string

----------------------------------------------------------------------------
-- Logging                                                                --
----------------------------------------------------------------------------

-- | Logging from the Compiler monad to Blocks.
logBlocks :: String -> Compiler ()
logBlocks = logMsg Blocks


-- | Log with a wrapping line of replicated characters above and below.
logWrapWith :: Char -> String -> Compiler ()
logWrapWith ch s = do
    logMsg Blocks (replicate 65 ch)
    logMsg Blocks s
    logMsg Blocks (replicate 65 ch)


logCodegen :: String -> Codegen ()
logCodegen s = lift $ logBlocks s<|MERGE_RESOLUTION|>--- conflicted
+++ resolved
@@ -809,12 +809,8 @@
 cgenLPVM "mutate" _ [_, _, _, destructiveArg, _, _, _] =
       nyi "lpvm mutate instruction with non-constant destructive flag"
 
-<<<<<<< HEAD
-cgenLPVM "cast" [] args@[inArg,outArg] =
-=======
 
 cgenLPVM "cast" _ args@[inArg,outArg] =
->>>>>>> 9cfafd62
     case partitionArgs args of
         ([inArg],[outArg]) -> do
             inRep <- lift $ typeRep $ argType inArg
